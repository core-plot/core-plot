--- conflicted
+++ resolved
@@ -16,19 +16,11 @@
 
 @interface CPTPlotSpace()
 
-<<<<<<< HEAD
-@property (nonatomic, readwrite, strong) NSMutableDictionary<NSNumber *, CPTMutableCategorySet *> *categoryNames;
+@property (nonatomic, readwrite, strong, nullable) NSMutableDictionary<NSNumber *, CPTMutableCategorySet *> *categoryNames;
 
 @property (nonatomic, readwrite) BOOL isDragging;
 
--(CPTMutableCategorySet *)orderedSetForCoordinate:(CPTCoordinate)coordinate;
-=======
-@property (nonatomic, readwrite, strong, nullable) NSMutableDictionary<NSNumber *, CPTMutableCategorySet> *categoryNames;
-
-@property (nonatomic, readwrite) BOOL isDragging;
-
--(nonnull CPTMutableCategorySet)orderedSetForCoordinate:(CPTCoordinate)coordinate;
->>>>>>> 03924990
+-(nonnull CPTMutableCategorySet *)orderedSetForCoordinate:(CPTCoordinate)coordinate;
 
 @end
 
@@ -189,11 +181,7 @@
  *  @param coordinate The axis coordinate.
  *  @return The ordered set of categories for the given coordinate.
  */
-<<<<<<< HEAD
--(CPTMutableCategorySet *)orderedSetForCoordinate:(CPTCoordinate)coordinate
-=======
--(nonnull CPTMutableCategorySet)orderedSetForCoordinate:(CPTCoordinate)coordinate
->>>>>>> 03924990
+-(nonnull CPTMutableCategorySet *)orderedSetForCoordinate:(CPTCoordinate)coordinate
 {
     NSMutableDictionary<NSNumber *, CPTMutableCategorySet *> *names = self.categoryNames;
 
@@ -274,11 +262,7 @@
  *  @param newCategories An array of category names.
  *  @param coordinate The axis coordinate.
  */
-<<<<<<< HEAD
--(void)setCategories:(CPTStringArray *)newCategories forCoordinate:(CPTCoordinate)coordinate
-=======
--(void)setCategories:(nullable CPTStringArray)newCategories forCoordinate:(CPTCoordinate)coordinate
->>>>>>> 03924990
+-(void)setCategories:(nullable CPTStringArray *)newCategories forCoordinate:(CPTCoordinate)coordinate
 {
     NSMutableDictionary<NSNumber *, CPTMutableCategorySet *> *names = self.categoryNames;
 
@@ -291,7 +275,7 @@
     NSNumber *cacheKey = @(coordinate);
 
     if ( [newCategories isKindOfClass:[NSArray class]] ) {
-        CPTStringArray categories = newCategories;
+        CPTStringArray *categories = newCategories;
 
         names[cacheKey] = [NSMutableOrderedSet orderedSetWithArray:categories];
     }
@@ -313,11 +297,7 @@
  *  @param coordinate The axis coordinate.
  *  @return An array of category names.
  */
-<<<<<<< HEAD
--(CPTStringArray *)categoriesForCoordinate:(CPTCoordinate)coordinate
-=======
--(nonnull CPTStringArray)categoriesForCoordinate:(CPTCoordinate)coordinate
->>>>>>> 03924990
+-(nonnull CPTStringArray *)categoriesForCoordinate:(CPTCoordinate)coordinate
 {
     CPTMutableCategorySet *categories = [self orderedSetForCoordinate:coordinate];
 
@@ -524,11 +504,7 @@
  *  @param plotPoint An array of data point coordinates (as NSNumber values).
  *  @return The drawing coordinates of the data point.
  **/
-<<<<<<< HEAD
--(CGPoint)plotAreaViewPointForPlotPoint:(CPTNumberArray *)plotPoint
-=======
--(CGPoint)plotAreaViewPointForPlotPoint:(nonnull CPTNumberArray)plotPoint
->>>>>>> 03924990
+-(CGPoint)plotAreaViewPointForPlotPoint:(nonnull CPTNumberArray *)plotPoint
 {
     NSParameterAssert(plotPoint.count == self.numberOfCoordinates);
 
@@ -563,11 +539,7 @@
  *  @param point The drawing coordinates of the data point.
  *  @return An array of data point coordinates (as NSNumber values).
  **/
-<<<<<<< HEAD
--(CPTNumberArray *)plotPointForPlotAreaViewPoint:(CGPoint)point
-=======
--(nullable CPTNumberArray)plotPointForPlotAreaViewPoint:(CGPoint)point
->>>>>>> 03924990
+-(nullable CPTNumberArray *)plotPointForPlotAreaViewPoint:(CGPoint)point
 {
     return nil;
 }
@@ -605,11 +577,7 @@
  *  @param event The event.
  *  @return An array of data point coordinates (as NSNumber values).
  **/
-<<<<<<< HEAD
--(CPTNumberArray *)plotPointForEvent:(CPTNativeEvent *)event
-=======
--(nullable CPTNumberArray)plotPointForEvent:(nonnull CPTNativeEvent *)event
->>>>>>> 03924990
+-(nullable CPTNumberArray *)plotPointForEvent:(nonnull CPTNativeEvent *)event
 {
     return nil;
 }
@@ -671,11 +639,7 @@
 /** @brief Scales the plot ranges so that the plots just fit in the visible space.
  *  @param plots An array of the plots that have to fit in the visible area.
  **/
-<<<<<<< HEAD
--(void)scaleToFitPlots:(CPTPlotArray *)plots
-=======
--(void)scaleToFitPlots:(nullable CPTPlotArray)plots
->>>>>>> 03924990
+-(void)scaleToFitPlots:(nullable CPTPlotArray *)plots
 {
 }
 
@@ -683,11 +647,7 @@
  *  @param plots An array of the plots that have to fit in the visible area.
  *  @param coordinate The axis coordinate.
  **/
-<<<<<<< HEAD
--(void)scaleToFitPlots:(CPTPlotArray *)plots forCoordinate:(CPTCoordinate)coordinate
-=======
--(void)scaleToFitPlots:(nullable CPTPlotArray)plots forCoordinate:(CPTCoordinate)coordinate
->>>>>>> 03924990
+-(void)scaleToFitPlots:(nullable CPTPlotArray *)plots forCoordinate:(CPTCoordinate)coordinate
 {
     if ( plots.count == 0 ) {
         return;
