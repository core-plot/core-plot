// !$*UTF8*$!
{
	archiveVersion = 1;
	classes = {
	};
	objectVersion = 46;
	objects = {

/* Begin PBXBuildFile section */
		076185040F3CB17800A89A76 /* CorePlot.framework in Copy Frameworks */ = {isa = PBXBuildFile; fileRef = 076184C10F3CAD5900A89A76 /* CorePlot.framework */; settings = {ATTRIBUTES = (CodeSignOnCopy, ); }; };
		0761850B0F3CB1E800A89A76 /* CorePlot.framework in Frameworks */ = {isa = PBXBuildFile; fileRef = 076184C10F3CAD5900A89A76 /* CorePlot.framework */; };
		8D11072B0486CEB800E47090 /* InfoPlist.strings in Resources */ = {isa = PBXBuildFile; fileRef = 089C165CFE840E0CC02AAC07 /* InfoPlist.strings */; };
		8D11072F0486CEB800E47090 /* Cocoa.framework in Frameworks */ = {isa = PBXBuildFile; fileRef = 1058C7A1FEA54F0111CA2CBB /* Cocoa.framework */; };
		90AF4F440F36CF1800753D26 /* DatePlot.xib in Resources */ = {isa = PBXBuildFile; fileRef = 90AF4F430F36CF1800753D26 /* DatePlot.xib */; };
		BC8E737D0FC0B3CF00DF8511 /* QuartzCore.framework in Frameworks */ = {isa = PBXBuildFile; fileRef = BC8E737C0FC0B3CF00DF8511 /* QuartzCore.framework */; };
		BCB3FD520FD85658008875A4 /* CorePlotIcon.icns in Resources */ = {isa = PBXBuildFile; fileRef = BCB3FD510FD85658008875A4 /* CorePlotIcon.icns */; };
		C33E19A8198330CA00182AF2 /* main.swift in Sources */ = {isa = PBXBuildFile; fileRef = C33E19A7198330CA00182AF2 /* main.swift */; };
		C3A14440197DE35F0048F1FF /* DateController.swift in Sources */ = {isa = PBXBuildFile; fileRef = C3A1443F197DE35F0048F1FF /* DateController.swift */; };
/* End PBXBuildFile section */

/* Begin PBXContainerItemProxy section */
		076184C00F3CAD5900A89A76 /* PBXContainerItemProxy */ = {
			isa = PBXContainerItemProxy;
			containerPortal = 076184BC0F3CAD5900A89A76 /* CorePlot.xcodeproj */;
			proxyType = 2;
			remoteGlobalIDString = 8DC2EF5B0486A6940098B216;
			remoteInfo = CorePlot;
		};
		076184CF0F3CAE1100A89A76 /* PBXContainerItemProxy */ = {
			isa = PBXContainerItemProxy;
			containerPortal = 076184BC0F3CAD5900A89A76 /* CorePlot.xcodeproj */;
			proxyType = 1;
			remoteGlobalIDString = 8DC2EF4F0486A6940098B216;
			remoteInfo = CorePlot;
		};
		07E0DF7F109C4E9500F108D2 /* PBXContainerItemProxy */ = {
			isa = PBXContainerItemProxy;
			containerPortal = 076184BC0F3CAD5900A89A76 /* CorePlot.xcodeproj */;
			proxyType = 2;
			remoteGlobalIDString = 0730F600109492D800E95162;
			remoteInfo = UnitTests;
		};
/* End PBXContainerItemProxy section */

/* Begin PBXCopyFilesBuildPhase section */
		90AF4F830F36D09E00753D26 /* Copy Frameworks */ = {
			isa = PBXCopyFilesBuildPhase;
			buildActionMask = 2147483647;
			dstPath = "";
			dstSubfolderSpec = 10;
			files = (
				076185040F3CB17800A89A76 /* CorePlot.framework in Copy Frameworks */,
			);
			name = "Copy Frameworks";
			runOnlyForDeploymentPostprocessing = 0;
		};
/* End PBXCopyFilesBuildPhase section */

/* Begin PBXFileReference section */
		071BCBD61079EBE00045E43D /* CorePlot.framework */ = {isa = PBXFileReference; lastKnownFileType = wrapper.framework; path = CorePlot.framework; sourceTree = BUILT_PRODUCTS_DIR; };
		076184BC0F3CAD5900A89A76 /* CorePlot.xcodeproj */ = {isa = PBXFileReference; lastKnownFileType = "wrapper.pb-project"; name = CorePlot.xcodeproj; path = ../../framework/CorePlot.xcodeproj; sourceTree = SOURCE_ROOT; };
		0761854B0F3CB3CB00A89A76 /* CorePlot.framework */ = {isa = PBXFileReference; explicitFileType = wrapper.framework; includeInIndex = 0; name = CorePlot.framework; path = ../../../../framework/build/Debug/CorePlot.framework; sourceTree = BUILT_PRODUCTS_DIR; };
		089C165DFE840E0CC02AAC07 /* English */ = {isa = PBXFileReference; fileEncoding = 10; lastKnownFileType = text.plist.strings; name = English; path = English.lproj/InfoPlist.strings; sourceTree = "<group>"; };
		1058C7A1FEA54F0111CA2CBB /* Cocoa.framework */ = {isa = PBXFileReference; lastKnownFileType = wrapper.framework; name = Cocoa.framework; path = /System/Library/Frameworks/Cocoa.framework; sourceTree = "<absolute>"; };
		13E42FB307B3F0F600E4EEF1 /* CoreData.framework */ = {isa = PBXFileReference; lastKnownFileType = wrapper.framework; name = CoreData.framework; path = /System/Library/Frameworks/CoreData.framework; sourceTree = "<absolute>"; };
		29B97324FDCFA39411CA2CEA /* AppKit.framework */ = {isa = PBXFileReference; lastKnownFileType = wrapper.framework; name = AppKit.framework; path = /System/Library/Frameworks/AppKit.framework; sourceTree = "<absolute>"; };
		29B97325FDCFA39411CA2CEA /* Foundation.framework */ = {isa = PBXFileReference; lastKnownFileType = wrapper.framework; name = Foundation.framework; path = /System/Library/Frameworks/Foundation.framework; sourceTree = "<absolute>"; };
		8D1107310486CEB800E47090 /* Info.plist */ = {isa = PBXFileReference; fileEncoding = 4; lastKnownFileType = text.plist.xml; path = Info.plist; sourceTree = "<group>"; };
		8D1107320486CEB800E47090 /* DatePlot.app */ = {isa = PBXFileReference; explicitFileType = wrapper.application; includeInIndex = 0; path = DatePlot.app; sourceTree = BUILT_PRODUCTS_DIR; };
		90AF4F430F36CF1800753D26 /* DatePlot.xib */ = {isa = PBXFileReference; lastKnownFileType = file.xib; path = DatePlot.xib; sourceTree = "<group>"; };
		BC8E737C0FC0B3CF00DF8511 /* QuartzCore.framework */ = {isa = PBXFileReference; lastKnownFileType = wrapper.framework; name = QuartzCore.framework; path = System/Library/Frameworks/QuartzCore.framework; sourceTree = SDKROOT; };
		BCB3FD510FD85658008875A4 /* CorePlotIcon.icns */ = {isa = PBXFileReference; lastKnownFileType = image.icns; path = CorePlotIcon.icns; sourceTree = "<group>"; };
		C33E19A7198330CA00182AF2 /* main.swift */ = {isa = PBXFileReference; fileEncoding = 4; lastKnownFileType = sourcecode.swift; name = main.swift; path = Source/main.swift; sourceTree = "<group>"; };
		C3A1443E197DE35F0048F1FF /* DatePlot-Bridging-Header.h */ = {isa = PBXFileReference; lastKnownFileType = sourcecode.c.h; path = "DatePlot-Bridging-Header.h"; sourceTree = "<group>"; };
		C3A1443F197DE35F0048F1FF /* DateController.swift */ = {isa = PBXFileReference; fileEncoding = 4; lastKnownFileType = sourcecode.swift; name = DateController.swift; path = Source/DateController.swift; sourceTree = "<group>"; };
/* End PBXFileReference section */

/* Begin PBXFrameworksBuildPhase section */
		8D11072E0486CEB800E47090 /* Frameworks */ = {
			isa = PBXFrameworksBuildPhase;
			buildActionMask = 2147483647;
			files = (
				0761850B0F3CB1E800A89A76 /* CorePlot.framework in Frameworks */,
				8D11072F0486CEB800E47090 /* Cocoa.framework in Frameworks */,
				BC8E737D0FC0B3CF00DF8511 /* QuartzCore.framework in Frameworks */,
			);
			runOnlyForDeploymentPostprocessing = 0;
		};
/* End PBXFrameworksBuildPhase section */

/* Begin PBXGroup section */
		076184BD0F3CAD5900A89A76 /* Products */ = {
			isa = PBXGroup;
			children = (
				076184C10F3CAD5900A89A76 /* CorePlot.framework */,
				07E0DF80109C4E9500F108D2 /* UnitTests.xctest */,
			);
			name = Products;
			sourceTree = "<group>";
		};
		080E96DDFE201D6D7F000001 /* Classes */ = {
			isa = PBXGroup;
			children = (
				C3A1443E197DE35F0048F1FF /* DatePlot-Bridging-Header.h */,
				C3A1443F197DE35F0048F1FF /* DateController.swift */,
			);
			name = Classes;
			sourceTree = "<group>";
		};
		1058C7A0FEA54F0111CA2CBB /* Linked Frameworks */ = {
			isa = PBXGroup;
			children = (
				BC8E737C0FC0B3CF00DF8511 /* QuartzCore.framework */,
				1058C7A1FEA54F0111CA2CBB /* Cocoa.framework */,
				071BCBD61079EBE00045E43D /* CorePlot.framework */,
			);
			name = "Linked Frameworks";
			sourceTree = "<group>";
		};
		1058C7A2FEA54F0111CA2CBB /* Other Frameworks */ = {
			isa = PBXGroup;
			children = (
				29B97324FDCFA39411CA2CEA /* AppKit.framework */,
				13E42FB307B3F0F600E4EEF1 /* CoreData.framework */,
				29B97325FDCFA39411CA2CEA /* Foundation.framework */,
			);
			name = "Other Frameworks";
			sourceTree = "<group>";
		};
		19C28FACFE9D520D11CA2CBB /* Products */ = {
			isa = PBXGroup;
			children = (
				8D1107320486CEB800E47090 /* DatePlot.app */,
				0761854B0F3CB3CB00A89A76 /* CorePlot.framework */,
			);
			name = Products;
			sourceTree = "<group>";
		};
		29B97314FDCFA39411CA2CEA /* CPTTestApp */ = {
			isa = PBXGroup;
			children = (
				076184BC0F3CAD5900A89A76 /* CorePlot.xcodeproj */,
				080E96DDFE201D6D7F000001 /* Classes */,
				C33E19A219832EEA00182AF2 /* Other Sources */,
				29B97317FDCFA39411CA2CEA /* Resources */,
				29B97323FDCFA39411CA2CEA /* Frameworks */,
				19C28FACFE9D520D11CA2CBB /* Products */,
			);
			indentWidth = 4;
			name = CPTTestApp;
			sourceTree = "<group>";
			tabWidth = 4;
			usesTabs = 0;
		};
		29B97317FDCFA39411CA2CEA /* Resources */ = {
			isa = PBXGroup;
			children = (
				BCB3FD510FD85658008875A4 /* CorePlotIcon.icns */,
				90AF4F430F36CF1800753D26 /* DatePlot.xib */,
				8D1107310486CEB800E47090 /* Info.plist */,
				089C165CFE840E0CC02AAC07 /* InfoPlist.strings */,
			);
			name = Resources;
			sourceTree = "<group>";
		};
		29B97323FDCFA39411CA2CEA /* Frameworks */ = {
			isa = PBXGroup;
			children = (
				1058C7A0FEA54F0111CA2CBB /* Linked Frameworks */,
				1058C7A2FEA54F0111CA2CBB /* Other Frameworks */,
			);
			name = Frameworks;
			sourceTree = "<group>";
		};
		C33E19A219832EEA00182AF2 /* Other Sources */ = {
			isa = PBXGroup;
			children = (
				C33E19A7198330CA00182AF2 /* main.swift */,
			);
			name = "Other Sources";
			sourceTree = "<group>";
		};
/* End PBXGroup section */

/* Begin PBXNativeTarget section */
		8D1107260486CEB800E47090 /* DatePlot */ = {
			isa = PBXNativeTarget;
			buildConfigurationList = C01FCF4A08A954540054247B /* Build configuration list for PBXNativeTarget "DatePlot" */;
			buildPhases = (
				8D1107290486CEB800E47090 /* Resources */,
				8D11072E0486CEB800E47090 /* Frameworks */,
				90AF4F830F36D09E00753D26 /* Copy Frameworks */,
				8D11072C0486CEB800E47090 /* Sources */,
			);
			buildRules = (
			);
			dependencies = (
				076184D00F3CAE1100A89A76 /* PBXTargetDependency */,
			);
			name = DatePlot;
			productInstallPath = "$(HOME)/Applications";
			productName = CPTTestApp;
			productReference = 8D1107320486CEB800E47090 /* DatePlot.app */;
			productType = "com.apple.product-type.application";
		};
/* End PBXNativeTarget section */

/* Begin PBXProject section */
		29B97313FDCFA39411CA2CEA /* Project object */ = {
			isa = PBXProject;
			attributes = {
				BuildIndependentTargetsInParallel = NO;
				LastUpgradeCheck = 0600;
			};
			buildConfigurationList = C01FCF4E08A954540054247B /* Build configuration list for PBXProject "DatePlot" */;
			compatibilityVersion = "Xcode 3.2";
			developmentRegion = English;
			hasScannedForEncodings = 1;
			knownRegions = (
				English,
				Japanese,
				French,
				German,
			);
			mainGroup = 29B97314FDCFA39411CA2CEA /* CPTTestApp */;
			projectDirPath = "";
			projectReferences = (
				{
					ProductGroup = 076184BD0F3CAD5900A89A76 /* Products */;
					ProjectRef = 076184BC0F3CAD5900A89A76 /* CorePlot.xcodeproj */;
				},
			);
			projectRoot = "";
			targets = (
				8D1107260486CEB800E47090 /* DatePlot */,
			);
		};
/* End PBXProject section */

/* Begin PBXReferenceProxy section */
		076184C10F3CAD5900A89A76 /* CorePlot.framework */ = {
			isa = PBXReferenceProxy;
			fileType = wrapper.framework;
			path = CorePlot.framework;
			remoteRef = 076184C00F3CAD5900A89A76 /* PBXContainerItemProxy */;
			sourceTree = BUILT_PRODUCTS_DIR;
		};
		07E0DF80109C4E9500F108D2 /* UnitTests.xctest */ = {
			isa = PBXReferenceProxy;
			fileType = wrapper.cfbundle;
			path = UnitTests.xctest;
			remoteRef = 07E0DF7F109C4E9500F108D2 /* PBXContainerItemProxy */;
			sourceTree = BUILT_PRODUCTS_DIR;
		};
/* End PBXReferenceProxy section */

/* Begin PBXResourcesBuildPhase section */
		8D1107290486CEB800E47090 /* Resources */ = {
			isa = PBXResourcesBuildPhase;
			buildActionMask = 2147483647;
			files = (
				8D11072B0486CEB800E47090 /* InfoPlist.strings in Resources */,
				90AF4F440F36CF1800753D26 /* DatePlot.xib in Resources */,
				BCB3FD520FD85658008875A4 /* CorePlotIcon.icns in Resources */,
			);
			runOnlyForDeploymentPostprocessing = 0;
		};
/* End PBXResourcesBuildPhase section */

/* Begin PBXSourcesBuildPhase section */
		8D11072C0486CEB800E47090 /* Sources */ = {
			isa = PBXSourcesBuildPhase;
			buildActionMask = 2147483647;
			files = (
				C33E19A8198330CA00182AF2 /* main.swift in Sources */,
				C3A14440197DE35F0048F1FF /* DateController.swift in Sources */,
			);
			runOnlyForDeploymentPostprocessing = 0;
		};
/* End PBXSourcesBuildPhase section */

/* Begin PBXTargetDependency section */
		076184D00F3CAE1100A89A76 /* PBXTargetDependency */ = {
			isa = PBXTargetDependency;
			name = CorePlot;
			targetProxy = 076184CF0F3CAE1100A89A76 /* PBXContainerItemProxy */;
		};
/* End PBXTargetDependency section */

/* Begin PBXVariantGroup section */
		089C165CFE840E0CC02AAC07 /* InfoPlist.strings */ = {
			isa = PBXVariantGroup;
			children = (
				089C165DFE840E0CC02AAC07 /* English */,
			);
			name = InfoPlist.strings;
			sourceTree = "<group>";
		};
/* End PBXVariantGroup section */

/* Begin XCBuildConfiguration section */
		C01FCF4B08A954540054247B /* Debug */ = {
			isa = XCBuildConfiguration;
			buildSettings = {
				ALWAYS_SEARCH_USER_PATHS = NO;
				CLANG_ENABLE_MODULES = YES;
				COMBINE_HIDPI_IMAGES = YES;
				COPY_PHASE_STRIP = NO;
				FRAMEWORK_SEARCH_PATHS = "";
				GCC_DYNAMIC_NO_PIC = NO;
				GCC_MODEL_TUNING = G5;
				GCC_OPTIMIZATION_LEVEL = 0;
				GCC_PRECOMPILE_PREFIX_HEADER = YES;
				GCC_PREFIX_HEADER = DatePlot_Prefix.pch;
				GCC_PREPROCESSOR_DEFINITIONS = "";
				GCC_TREAT_WARNINGS_AS_ERRORS = YES;
				INFOPLIST_FILE = Info.plist;
				INSTALL_PATH = "$(HOME)/Applications";
<<<<<<< HEAD
				LD_RUNPATH_SEARCH_PATHS = "$(inherited) @executable_path/../Frameworks";
=======
				LD_RUNPATH_SEARCH_PATHS = "$(inherited) @loader_path/../Frameworks";
>>>>>>> da4ceb3c
				PRODUCT_NAME = DatePlot;
				SWIFT_OBJC_BRIDGING_HEADER = "DatePlot-Bridging-Header.h";
				SWIFT_OPTIMIZATION_LEVEL = "-Onone";
			};
			name = Debug;
		};
		C01FCF4C08A954540054247B /* Release */ = {
			isa = XCBuildConfiguration;
			buildSettings = {
				ALWAYS_SEARCH_USER_PATHS = NO;
				CLANG_ENABLE_MODULES = YES;
				COMBINE_HIDPI_IMAGES = YES;
				DEBUG_INFORMATION_FORMAT = "dwarf-with-dsym";
				GCC_MODEL_TUNING = G5;
				GCC_PRECOMPILE_PREFIX_HEADER = YES;
				GCC_PREFIX_HEADER = DatePlot_Prefix.pch;
				GCC_PREPROCESSOR_DEFINITIONS = "";
				INFOPLIST_FILE = Info.plist;
				INSTALL_PATH = "$(HOME)/Applications";
<<<<<<< HEAD
				LD_RUNPATH_SEARCH_PATHS = "$(inherited) @executable_path/../Frameworks";
=======
				LD_RUNPATH_SEARCH_PATHS = "$(inherited) @loader_path/../Frameworks";
>>>>>>> da4ceb3c
				PRODUCT_NAME = DatePlot;
				SWIFT_OBJC_BRIDGING_HEADER = "DatePlot-Bridging-Header.h";
			};
			name = Release;
		};
		C01FCF4F08A954540054247B /* Debug */ = {
			isa = XCBuildConfiguration;
			buildSettings = {
				FRAMEWORK_SEARCH_PATHS = "";
				GCC_C_LANGUAGE_STANDARD = c99;
				GCC_OPTIMIZATION_LEVEL = 0;
				GCC_PREPROCESSOR_DEFINITIONS = "";
				GCC_WARN_ABOUT_RETURN_TYPE = YES;
				GCC_WARN_UNUSED_VARIABLE = YES;
				MACOSX_DEPLOYMENT_TARGET = 10.10;
				ONLY_ACTIVE_ARCH = YES;
				SDKROOT = macosx;
				SYMROOT = "$(SRCROOT)/../../build";
			};
			name = Debug;
		};
		C01FCF5008A954540054247B /* Release */ = {
			isa = XCBuildConfiguration;
			buildSettings = {
				FRAMEWORK_SEARCH_PATHS = "";
				GCC_C_LANGUAGE_STANDARD = c99;
				GCC_PREPROCESSOR_DEFINITIONS = "";
				GCC_WARN_ABOUT_RETURN_TYPE = YES;
				GCC_WARN_UNUSED_VARIABLE = YES;
				MACOSX_DEPLOYMENT_TARGET = 10.10;
				SDKROOT = macosx;
				SYMROOT = "$(SRCROOT)/../../build";
			};
			name = Release;
		};
/* End XCBuildConfiguration section */

/* Begin XCConfigurationList section */
		C01FCF4A08A954540054247B /* Build configuration list for PBXNativeTarget "DatePlot" */ = {
			isa = XCConfigurationList;
			buildConfigurations = (
				C01FCF4B08A954540054247B /* Debug */,
				C01FCF4C08A954540054247B /* Release */,
			);
			defaultConfigurationIsVisible = 0;
			defaultConfigurationName = Release;
		};
		C01FCF4E08A954540054247B /* Build configuration list for PBXProject "DatePlot" */ = {
			isa = XCConfigurationList;
			buildConfigurations = (
				C01FCF4F08A954540054247B /* Debug */,
				C01FCF5008A954540054247B /* Release */,
			);
			defaultConfigurationIsVisible = 0;
			defaultConfigurationName = Release;
		};
/* End XCConfigurationList section */
	};
	rootObject = 29B97313FDCFA39411CA2CEA /* Project object */;
}<|MERGE_RESOLUTION|>--- conflicted
+++ resolved
@@ -316,11 +316,7 @@
 				GCC_TREAT_WARNINGS_AS_ERRORS = YES;
 				INFOPLIST_FILE = Info.plist;
 				INSTALL_PATH = "$(HOME)/Applications";
-<<<<<<< HEAD
-				LD_RUNPATH_SEARCH_PATHS = "$(inherited) @executable_path/../Frameworks";
-=======
 				LD_RUNPATH_SEARCH_PATHS = "$(inherited) @loader_path/../Frameworks";
->>>>>>> da4ceb3c
 				PRODUCT_NAME = DatePlot;
 				SWIFT_OBJC_BRIDGING_HEADER = "DatePlot-Bridging-Header.h";
 				SWIFT_OPTIMIZATION_LEVEL = "-Onone";
@@ -340,11 +336,7 @@
 				GCC_PREPROCESSOR_DEFINITIONS = "";
 				INFOPLIST_FILE = Info.plist;
 				INSTALL_PATH = "$(HOME)/Applications";
-<<<<<<< HEAD
-				LD_RUNPATH_SEARCH_PATHS = "$(inherited) @executable_path/../Frameworks";
-=======
 				LD_RUNPATH_SEARCH_PATHS = "$(inherited) @loader_path/../Frameworks";
->>>>>>> da4ceb3c
 				PRODUCT_NAME = DatePlot;
 				SWIFT_OBJC_BRIDGING_HEADER = "DatePlot-Bridging-Header.h";
 			};
