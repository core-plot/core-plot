--- conflicted
+++ resolved
@@ -230,17 +230,10 @@
     // Define some custom labels for the data elements
     x.labelRotation  = CPTFloat(M_PI_4);
     x.labelingPolicy = CPTAxisLabelingPolicyNone;
-<<<<<<< HEAD
     CPTNumberArray *customTickLocations  = @[@1, @5, @10, @15];
     CPTStringArray *xAxisLabels          = @[@"Label A", @"Label B", @"Label C", @"Label D"];
     NSUInteger labelLocation             = 0;
     CPTMutableAxisLabelSet *customLabels = [NSMutableSet setWithCapacity:xAxisLabels.count];
-=======
-    CPTNumberArray customTickLocations  = @[@1, @5, @10, @15];
-    CPTStringArray xAxisLabels          = @[@"Label A", @"Label B", @"Label C", @"Label D"];
-    NSUInteger labelLocation            = 0;
-    CPTMutableAxisLabelSet customLabels = [NSMutableSet setWithCapacity:xAxisLabels.count];
->>>>>>> 03924990
     for ( NSNumber *tickLocation in customTickLocations ) {
         CPTAxisLabel *newLabel = [[CPTAxisLabel alloc] initWithText:xAxisLabels[labelLocation++] textStyle:x.labelTextStyle];
         newLabel.tickLocation = tickLocation;
