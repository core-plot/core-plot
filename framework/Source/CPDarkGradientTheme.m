
#import "CPDarkGradientTheme.h"
#import "CPXYGraph.h"
#import "CPColor.h"
#import "CPGradient.h"
#import "CPFill.h"
#import "CPPlotArea.h"
#import "CPXYPlotSpace.h"
#import "CPUtilities.h"
#import "CPXYAxisSet.h"
#import "CPXYAxis.h"
#import "CPLineStyle.h"
#import "CPTextStyle.h"
#import "CPBorderedLayer.h"
#import "CPExceptions.h"

@interface CPDarkGradientTheme ()

-(CPXYGraph *)createNewGraph;
-(void)applyThemeToAxis:(CPXYAxis *)axis usingMajorLineStyle:(CPLineStyle *)majorLineStyle andMinorLineStyle:(CPLineStyle *)minorLineStyle andTextStyle:(CPTextStyle *)textStyle;

@end

#pragma mark -

/** @brief Creates a CPXYGraph instance formatted with dark gray gradient backgrounds and light gray lines.
 **/
@implementation CPDarkGradientTheme

/**	@brief The name of the theme.
 *	@return The name.
 **/
+(NSString *)name 
{
	return kCPDarkGradientTheme;
}

/** @brief Creates and returns a new CPXYGraph instance formatted with the theme.
 *  @return A new CPXYGraph instance formatted with the theme.
 **/
-(id)newGraph 
{
    CPXYGraph *graph = [self createNewGraph];	
    [self applyThemeToGraph:graph];
	return graph;
}

-(void)applyThemeToGraph:(CPXYGraph *)graph
{
	[self applyThemeToBackground:graph];
	[self applyThemeToPlotArea:graph.plotArea];
	[self applyThemeToAxisSet:(CPXYAxisSet *)graph.axisSet];    
}

#pragma mark -
#pragma mark Implementation private methods

-(void)applyThemeToBackground:(CPXYGraph *)graph 
{
	CPColor *endColor = [CPColor colorWithGenericGray:0.1];
	CPGradient *graphGradient = [CPGradient gradientWithBeginningColor:endColor endingColor:endColor];
	graphGradient = [graphGradient addColorStop:[CPColor colorWithGenericGray:0.2] atPosition:0.3];
	graphGradient = [graphGradient addColorStop:[CPColor colorWithGenericGray:0.3] atPosition:0.5];
	graphGradient = [graphGradient addColorStop:[CPColor colorWithGenericGray:0.2] atPosition:0.6];
	graphGradient.angle = 90.0f;
	graph.fill = [CPFill fillWithGradient:graphGradient];
}

-(void)applyThemeToPlotArea:(CPPlotArea *)plotArea 
{
	CPGradient *gradient = [CPGradient gradientWithBeginningColor:[CPColor colorWithGenericGray:0.1] endingColor:[CPColor colorWithGenericGray:0.3]];
    gradient.angle = 90.0;
	plotArea.fill = [CPFill fillWithGradient:gradient]; 
}

-(void)applyThemeToAxisSet:(CPXYAxisSet *)axisSet {
	CPLineStyle *borderLineStyle = [CPLineStyle lineStyle];
    borderLineStyle.lineColor = [CPColor colorWithGenericGray:0.2];
    borderLineStyle.lineWidth = 4.0f;
	
	CPBorderedLayer *borderedLayer = (CPBorderedLayer *)axisSet.overlayLayer;
	borderedLayer.borderLineStyle = borderLineStyle;
	borderedLayer.cornerRadius = 10.0f;
	axisSet.overlayLayerInsetX = -4.f;
	axisSet.overlayLayerInsetY = -4.f;
    
    CPLineStyle *majorLineStyle = [CPLineStyle lineStyle];
    majorLineStyle.lineCap = kCGLineCapRound;
    majorLineStyle.lineColor = [CPColor colorWithGenericGray:0.5];
    majorLineStyle.lineWidth = 2.0f;
    
    CPLineStyle *minorLineStyle = [CPLineStyle lineStyle];
    minorLineStyle.lineColor = [CPColor darkGrayColor];
    minorLineStyle.lineWidth = 2.0f;
	
	CPTextStyle *whiteTextStyle = [[[CPTextStyle alloc] init] autorelease];
	whiteTextStyle.color = [CPColor whiteColor];
	whiteTextStyle.fontSize = 14.0;
	
    for (CPXYAxis *axis in axisSet.axes) {
        [self applyThemeToAxis:axis usingMajorLineStyle:majorLineStyle andMinorLineStyle:minorLineStyle andTextStyle:whiteTextStyle];
    }
}

#pragma mark -
#pragma mark Implementation private methods

-(CPXYGraph *)createNewGraph {
	CPXYGraph *graph;
	if ([self graphClass]) {
		graph = [[graphClass alloc] initWithFrame:CGRectMake(0.0, 0.0, 200.0, 200.0)];
	}
	else {
		graph = [[CPXYGraph alloc] initWithFrame:CGRectMake(0.0, 0.0, 200.0, 200.0)];
	}
	
	graph.paddingLeft = 60.0;
	graph.paddingTop = 60.0;
	graph.paddingRight = 60.0;
	graph.paddingBottom = 60.0;
    
    CPXYPlotSpace *plotSpace = (CPXYPlotSpace *)graph.defaultPlotSpace;
    plotSpace.xRange = [CPPlotRange plotRangeWithLocation:CPDecimalFromFloat(-1.0) length:CPDecimalFromFloat(1.0)];
    plotSpace.yRange = [CPPlotRange plotRangeWithLocation:CPDecimalFromFloat(-1.0) length:CPDecimalFromFloat(1.0)];
    
	return graph;
}

-(void)applyThemeToAxis:(CPXYAxis *)axis usingMajorLineStyle:(CPLineStyle *)majorLineStyle andMinorLineStyle:(CPLineStyle *)minorLineStyle andTextStyle:(CPTextStyle *)textStyle
{
	axis.axisLabelingPolicy = CPAxisLabelingPolicyFixedInterval;
    axis.majorIntervalLength = [NSDecimalNumber decimalNumberWithString:@"0.5"];
    axis.constantCoordinateValue = [NSDecimalNumber decimalNumberWithString:@"0"];
	axis.tickDirection = CPSignNone;
    axis.minorTicksPerInterval = 4;
    axis.majorTickLineStyle = majorLineStyle;
    axis.minorTickLineStyle = minorLineStyle;
    axis.axisLineStyle = majorLineStyle;
    axis.majorTickLength = 7.0f;
    axis.minorTickLength = 5.0f;
	axis.axisLabelTextStyle = textStyle; 
}

<<<<<<< HEAD
=======
/**	@brief A subclass of CPGraph that the graphClass must descend from.
 *	@return The required subclass.
 **/
+(Class)requiredGraphSubclass
{
    return [CPXYGraph class];
}
>>>>>>> c4562df1

@end<|MERGE_RESOLUTION|>--- conflicted
+++ resolved
@@ -141,8 +141,6 @@
 	axis.axisLabelTextStyle = textStyle; 
 }
 
-<<<<<<< HEAD
-=======
 /**	@brief A subclass of CPGraph that the graphClass must descend from.
  *	@return The required subclass.
  **/
@@ -150,6 +148,5 @@
 {
     return [CPXYGraph class];
 }
->>>>>>> c4562df1
 
 @end