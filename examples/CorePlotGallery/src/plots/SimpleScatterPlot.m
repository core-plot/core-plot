//
//  SimpleScatterPlot.m
//  CorePlotGallery
//
//  Created by Jeff Buck on 7/31/10.
//  Copyright 2010 Jeff Buck. All rights reserved.
//

#import "SimpleScatterPlot.h"

@interface SimpleScatterPlot()

@property (nonatomic, readwrite, strong) CPTPlotSpaceAnnotation *symbolTextAnnotation;
@property (nonatomic, readwrite, strong) NSArray *plotData;

@end

@implementation SimpleScatterPlot
{
    CPTScatterPlotHistogramOption _histogramOption;
}

@synthesize symbolTextAnnotation;
@synthesize plotData;

+(void)load
{
    [super registerPlotItem:self];
}

-(id)init
{
    if ( (self = [super init]) ) {
        self.title   = @"Simple Scatter Plot";
        self.section = kLinePlots;
        _histogramOption = CPTScatterPlotHistogramSkipSecond;
    }

    return self;
}

-(void)killGraph
{
    if ( [self.graphs count] ) {
        CPTGraph *graph = (self.graphs)[0];

        CPTPlotSpaceAnnotation *annotation = self.symbolTextAnnotation;
        if ( annotation ) {
            [graph.plotAreaFrame.plotArea removeAnnotation:annotation];
            annotation = nil;
        }
    }

    [super killGraph];
}

-(void)generateData
{
    if ( self.plotData == nil ) {
        NSMutableArray *contentArray = [NSMutableArray array];
        for ( NSUInteger i = 0; i < 10; i++ ) {
            NSNumber *x = @(1.0 + i * 0.05);
            NSNumber *y = @(1.2 * arc4random() / (double)UINT32_MAX + 0.5);
            [contentArray addObject:@{ @"x": x, @"y": y }
            ];
        }
        self.plotData = contentArray;
    }
}

-(void)renderInLayer:(CPTGraphHostingView *)layerHostingView withTheme:(CPTTheme *)theme animated:(BOOL)animated
{
#if TARGET_IPHONE_SIMULATOR || TARGET_OS_IPHONE
    CGRect bounds = layerHostingView.bounds;
#else
    CGRect bounds = NSRectToCGRect(layerHostingView.bounds);
#endif

    CPTGraph *graph = [[CPTXYGraph alloc] initWithFrame:bounds];
    [self addGraph:graph toHostingView:layerHostingView];
    [self applyTheme:theme toGraph:graph withDefault:[CPTTheme themeNamed:kCPTDarkGradientTheme]];

    [self setTitleDefaultsForGraph:graph withBounds:bounds];
    [self setPaddingDefaultsForGraph:graph withBounds:bounds];

    // Plot area delegate
    graph.plotAreaFrame.plotArea.delegate = self;

    // Setup scatter plot space
    CPTXYPlotSpace *plotSpace = (CPTXYPlotSpace *)graph.defaultPlotSpace;
    plotSpace.allowsUserInteraction = YES;
    plotSpace.delegate              = self;

    // Grid line styles
    CPTMutableLineStyle *majorGridLineStyle = [CPTMutableLineStyle lineStyle];
    majorGridLineStyle.lineWidth = 0.75;
    majorGridLineStyle.lineColor = [[CPTColor colorWithGenericGray:CPTFloat(0.2)] colorWithAlphaComponent:CPTFloat(0.75)];

    CPTMutableLineStyle *minorGridLineStyle = [CPTMutableLineStyle lineStyle];
    minorGridLineStyle.lineWidth = 0.25;
    minorGridLineStyle.lineColor = [[CPTColor whiteColor] colorWithAlphaComponent:CPTFloat(0.1)];

    CPTMutableLineStyle *redLineStyle = [CPTMutableLineStyle lineStyle];
    redLineStyle.lineWidth = 10.0;
    redLineStyle.lineColor = [[CPTColor redColor] colorWithAlphaComponent:0.5];

    // Axes
    // Label x axis with a fixed interval policy
    CPTXYAxisSet *axisSet = (CPTXYAxisSet *)graph.axisSet;
    CPTXYAxis *x          = axisSet.xAxis;
    x.majorIntervalLength   = @0.5;
    x.orthogonalPosition    = @1.0;
    x.minorTicksPerInterval = 2;
    x.majorGridLineStyle    = majorGridLineStyle;
    x.minorGridLineStyle    = minorGridLineStyle;

    x.title         = @"X Axis";
    x.titleOffset   = 30.0;
    x.titleLocation = @1.25;

    // Label y with an automatic label policy.
    CPTXYAxis *y = axisSet.yAxis;
    y.labelingPolicy              = CPTAxisLabelingPolicyAutomatic;
    y.orthogonalPosition          = @1.0;
    y.minorTicksPerInterval       = 2;
    y.preferredNumberOfMajorTicks = 8;
    y.majorGridLineStyle          = majorGridLineStyle;
    y.minorGridLineStyle          = minorGridLineStyle;
    y.labelOffset                 = 10.0;

    y.title         = @"Y Axis";
    y.titleOffset   = 30.0;
    y.titleLocation = @1.0;

    // Set axes
    graph.axisSet.axes = @[x, y];

    // Create a plot that uses the data source method
    CPTScatterPlot *dataSourceLinePlot = [[CPTScatterPlot alloc] init];
    dataSourceLinePlot.identifier = @"Data Source Plot";

    CPTMutableLineStyle *lineStyle = [dataSourceLinePlot.dataLineStyle mutableCopy];
    lineStyle.lineWidth              = 3.0;
    lineStyle.lineColor              = [CPTColor greenColor];
    dataSourceLinePlot.dataLineStyle = lineStyle;
    dataSourceLinePlot.interpolation = CPTScatterPlotInterpolationHistogram;
    dataSourceLinePlot.histogramOption = _histogramOption;

    dataSourceLinePlot.dataSource = self;
    [graph addPlot:dataSourceLinePlot];

    // Auto scale the plot space to fit the plot data
    // Extend the ranges by 30% for neatness
    [plotSpace scaleToFitPlots:@[dataSourceLinePlot]];
    CPTMutablePlotRange *xRange = [plotSpace.xRange mutableCopy];
    CPTMutablePlotRange *yRange = [plotSpace.yRange mutableCopy];
    [xRange expandRangeByFactor:@1.3];
    [yRange expandRangeByFactor:@1.3];
    plotSpace.xRange = xRange;
    plotSpace.yRange = yRange;

    // Restrict y range to a global range
    CPTPlotRange *globalYRange = [CPTPlotRange plotRangeWithLocation:@0.0
                                                              length:@2.0];
    plotSpace.globalYRange = globalYRange;

    // Add plot symbols
    CPTMutableLineStyle *symbolLineStyle = [CPTMutableLineStyle lineStyle];
    symbolLineStyle.lineColor = [CPTColor blackColor];
    CPTPlotSymbol *plotSymbol = [CPTPlotSymbol ellipsePlotSymbol];
    plotSymbol.fill               = [CPTFill fillWithColor:[CPTColor blueColor]];
    plotSymbol.lineStyle          = symbolLineStyle;
    plotSymbol.size               = CGSizeMake(10.0, 10.0);
    dataSourceLinePlot.plotSymbol = plotSymbol;

    // Set plot delegate, to know when symbols have been touched
    // We will display an annotation when a symbol is touched
    dataSourceLinePlot.delegate                        = self;
    dataSourceLinePlot.plotSymbolMarginForHitDetection = 5.0;

    // Add legend
    graph.legend                 = [CPTLegend legendWithGraph:graph];
    graph.legend.textStyle       = x.titleTextStyle;
    graph.legend.fill            = [CPTFill fillWithColor:[CPTColor darkGrayColor]];
    graph.legend.borderLineStyle = x.axisLineStyle;
    graph.legend.cornerRadius    = 5.0;
    graph.legend.swatchSize      = CGSizeMake(25.0, 25.0);
    graph.legendAnchor           = CPTRectAnchorBottom;
    graph.legendDisplacement     = CGPointMake(0.0, 12.0);
}

#pragma mark -
#pragma mark Plot Data Source Methods

-(NSUInteger)numberOfRecordsForPlot:(CPTPlot *)plot
{
    return self.plotData.count;
}

-(id)numberForPlot:(CPTPlot *)plot field:(NSUInteger)fieldEnum recordIndex:(NSUInteger)index
{
    NSString *key = (fieldEnum == CPTScatterPlotFieldX ? @"x" : @"y");
    NSNumber *num = self.plotData[index][key];

    return num;
}

#pragma mark -
#pragma mark Plot Space Delegate Methods

-(CPTPlotRange *)plotSpace:(CPTPlotSpace *)space willChangePlotRangeTo:(CPTPlotRange *)newRange forCoordinate:(CPTCoordinate)coordinate
{
    // Impose a limit on how far user can scroll in x
    if ( coordinate == CPTCoordinateX ) {
        CPTPlotRange *maxRange            = [CPTPlotRange plotRangeWithLocation:@(-1.0) length:@6.0];
        CPTMutablePlotRange *changedRange = [newRange mutableCopy];
        [changedRange shiftEndToFitInRange:maxRange];
        [changedRange shiftLocationToFitInRange:maxRange];
        newRange = changedRange;
    }

    return newRange;
}

#pragma mark -
#pragma mark CPTScatterPlot delegate methods

-(void)scatterPlot:(CPTScatterPlot *)plot plotSymbolWasSelectedAtRecordIndex:(NSUInteger)index
{
    CPTXYGraph *graph = (self.graphs)[0];

    CPTPlotSpaceAnnotation *annotation = self.symbolTextAnnotation;

    if ( annotation ) {
        [graph.plotAreaFrame.plotArea removeAnnotation:annotation];
        annotation = nil;
    }

    // Setup a style for the annotation
    CPTMutableTextStyle *hitAnnotationTextStyle = [CPTMutableTextStyle textStyle];
    hitAnnotationTextStyle.color    = [CPTColor whiteColor];
    hitAnnotationTextStyle.fontSize = 16.0;
    hitAnnotationTextStyle.fontName = @"Helvetica-Bold";

    // Determine point of symbol in plot coordinates
    NSDictionary *dataPoint = self.plotData[index];

    NSNumber *x = dataPoint[@"x"];
    NSNumber *y = dataPoint[@"y"];

    NSArray *anchorPoint = @[x, y];

    // Add annotation
    // First make a string for the y value
    NSNumberFormatter *formatter = [[NSNumberFormatter alloc] init];
    [formatter setMaximumFractionDigits:2];
    NSString *yString = [formatter stringFromNumber:y];

    // Now add the annotation to the plot area
    CPTTextLayer *textLayer = [[CPTTextLayer alloc] initWithText:yString style:hitAnnotationTextStyle];
    annotation                = [[CPTPlotSpaceAnnotation alloc] initWithPlotSpace:graph.defaultPlotSpace anchorPlotPoint:anchorPoint];
    annotation.contentLayer   = textLayer;
    annotation.displacement   = CGPointMake(0.0, 20.0);
    self.symbolTextAnnotation = annotation;
    [graph.plotAreaFrame.plotArea addAnnotation:annotation];
}

-(void)scatterPlotDataLineWasSelected:(CPTScatterPlot *)plot
{
    NSLog(@"scatterPlotDataLineWasSelected: %@", plot);
}

-(void)scatterPlotDataLineTouchDown:(CPTScatterPlot *)plot
{
    NSLog(@"scatterPlotDataLineTouchDown: %@", plot);
}

-(void)scatterPlotDataLineTouchUp:(CPTScatterPlot *)plot
{
    NSLog(@"scatterPlotDataLineTouchUp: %@", plot);
}

#pragma mark -
#pragma mark Plot area delegate method

-(void)plotAreaWasSelected:(CPTPlotArea *)plotArea
{
<<<<<<< HEAD
    // Remove the annotation
    CPTPlotSpaceAnnotation *annotation = self.symbolTextAnnotation;

    if ( annotation ) {
        CPTXYGraph *graph = [self.graphs objectAtIndex:0];

        [graph.plotAreaFrame.plotArea removeAnnotation:annotation];
        self.symbolTextAnnotation = nil;
=======
    CPTXYGraph *graph = [self.graphs objectAtIndex:0];
    if( graph )
    {
        // Remove the annotation
        if ( symbolTextAnnotation ) {

            [graph.plotAreaFrame.plotArea removeAnnotation:symbolTextAnnotation];
            [symbolTextAnnotation release];
            symbolTextAnnotation = nil;
        }
        else
        {
            CPTScatterPlotInterpolation interpolation = CPTScatterPlotInterpolationHistogram;

            // Decrease the histogram display option, and if < 0 display linear graph
            if( --_histogramOption < 0 )
            {
                interpolation = CPTScatterPlotInterpolationLinear;

                // Set the histogram option to the count, as that is guaranteed to be the last available option + 1
                // (thus the next time the user clicks in the empty plot area the value will be decremented, becoming last option)
                _histogramOption = CPTScatterPlotHistogramOptionCount;
            }
            CPTScatterPlot *dataSourceLinePlot = (CPTScatterPlot *)[graph plotWithIdentifier: @"Data Source Plot"];
            dataSourceLinePlot.interpolation = interpolation;
            dataSourceLinePlot.histogramOption = _histogramOption;
        }
>>>>>>> 5d51b71d
    }
}

@end<|MERGE_RESOLUTION|>--- conflicted
+++ resolved
@@ -12,16 +12,15 @@
 
 @property (nonatomic, readwrite, strong) CPTPlotSpaceAnnotation *symbolTextAnnotation;
 @property (nonatomic, readwrite, strong) NSArray *plotData;
+@property (nonatomic, readwrite, assign) CPTScatterPlotHistogramOption histogramOption;
 
 @end
 
 @implementation SimpleScatterPlot
-{
-    CPTScatterPlotHistogramOption _histogramOption;
-}
 
 @synthesize symbolTextAnnotation;
 @synthesize plotData;
+@synthesize histogramOption;
 
 +(void)load
 {
@@ -33,7 +32,8 @@
     if ( (self = [super init]) ) {
         self.title   = @"Simple Scatter Plot";
         self.section = kLinePlots;
-        _histogramOption = CPTScatterPlotHistogramSkipSecond;
+
+        self.histogramOption = CPTScatterPlotHistogramSkipSecond;
     }
 
     return self;
@@ -140,11 +140,11 @@
     dataSourceLinePlot.identifier = @"Data Source Plot";
 
     CPTMutableLineStyle *lineStyle = [dataSourceLinePlot.dataLineStyle mutableCopy];
-    lineStyle.lineWidth              = 3.0;
-    lineStyle.lineColor              = [CPTColor greenColor];
-    dataSourceLinePlot.dataLineStyle = lineStyle;
-    dataSourceLinePlot.interpolation = CPTScatterPlotInterpolationHistogram;
-    dataSourceLinePlot.histogramOption = _histogramOption;
+    lineStyle.lineWidth                = 3.0;
+    lineStyle.lineColor                = [CPTColor greenColor];
+    dataSourceLinePlot.dataLineStyle   = lineStyle;
+    dataSourceLinePlot.interpolation   = CPTScatterPlotInterpolationHistogram;
+    dataSourceLinePlot.histogramOption = self.histogramOption;
 
     dataSourceLinePlot.dataSource = self;
     [graph addPlot:dataSourceLinePlot];
@@ -285,44 +285,31 @@
 
 -(void)plotAreaWasSelected:(CPTPlotArea *)plotArea
 {
-<<<<<<< HEAD
-    // Remove the annotation
-    CPTPlotSpaceAnnotation *annotation = self.symbolTextAnnotation;
-
-    if ( annotation ) {
-        CPTXYGraph *graph = [self.graphs objectAtIndex:0];
-
-        [graph.plotAreaFrame.plotArea removeAnnotation:annotation];
-        self.symbolTextAnnotation = nil;
-=======
     CPTXYGraph *graph = [self.graphs objectAtIndex:0];
-    if( graph )
-    {
+
+    if ( graph ) {
         // Remove the annotation
-        if ( symbolTextAnnotation ) {
-
-            [graph.plotAreaFrame.plotArea removeAnnotation:symbolTextAnnotation];
-            [symbolTextAnnotation release];
-            symbolTextAnnotation = nil;
+        CPTPlotSpaceAnnotation *annotation = self.symbolTextAnnotation;
+
+        if ( annotation ) {
+            [graph.plotAreaFrame.plotArea removeAnnotation:annotation];
+            self.symbolTextAnnotation = nil;
         }
-        else
-        {
+        else {
             CPTScatterPlotInterpolation interpolation = CPTScatterPlotInterpolationHistogram;
 
             // Decrease the histogram display option, and if < 0 display linear graph
-            if( --_histogramOption < 0 )
-            {
+            if ( --self.histogramOption < 0 ) {
                 interpolation = CPTScatterPlotInterpolationLinear;
 
                 // Set the histogram option to the count, as that is guaranteed to be the last available option + 1
                 // (thus the next time the user clicks in the empty plot area the value will be decremented, becoming last option)
-                _histogramOption = CPTScatterPlotHistogramOptionCount;
+                self.histogramOption = CPTScatterPlotHistogramOptionCount;
             }
-            CPTScatterPlot *dataSourceLinePlot = (CPTScatterPlot *)[graph plotWithIdentifier: @"Data Source Plot"];
-            dataSourceLinePlot.interpolation = interpolation;
-            dataSourceLinePlot.histogramOption = _histogramOption;
+            CPTScatterPlot *dataSourceLinePlot = (CPTScatterPlot *)[graph plotWithIdentifier:@"Data Source Plot"];
+            dataSourceLinePlot.interpolation   = interpolation;
+            dataSourceLinePlot.histogramOption = self.histogramOption;
         }
->>>>>>> 5d51b71d
     }
 }
 
