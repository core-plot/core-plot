// !$*UTF8*$!
{
	archiveVersion = 1;
	classes = {
	};
	objectVersion = 46;
	objects = {

/* Begin PBXBuildFile section */
		1D60589F0D05DD5A006BFB54 /* Foundation.framework in Frameworks */ = {isa = PBXBuildFile; fileRef = 1D30AB110D05D00D00671497 /* Foundation.framework */; };
		1DF5F4E00D08C38300B7A737 /* UIKit.framework in Frameworks */ = {isa = PBXBuildFile; fileRef = 1DF5F4DF0D08C38300B7A737 /* UIKit.framework */; };
		282CCBFE0DB6C98000C4EA27 /* BarChart.xib in Resources */ = {isa = PBXBuildFile; fileRef = 282CCBFD0DB6C98000C4EA27 /* BarChart.xib */; };
		288765080DF74369002DB57D /* CoreGraphics.framework in Frameworks */ = {isa = PBXBuildFile; fileRef = 288765070DF74369002DB57D /* CoreGraphics.framework */; };
		28AD73880D9D96C1002E5188 /* MainWindow.xib in Resources */ = {isa = PBXBuildFile; fileRef = 28AD73870D9D96C1002E5188 /* MainWindow.xib */; };
		BC74A34110FC418D00E7E90D /* PieChart.xib in Resources */ = {isa = PBXBuildFile; fileRef = BC74A34010FC418D00E7E90D /* PieChart.xib */; };
		BC8166CE1100DD00006D898E /* 16-line-chart.png in Resources */ = {isa = PBXBuildFile; fileRef = BC8166CC1100DD00006D898E /* 16-line-chart.png */; };
		BC8166CF1100DD00006D898E /* 17-bar-chart.png in Resources */ = {isa = PBXBuildFile; fileRef = BC8166CD1100DD00006D898E /* 17-bar-chart.png */; };
		BC8166D21100DD6F006D898E /* 62-contrast.png in Resources */ = {isa = PBXBuildFile; fileRef = BC8166D11100DD6F006D898E /* 62-contrast.png */; };
		BC9B81DA0FB893F70035D8DA /* QuartzCore.framework in Frameworks */ = {isa = PBXBuildFile; fileRef = BC9B81D90FB893F70035D8DA /* QuartzCore.framework */; };
		BC9B84360FB8B7110035D8DA /* ScatterPlot.xib in Resources */ = {isa = PBXBuildFile; fileRef = BC9B84350FB8B7110035D8DA /* ScatterPlot.xib */; };
		BCB3FD660FD85732008875A4 /* CorePlotIcon.png in Resources */ = {isa = PBXBuildFile; fileRef = BCB3FD650FD85732008875A4 /* CorePlotIcon.png */; };
<<<<<<< HEAD
		C359603719CE34FC005CDFB9 /* BarChartController.swift in Sources */ = {isa = PBXBuildFile; fileRef = C359603319CE34FB005CDFB9 /* BarChartController.swift */; };
		C359603819CE34FC005CDFB9 /* iPhoneAppDelegate.swift in Sources */ = {isa = PBXBuildFile; fileRef = C359603419CE34FB005CDFB9 /* iPhoneAppDelegate.swift */; };
		C359603919CE34FC005CDFB9 /* PieChartController.swift in Sources */ = {isa = PBXBuildFile; fileRef = C359603519CE34FB005CDFB9 /* PieChartController.swift */; };
		C359603A19CE34FC005CDFB9 /* ScatterPlotController.swift in Sources */ = {isa = PBXBuildFile; fileRef = C359603619CE34FB005CDFB9 /* ScatterPlotController.swift */; };
=======
		C34677B219F3345500429A85 /* Launch Screen.xib in Resources */ = {isa = PBXBuildFile; fileRef = C34677B119F3345500429A85 /* Launch Screen.xib */; };
>>>>>>> 9a27b043
		C3B9F2C317BFD350003D2B6B /* CorePlotIcon@2x.png in Resources */ = {isa = PBXBuildFile; fileRef = C3B9F2C217BFD350003D2B6B /* CorePlotIcon@2x.png */; };
		C3B9F9D417503CDD001CCC50 /* BlueTexture.png in Resources */ = {isa = PBXBuildFile; fileRef = C3B9F9D317503CDD001CCC50 /* BlueTexture.png */; };
		C3BB7D611633516500BC9515 /* Default-568h@2x.png in Resources */ = {isa = PBXBuildFile; fileRef = C3BB7D601633516500BC9515 /* Default-568h@2x.png */; };
		C3CD283E17DE9C95008EED1E /* Accelerate.framework in Frameworks */ = {isa = PBXBuildFile; fileRef = C3CD283D17DE9C95008EED1E /* Accelerate.framework */; };
		F7AE270A0FFFB61E001F26F0 /* libCorePlot-CocoaTouch.a in Frameworks */ = {isa = PBXBuildFile; fileRef = BC9B83B50FB8A9BC0035D8DA /* libCorePlot-CocoaTouch.a */; };
/* End PBXBuildFile section */

/* Begin PBXContainerItemProxy section */
		BC9B83B40FB8A9BC0035D8DA /* PBXContainerItemProxy */ = {
			isa = PBXContainerItemProxy;
			containerPortal = BC9B83B00FB8A9BC0035D8DA /* CorePlot-CocoaTouch.xcodeproj */;
			proxyType = 2;
			remoteGlobalIDString = BC9B83470FB8A0A40035D8DA;
			remoteInfo = "CorePlot-CocoaTouch";
		};
		BC9B83B60FB8A9C70035D8DA /* PBXContainerItemProxy */ = {
			isa = PBXContainerItemProxy;
			containerPortal = BC9B83B00FB8A9BC0035D8DA /* CorePlot-CocoaTouch.xcodeproj */;
			proxyType = 1;
			remoteGlobalIDString = BC9B83460FB8A0A40035D8DA;
			remoteInfo = "CorePlot-CocoaTouch";
		};
/* End PBXContainerItemProxy section */

/* Begin PBXFileReference section */
		1D30AB110D05D00D00671497 /* Foundation.framework */ = {isa = PBXFileReference; lastKnownFileType = wrapper.framework; name = Foundation.framework; path = System/Library/Frameworks/Foundation.framework; sourceTree = SDKROOT; };
		1D6058910D05DD3D006BFB54 /* CPTTestApp-iPhone.app */ = {isa = PBXFileReference; explicitFileType = wrapper.application; includeInIndex = 0; path = "CPTTestApp-iPhone.app"; sourceTree = BUILT_PRODUCTS_DIR; };
		1DF5F4DF0D08C38300B7A737 /* UIKit.framework */ = {isa = PBXFileReference; lastKnownFileType = wrapper.framework; name = UIKit.framework; path = System/Library/Frameworks/UIKit.framework; sourceTree = SDKROOT; };
		282CCBFD0DB6C98000C4EA27 /* BarChart.xib */ = {isa = PBXFileReference; lastKnownFileType = file.xib; path = BarChart.xib; sourceTree = "<group>"; };
		288765070DF74369002DB57D /* CoreGraphics.framework */ = {isa = PBXFileReference; lastKnownFileType = wrapper.framework; name = CoreGraphics.framework; path = System/Library/Frameworks/CoreGraphics.framework; sourceTree = SDKROOT; };
		28AD73870D9D96C1002E5188 /* MainWindow.xib */ = {isa = PBXFileReference; lastKnownFileType = file.xib; path = MainWindow.xib; sourceTree = "<group>"; };
		8D1107310486CEB800E47090 /* Info.plist */ = {isa = PBXFileReference; fileEncoding = 4; lastKnownFileType = text.plist.xml; path = Info.plist; sourceTree = "<group>"; };
		BC74A34010FC418D00E7E90D /* PieChart.xib */ = {isa = PBXFileReference; lastKnownFileType = file.xib; path = PieChart.xib; sourceTree = "<group>"; };
		BC8166CC1100DD00006D898E /* 16-line-chart.png */ = {isa = PBXFileReference; lastKnownFileType = image.png; name = "16-line-chart.png"; path = "GlyphishIcons/16-line-chart.png"; sourceTree = "<group>"; };
		BC8166CD1100DD00006D898E /* 17-bar-chart.png */ = {isa = PBXFileReference; lastKnownFileType = image.png; name = "17-bar-chart.png"; path = "GlyphishIcons/17-bar-chart.png"; sourceTree = "<group>"; };
		BC8166D11100DD6F006D898E /* 62-contrast.png */ = {isa = PBXFileReference; lastKnownFileType = image.png; name = "62-contrast.png"; path = "GlyphishIcons/62-contrast.png"; sourceTree = "<group>"; };
		BC9B81D90FB893F70035D8DA /* QuartzCore.framework */ = {isa = PBXFileReference; lastKnownFileType = wrapper.framework; name = QuartzCore.framework; path = System/Library/Frameworks/QuartzCore.framework; sourceTree = SDKROOT; };
		BC9B83B00FB8A9BC0035D8DA /* CorePlot-CocoaTouch.xcodeproj */ = {isa = PBXFileReference; lastKnownFileType = "wrapper.pb-project"; name = "CorePlot-CocoaTouch.xcodeproj"; path = "../../framework/CorePlot-CocoaTouch.xcodeproj"; sourceTree = SOURCE_ROOT; };
		BC9B84350FB8B7110035D8DA /* ScatterPlot.xib */ = {isa = PBXFileReference; lastKnownFileType = file.xib; path = ScatterPlot.xib; sourceTree = "<group>"; };
		BCB3FD650FD85732008875A4 /* CorePlotIcon.png */ = {isa = PBXFileReference; lastKnownFileType = image.png; path = CorePlotIcon.png; sourceTree = "<group>"; };
<<<<<<< HEAD
		C359603319CE34FB005CDFB9 /* BarChartController.swift */ = {isa = PBXFileReference; fileEncoding = 4; lastKnownFileType = sourcecode.swift; path = BarChartController.swift; sourceTree = "<group>"; };
		C359603419CE34FB005CDFB9 /* iPhoneAppDelegate.swift */ = {isa = PBXFileReference; fileEncoding = 4; lastKnownFileType = sourcecode.swift; path = iPhoneAppDelegate.swift; sourceTree = "<group>"; };
		C359603519CE34FB005CDFB9 /* PieChartController.swift */ = {isa = PBXFileReference; fileEncoding = 4; lastKnownFileType = sourcecode.swift; path = PieChartController.swift; sourceTree = "<group>"; };
		C359603619CE34FB005CDFB9 /* ScatterPlotController.swift */ = {isa = PBXFileReference; fileEncoding = 4; lastKnownFileType = sourcecode.swift; path = ScatterPlotController.swift; sourceTree = "<group>"; };
		C359603B19CE352A005CDFB9 /* CPTTestApp-iPhone-Bridging-Header.h */ = {isa = PBXFileReference; lastKnownFileType = sourcecode.c.h; path = "CPTTestApp-iPhone-Bridging-Header.h"; sourceTree = "<group>"; };
=======
		C34677B119F3345500429A85 /* Launch Screen.xib */ = {isa = PBXFileReference; fileEncoding = 4; lastKnownFileType = file.xib; path = "Launch Screen.xib"; sourceTree = "<group>"; };
		C36E7CC219DE1C1700EDEACB /* CorePlotWarnings.xcconfig */ = {isa = PBXFileReference; lastKnownFileType = text.xcconfig; name = CorePlotWarnings.xcconfig; path = ../../framework/CorePlotWarnings.xcconfig; sourceTree = "<group>"; };
>>>>>>> 9a27b043
		C3B9F2C217BFD350003D2B6B /* CorePlotIcon@2x.png */ = {isa = PBXFileReference; lastKnownFileType = image.png; path = "CorePlotIcon@2x.png"; sourceTree = "<group>"; };
		C3B9F9D317503CDD001CCC50 /* BlueTexture.png */ = {isa = PBXFileReference; lastKnownFileType = image.png; path = BlueTexture.png; sourceTree = "<group>"; };
		C3BB7D601633516500BC9515 /* Default-568h@2x.png */ = {isa = PBXFileReference; lastKnownFileType = image.png; path = "Default-568h@2x.png"; sourceTree = "<group>"; };
		C3C3CBDE19EA125D00A0296A /* CorePlotWarnings.xcconfig */ = {isa = PBXFileReference; lastKnownFileType = text.xcconfig; name = CorePlotWarnings.xcconfig; path = ../../framework/CorePlotWarnings.xcconfig; sourceTree = "<group>"; };
		C3CD283D17DE9C95008EED1E /* Accelerate.framework */ = {isa = PBXFileReference; lastKnownFileType = wrapper.framework; name = Accelerate.framework; path = System/Library/Frameworks/Accelerate.framework; sourceTree = SDKROOT; };
/* End PBXFileReference section */

/* Begin PBXFrameworksBuildPhase section */
		1D60588F0D05DD3D006BFB54 /* Frameworks */ = {
			isa = PBXFrameworksBuildPhase;
			buildActionMask = 2147483647;
			files = (
				1D60589F0D05DD5A006BFB54 /* Foundation.framework in Frameworks */,
				1DF5F4E00D08C38300B7A737 /* UIKit.framework in Frameworks */,
				288765080DF74369002DB57D /* CoreGraphics.framework in Frameworks */,
				BC9B81DA0FB893F70035D8DA /* QuartzCore.framework in Frameworks */,
				F7AE270A0FFFB61E001F26F0 /* libCorePlot-CocoaTouch.a in Frameworks */,
				C3CD283E17DE9C95008EED1E /* Accelerate.framework in Frameworks */,
			);
			runOnlyForDeploymentPostprocessing = 0;
		};
/* End PBXFrameworksBuildPhase section */

/* Begin PBXGroup section */
		080E96DDFE201D6D7F000001 /* Classes */ = {
			isa = PBXGroup;
			children = (
<<<<<<< HEAD
				C359603419CE34FB005CDFB9 /* iPhoneAppDelegate.swift */,
				C359603319CE34FB005CDFB9 /* BarChartController.swift */,
				C359603519CE34FB005CDFB9 /* PieChartController.swift */,
				C359603619CE34FB005CDFB9 /* ScatterPlotController.swift */,
=======
				28216C950DB411BC00E5133A /* CPTTestAppBarChartController.h */,
				28216C960DB411BC00E5133A /* CPTTestAppBarChartController.m */,
				1D3623240D0F684500981E51 /* CPTTestApp_iPhoneAppDelegate.h */,
				1D3623250D0F684500981E51 /* CPTTestApp_iPhoneAppDelegate.m */,
				BC74A33810FC40C600E7E90D /* CPTTestAppPieChartController.h */,
				BC74A33910FC40C600E7E90D /* CPTTestAppPieChartController.m */,
				BC9B84380FB8B76B0035D8DA /* CPTTestAppScatterPlotController.h */,
				BC9B84390FB8B76B0035D8DA /* CPTTestAppScatterPlotController.m */,
>>>>>>> 9a27b043
			);
			path = Classes;
			sourceTree = "<group>";
		};
		19C28FACFE9D520D11CA2CBB /* Products */ = {
			isa = PBXGroup;
			children = (
				1D6058910D05DD3D006BFB54 /* CPTTestApp-iPhone.app */,
			);
			name = Products;
			sourceTree = "<group>";
		};
		29B97314FDCFA39411CA2CEA /* CPTTestApp-iPhone */ = {
			isa = PBXGroup;
			children = (
				BC9B83B00FB8A9BC0035D8DA /* CorePlot-CocoaTouch.xcodeproj */,
				080E96DDFE201D6D7F000001 /* Classes */,
				29B97315FDCFA39411CA2CEA /* Other Sources */,
				29B97317FDCFA39411CA2CEA /* Resources */,
				29B97323FDCFA39411CA2CEA /* Frameworks */,
				19C28FACFE9D520D11CA2CBB /* Products */,
			);
			indentWidth = 4;
			name = "CPTTestApp-iPhone";
			sourceTree = "<group>";
			tabWidth = 4;
			usesTabs = 0;
		};
		29B97315FDCFA39411CA2CEA /* Other Sources */ = {
			isa = PBXGroup;
			children = (
				C359603B19CE352A005CDFB9 /* CPTTestApp-iPhone-Bridging-Header.h */,
				C3C3CBDE19EA125D00A0296A /* CorePlotWarnings.xcconfig */,
			);
			name = "Other Sources";
			sourceTree = "<group>";
		};
		29B97317FDCFA39411CA2CEA /* Resources */ = {
			isa = PBXGroup;
			children = (
				BC8166D11100DD6F006D898E /* 62-contrast.png */,
				BC8166CC1100DD00006D898E /* 16-line-chart.png */,
				BC8166CD1100DD00006D898E /* 17-bar-chart.png */,
				C3B9F9D317503CDD001CCC50 /* BlueTexture.png */,
				C3BB7D601633516500BC9515 /* Default-568h@2x.png */,
				BC74A34010FC418D00E7E90D /* PieChart.xib */,
				BCB3FD650FD85732008875A4 /* CorePlotIcon.png */,
				C3B9F2C217BFD350003D2B6B /* CorePlotIcon@2x.png */,
				282CCBFD0DB6C98000C4EA27 /* BarChart.xib */,
				28AD73870D9D96C1002E5188 /* MainWindow.xib */,
				8D1107310486CEB800E47090 /* Info.plist */,
				BC9B84350FB8B7110035D8DA /* ScatterPlot.xib */,
				C34677B119F3345500429A85 /* Launch Screen.xib */,
			);
			name = Resources;
			sourceTree = "<group>";
		};
		29B97323FDCFA39411CA2CEA /* Frameworks */ = {
			isa = PBXGroup;
			children = (
				BC9B81D90FB893F70035D8DA /* QuartzCore.framework */,
				1DF5F4DF0D08C38300B7A737 /* UIKit.framework */,
				1D30AB110D05D00D00671497 /* Foundation.framework */,
				288765070DF74369002DB57D /* CoreGraphics.framework */,
				C3CD283D17DE9C95008EED1E /* Accelerate.framework */,
			);
			name = Frameworks;
			sourceTree = "<group>";
		};
		BC9B83B10FB8A9BC0035D8DA /* Products */ = {
			isa = PBXGroup;
			children = (
				BC9B83B50FB8A9BC0035D8DA /* libCorePlot-CocoaTouch.a */,
			);
			name = Products;
			sourceTree = "<group>";
		};
/* End PBXGroup section */

/* Begin PBXNativeTarget section */
		1D6058900D05DD3D006BFB54 /* CPTTestApp-iPhone */ = {
			isa = PBXNativeTarget;
			buildConfigurationList = 1D6058960D05DD3E006BFB54 /* Build configuration list for PBXNativeTarget "CPTTestApp-iPhone" */;
			buildPhases = (
				1D60588D0D05DD3D006BFB54 /* Resources */,
				1D60588E0D05DD3D006BFB54 /* Sources */,
				1D60588F0D05DD3D006BFB54 /* Frameworks */,
			);
			buildRules = (
			);
			dependencies = (
				BC9B83B70FB8A9C70035D8DA /* PBXTargetDependency */,
			);
			name = "CPTTestApp-iPhone";
			productName = "CPTTestApp-iPhone";
			productReference = 1D6058910D05DD3D006BFB54 /* CPTTestApp-iPhone.app */;
			productType = "com.apple.product-type.application";
		};
/* End PBXNativeTarget section */

/* Begin PBXProject section */
		29B97313FDCFA39411CA2CEA /* Project object */ = {
			isa = PBXProject;
			attributes = {
				LastUpgradeCheck = 0500;
			};
			buildConfigurationList = C01FCF4E08A954540054247B /* Build configuration list for PBXProject "CPTTestApp-iPhone" */;
			compatibilityVersion = "Xcode 3.2";
			developmentRegion = English;
			hasScannedForEncodings = 1;
			knownRegions = (
				English,
				Japanese,
				French,
				German,
			);
			mainGroup = 29B97314FDCFA39411CA2CEA /* CPTTestApp-iPhone */;
			projectDirPath = "";
			projectReferences = (
				{
					ProductGroup = BC9B83B10FB8A9BC0035D8DA /* Products */;
					ProjectRef = BC9B83B00FB8A9BC0035D8DA /* CorePlot-CocoaTouch.xcodeproj */;
				},
			);
			projectRoot = "";
			targets = (
				1D6058900D05DD3D006BFB54 /* CPTTestApp-iPhone */,
			);
		};
/* End PBXProject section */

/* Begin PBXReferenceProxy section */
		BC9B83B50FB8A9BC0035D8DA /* libCorePlot-CocoaTouch.a */ = {
			isa = PBXReferenceProxy;
			fileType = archive.ar;
			path = "libCorePlot-CocoaTouch.a";
			remoteRef = BC9B83B40FB8A9BC0035D8DA /* PBXContainerItemProxy */;
			sourceTree = BUILT_PRODUCTS_DIR;
		};
/* End PBXReferenceProxy section */

/* Begin PBXResourcesBuildPhase section */
		1D60588D0D05DD3D006BFB54 /* Resources */ = {
			isa = PBXResourcesBuildPhase;
			buildActionMask = 2147483647;
			files = (
				28AD73880D9D96C1002E5188 /* MainWindow.xib in Resources */,
				282CCBFE0DB6C98000C4EA27 /* BarChart.xib in Resources */,
				BC9B84360FB8B7110035D8DA /* ScatterPlot.xib in Resources */,
				BCB3FD660FD85732008875A4 /* CorePlotIcon.png in Resources */,
				BC74A34110FC418D00E7E90D /* PieChart.xib in Resources */,
				C34677B219F3345500429A85 /* Launch Screen.xib in Resources */,
				BC8166CE1100DD00006D898E /* 16-line-chart.png in Resources */,
				BC8166CF1100DD00006D898E /* 17-bar-chart.png in Resources */,
				BC8166D21100DD6F006D898E /* 62-contrast.png in Resources */,
				C3BB7D611633516500BC9515 /* Default-568h@2x.png in Resources */,
				C3B9F9D417503CDD001CCC50 /* BlueTexture.png in Resources */,
				C3B9F2C317BFD350003D2B6B /* CorePlotIcon@2x.png in Resources */,
			);
			runOnlyForDeploymentPostprocessing = 0;
		};
/* End PBXResourcesBuildPhase section */

/* Begin PBXSourcesBuildPhase section */
		1D60588E0D05DD3D006BFB54 /* Sources */ = {
			isa = PBXSourcesBuildPhase;
			buildActionMask = 2147483647;
			files = (
<<<<<<< HEAD
				C359603719CE34FC005CDFB9 /* BarChartController.swift in Sources */,
				C359603819CE34FC005CDFB9 /* iPhoneAppDelegate.swift in Sources */,
				C359603919CE34FC005CDFB9 /* PieChartController.swift in Sources */,
				C359603A19CE34FC005CDFB9 /* ScatterPlotController.swift in Sources */,
=======
				1D60589B0D05DD56006BFB54 /* main.m in Sources */,
				1D3623260D0F684500981E51 /* CPTTestApp_iPhoneAppDelegate.m in Sources */,
				28216C970DB411BC00E5133A /* CPTTestAppBarChartController.m in Sources */,
				BC9B843A0FB8B76B0035D8DA /* CPTTestAppScatterPlotController.m in Sources */,
				BC74A33A10FC40C600E7E90D /* CPTTestAppPieChartController.m in Sources */,
>>>>>>> 9a27b043
			);
			runOnlyForDeploymentPostprocessing = 0;
		};
/* End PBXSourcesBuildPhase section */

/* Begin PBXTargetDependency section */
		BC9B83B70FB8A9C70035D8DA /* PBXTargetDependency */ = {
			isa = PBXTargetDependency;
			name = "CorePlot-CocoaTouch";
			targetProxy = BC9B83B60FB8A9C70035D8DA /* PBXContainerItemProxy */;
		};
/* End PBXTargetDependency section */

/* Begin XCBuildConfiguration section */
		1D6058940D05DD3E006BFB54 /* Debug */ = {
			isa = XCBuildConfiguration;
			buildSettings = {
				ALWAYS_SEARCH_USER_PATHS = NO;
				CLANG_ENABLE_OBJC_ARC = YES;
				"CODE_SIGN_IDENTITY[sdk=iphoneos*]" = "iPhone Developer";
				COPY_PHASE_STRIP = NO;
				GCC_DYNAMIC_NO_PIC = NO;
				GCC_OPTIMIZATION_LEVEL = 0;
				GCC_PRECOMPILE_PREFIX_HEADER = YES;
				GCC_PREFIX_HEADER = CPTTestApp_iPhone_Prefix.pch;
				HEADER_SEARCH_PATHS = "";
				INFOPLIST_FILE = Info.plist;
				LIBRARY_SEARCH_PATHS = "";
				OTHER_LDFLAGS = (
					"-all_load",
					"-ObjC",
				);
				PRODUCT_NAME = "CPTTestApp-iPhone";
				"PROVISIONING_PROFILE[sdk=iphoneos*]" = "";
				SWIFT_OBJC_BRIDGING_HEADER = "CPTTestApp-iPhone-Bridging-Header.h";
				USER_HEADER_SEARCH_PATHS = "\"${PROJECT_DIR}/../../framework\"/**";
			};
			name = Debug;
		};
		1D6058950D05DD3E006BFB54 /* Release */ = {
			isa = XCBuildConfiguration;
			buildSettings = {
				ALWAYS_SEARCH_USER_PATHS = NO;
				CLANG_ENABLE_OBJC_ARC = YES;
				"CODE_SIGN_IDENTITY[sdk=iphoneos*]" = "iPhone Distribution";
				COPY_PHASE_STRIP = YES;
				GCC_PRECOMPILE_PREFIX_HEADER = YES;
				GCC_PREFIX_HEADER = CPTTestApp_iPhone_Prefix.pch;
				HEADER_SEARCH_PATHS = "";
				INFOPLIST_FILE = Info.plist;
				LIBRARY_SEARCH_PATHS = "";
				OTHER_LDFLAGS = (
					"-all_load",
					"-ObjC",
				);
				PRODUCT_NAME = "CPTTestApp-iPhone";
				"PROVISIONING_PROFILE[sdk=iphoneos*]" = "";
				SWIFT_OBJC_BRIDGING_HEADER = "CPTTestApp-iPhone-Bridging-Header.h";
				USER_HEADER_SEARCH_PATHS = "\"${PROJECT_DIR}/../../framework\"/**";
			};
			name = Release;
		};
		C01FCF4F08A954540054247B /* Debug */ = {
			isa = XCBuildConfiguration;
			baseConfigurationReference = C3C3CBDE19EA125D00A0296A /* CorePlotWarnings.xcconfig */;
			buildSettings = {
				ALWAYS_SEARCH_USER_PATHS = NO;
				CODE_SIGN_IDENTITY = "iPhone Developer";
				"CODE_SIGN_IDENTITY[sdk=iphoneos*]" = "iPhone Developer";
				GCC_C_LANGUAGE_STANDARD = c99;
				GCC_TREAT_WARNINGS_AS_ERRORS = YES;
				GCC_WARN_ABOUT_RETURN_TYPE = YES;
				GCC_WARN_UNUSED_VARIABLE = YES;
				HEADER_SEARCH_PATHS = "";
<<<<<<< HEAD
				IPHONEOS_DEPLOYMENT_TARGET = 8.0;
=======
				IPHONEOS_DEPLOYMENT_TARGET = 6.0;
>>>>>>> 9a27b043
				ONLY_ACTIVE_ARCH = YES;
				OTHER_LDFLAGS = "-ObjC";
				PROVISIONING_PROFILE = "";
				"PROVISIONING_PROFILE[sdk=iphoneos*]" = "";
				SDKROOT = iphoneos;
				SYMROOT = "$(SRCROOT)/../../build";
				TARGETED_DEVICE_FAMILY = 1;
				USER_HEADER_SEARCH_PATHS = "\"${PROJECT_DIR}/../../framework\"/**";
			};
			name = Debug;
		};
		C01FCF5008A954540054247B /* Release */ = {
			isa = XCBuildConfiguration;
			baseConfigurationReference = C3C3CBDE19EA125D00A0296A /* CorePlotWarnings.xcconfig */;
			buildSettings = {
				ALWAYS_SEARCH_USER_PATHS = NO;
				CODE_SIGN_IDENTITY = "iPhone Distribution";
				"CODE_SIGN_IDENTITY[sdk=iphoneos*]" = "iPhone Distribution";
				GCC_C_LANGUAGE_STANDARD = c99;
				GCC_TREAT_WARNINGS_AS_ERRORS = YES;
				GCC_WARN_ABOUT_RETURN_TYPE = YES;
				GCC_WARN_UNUSED_VARIABLE = YES;
				HEADER_SEARCH_PATHS = "";
<<<<<<< HEAD
				IPHONEOS_DEPLOYMENT_TARGET = 8.0;
=======
				IPHONEOS_DEPLOYMENT_TARGET = 6.0;
>>>>>>> 9a27b043
				ONLY_ACTIVE_ARCH = YES;
				OTHER_LDFLAGS = "-ObjC";
				PROVISIONING_PROFILE = "";
				"PROVISIONING_PROFILE[sdk=iphoneos*]" = "";
				SDKROOT = iphoneos;
				SYMROOT = "$(SRCROOT)/../../build";
				TARGETED_DEVICE_FAMILY = 1;
				USER_HEADER_SEARCH_PATHS = "\"${PROJECT_DIR}/../../framework\"/**";
			};
			name = Release;
		};
/* End XCBuildConfiguration section */

/* Begin XCConfigurationList section */
		1D6058960D05DD3E006BFB54 /* Build configuration list for PBXNativeTarget "CPTTestApp-iPhone" */ = {
			isa = XCConfigurationList;
			buildConfigurations = (
				1D6058940D05DD3E006BFB54 /* Debug */,
				1D6058950D05DD3E006BFB54 /* Release */,
			);
			defaultConfigurationIsVisible = 0;
			defaultConfigurationName = Release;
		};
		C01FCF4E08A954540054247B /* Build configuration list for PBXProject "CPTTestApp-iPhone" */ = {
			isa = XCConfigurationList;
			buildConfigurations = (
				C01FCF4F08A954540054247B /* Debug */,
				C01FCF5008A954540054247B /* Release */,
			);
			defaultConfigurationIsVisible = 0;
			defaultConfigurationName = Release;
		};
/* End XCConfigurationList section */
	};
	rootObject = 29B97313FDCFA39411CA2CEA /* Project object */;
}<|MERGE_RESOLUTION|>--- conflicted
+++ resolved
@@ -19,14 +19,11 @@
 		BC9B81DA0FB893F70035D8DA /* QuartzCore.framework in Frameworks */ = {isa = PBXBuildFile; fileRef = BC9B81D90FB893F70035D8DA /* QuartzCore.framework */; };
 		BC9B84360FB8B7110035D8DA /* ScatterPlot.xib in Resources */ = {isa = PBXBuildFile; fileRef = BC9B84350FB8B7110035D8DA /* ScatterPlot.xib */; };
 		BCB3FD660FD85732008875A4 /* CorePlotIcon.png in Resources */ = {isa = PBXBuildFile; fileRef = BCB3FD650FD85732008875A4 /* CorePlotIcon.png */; };
-<<<<<<< HEAD
 		C359603719CE34FC005CDFB9 /* BarChartController.swift in Sources */ = {isa = PBXBuildFile; fileRef = C359603319CE34FB005CDFB9 /* BarChartController.swift */; };
 		C359603819CE34FC005CDFB9 /* iPhoneAppDelegate.swift in Sources */ = {isa = PBXBuildFile; fileRef = C359603419CE34FB005CDFB9 /* iPhoneAppDelegate.swift */; };
 		C359603919CE34FC005CDFB9 /* PieChartController.swift in Sources */ = {isa = PBXBuildFile; fileRef = C359603519CE34FB005CDFB9 /* PieChartController.swift */; };
 		C359603A19CE34FC005CDFB9 /* ScatterPlotController.swift in Sources */ = {isa = PBXBuildFile; fileRef = C359603619CE34FB005CDFB9 /* ScatterPlotController.swift */; };
-=======
 		C34677B219F3345500429A85 /* Launch Screen.xib in Resources */ = {isa = PBXBuildFile; fileRef = C34677B119F3345500429A85 /* Launch Screen.xib */; };
->>>>>>> 9a27b043
 		C3B9F2C317BFD350003D2B6B /* CorePlotIcon@2x.png in Resources */ = {isa = PBXBuildFile; fileRef = C3B9F2C217BFD350003D2B6B /* CorePlotIcon@2x.png */; };
 		C3B9F9D417503CDD001CCC50 /* BlueTexture.png in Resources */ = {isa = PBXBuildFile; fileRef = C3B9F9D317503CDD001CCC50 /* BlueTexture.png */; };
 		C3BB7D611633516500BC9515 /* Default-568h@2x.png in Resources */ = {isa = PBXBuildFile; fileRef = C3BB7D601633516500BC9515 /* Default-568h@2x.png */; };
@@ -67,16 +64,12 @@
 		BC9B83B00FB8A9BC0035D8DA /* CorePlot-CocoaTouch.xcodeproj */ = {isa = PBXFileReference; lastKnownFileType = "wrapper.pb-project"; name = "CorePlot-CocoaTouch.xcodeproj"; path = "../../framework/CorePlot-CocoaTouch.xcodeproj"; sourceTree = SOURCE_ROOT; };
 		BC9B84350FB8B7110035D8DA /* ScatterPlot.xib */ = {isa = PBXFileReference; lastKnownFileType = file.xib; path = ScatterPlot.xib; sourceTree = "<group>"; };
 		BCB3FD650FD85732008875A4 /* CorePlotIcon.png */ = {isa = PBXFileReference; lastKnownFileType = image.png; path = CorePlotIcon.png; sourceTree = "<group>"; };
-<<<<<<< HEAD
 		C359603319CE34FB005CDFB9 /* BarChartController.swift */ = {isa = PBXFileReference; fileEncoding = 4; lastKnownFileType = sourcecode.swift; path = BarChartController.swift; sourceTree = "<group>"; };
 		C359603419CE34FB005CDFB9 /* iPhoneAppDelegate.swift */ = {isa = PBXFileReference; fileEncoding = 4; lastKnownFileType = sourcecode.swift; path = iPhoneAppDelegate.swift; sourceTree = "<group>"; };
 		C359603519CE34FB005CDFB9 /* PieChartController.swift */ = {isa = PBXFileReference; fileEncoding = 4; lastKnownFileType = sourcecode.swift; path = PieChartController.swift; sourceTree = "<group>"; };
 		C359603619CE34FB005CDFB9 /* ScatterPlotController.swift */ = {isa = PBXFileReference; fileEncoding = 4; lastKnownFileType = sourcecode.swift; path = ScatterPlotController.swift; sourceTree = "<group>"; };
 		C359603B19CE352A005CDFB9 /* CPTTestApp-iPhone-Bridging-Header.h */ = {isa = PBXFileReference; lastKnownFileType = sourcecode.c.h; path = "CPTTestApp-iPhone-Bridging-Header.h"; sourceTree = "<group>"; };
-=======
 		C34677B119F3345500429A85 /* Launch Screen.xib */ = {isa = PBXFileReference; fileEncoding = 4; lastKnownFileType = file.xib; path = "Launch Screen.xib"; sourceTree = "<group>"; };
-		C36E7CC219DE1C1700EDEACB /* CorePlotWarnings.xcconfig */ = {isa = PBXFileReference; lastKnownFileType = text.xcconfig; name = CorePlotWarnings.xcconfig; path = ../../framework/CorePlotWarnings.xcconfig; sourceTree = "<group>"; };
->>>>>>> 9a27b043
 		C3B9F2C217BFD350003D2B6B /* CorePlotIcon@2x.png */ = {isa = PBXFileReference; lastKnownFileType = image.png; path = "CorePlotIcon@2x.png"; sourceTree = "<group>"; };
 		C3B9F9D317503CDD001CCC50 /* BlueTexture.png */ = {isa = PBXFileReference; lastKnownFileType = image.png; path = BlueTexture.png; sourceTree = "<group>"; };
 		C3BB7D601633516500BC9515 /* Default-568h@2x.png */ = {isa = PBXFileReference; lastKnownFileType = image.png; path = "Default-568h@2x.png"; sourceTree = "<group>"; };
@@ -104,21 +97,10 @@
 		080E96DDFE201D6D7F000001 /* Classes */ = {
 			isa = PBXGroup;
 			children = (
-<<<<<<< HEAD
 				C359603419CE34FB005CDFB9 /* iPhoneAppDelegate.swift */,
 				C359603319CE34FB005CDFB9 /* BarChartController.swift */,
 				C359603519CE34FB005CDFB9 /* PieChartController.swift */,
 				C359603619CE34FB005CDFB9 /* ScatterPlotController.swift */,
-=======
-				28216C950DB411BC00E5133A /* CPTTestAppBarChartController.h */,
-				28216C960DB411BC00E5133A /* CPTTestAppBarChartController.m */,
-				1D3623240D0F684500981E51 /* CPTTestApp_iPhoneAppDelegate.h */,
-				1D3623250D0F684500981E51 /* CPTTestApp_iPhoneAppDelegate.m */,
-				BC74A33810FC40C600E7E90D /* CPTTestAppPieChartController.h */,
-				BC74A33910FC40C600E7E90D /* CPTTestAppPieChartController.m */,
-				BC9B84380FB8B76B0035D8DA /* CPTTestAppScatterPlotController.h */,
-				BC9B84390FB8B76B0035D8DA /* CPTTestAppScatterPlotController.m */,
->>>>>>> 9a27b043
 			);
 			path = Classes;
 			sourceTree = "<group>";
@@ -287,18 +269,10 @@
 			isa = PBXSourcesBuildPhase;
 			buildActionMask = 2147483647;
 			files = (
-<<<<<<< HEAD
 				C359603719CE34FC005CDFB9 /* BarChartController.swift in Sources */,
 				C359603819CE34FC005CDFB9 /* iPhoneAppDelegate.swift in Sources */,
 				C359603919CE34FC005CDFB9 /* PieChartController.swift in Sources */,
 				C359603A19CE34FC005CDFB9 /* ScatterPlotController.swift in Sources */,
-=======
-				1D60589B0D05DD56006BFB54 /* main.m in Sources */,
-				1D3623260D0F684500981E51 /* CPTTestApp_iPhoneAppDelegate.m in Sources */,
-				28216C970DB411BC00E5133A /* CPTTestAppBarChartController.m in Sources */,
-				BC9B843A0FB8B76B0035D8DA /* CPTTestAppScatterPlotController.m in Sources */,
-				BC74A33A10FC40C600E7E90D /* CPTTestAppPieChartController.m in Sources */,
->>>>>>> 9a27b043
 			);
 			runOnlyForDeploymentPostprocessing = 0;
 		};
@@ -373,11 +347,7 @@
 				GCC_WARN_ABOUT_RETURN_TYPE = YES;
 				GCC_WARN_UNUSED_VARIABLE = YES;
 				HEADER_SEARCH_PATHS = "";
-<<<<<<< HEAD
 				IPHONEOS_DEPLOYMENT_TARGET = 8.0;
-=======
-				IPHONEOS_DEPLOYMENT_TARGET = 6.0;
->>>>>>> 9a27b043
 				ONLY_ACTIVE_ARCH = YES;
 				OTHER_LDFLAGS = "-ObjC";
 				PROVISIONING_PROFILE = "";
@@ -401,11 +371,7 @@
 				GCC_WARN_ABOUT_RETURN_TYPE = YES;
 				GCC_WARN_UNUSED_VARIABLE = YES;
 				HEADER_SEARCH_PATHS = "";
-<<<<<<< HEAD
 				IPHONEOS_DEPLOYMENT_TARGET = 8.0;
-=======
-				IPHONEOS_DEPLOYMENT_TARGET = 6.0;
->>>>>>> 9a27b043
 				ONLY_ACTIVE_ARCH = YES;
 				OTHER_LDFLAGS = "-ObjC";
 				PROVISIONING_PROFILE = "";
