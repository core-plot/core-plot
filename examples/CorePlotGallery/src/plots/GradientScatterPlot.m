--- conflicted
+++ resolved
@@ -59,107 +59,8 @@
 #else
 	CGRect bounds = NSRectToCGRect(layerHostingView.bounds);
 #endif
-<<<<<<< HEAD
-    
-    CPTGraph* graph = [[[CPTXYGraph alloc] initWithFrame:bounds] autorelease];
-    [self addGraph:graph toHostingView:layerHostingView];
-    [self applyTheme:theme toGraph:graph withDefault:[CPTTheme themeNamed:kCPTSlateTheme]];
-    
-    [self setTitleDefaultsForGraph:graph withBounds:bounds];
-    [self setPaddingDefaultsForGraph:graph withBounds:bounds];
-   
-    // Setup scatter plot space
-    CPTXYPlotSpace *plotSpace = (CPTXYPlotSpace *)graph.defaultPlotSpace;
-    plotSpace.allowsUserInteraction = YES;
-    plotSpace.delegate = self;
-    
-    // Grid line styles
-    CPTMutableLineStyle *majorGridLineStyle = [CPTMutableLineStyle lineStyle];
-    majorGridLineStyle.lineWidth = 0.75;
-    majorGridLineStyle.lineColor = [[CPTColor colorWithGenericGray:0.2] colorWithAlphaComponent:0.75];
-
-    CPTMutableLineStyle *minorGridLineStyle = [CPTMutableLineStyle lineStyle];
-    minorGridLineStyle.lineWidth = 0.25;
-    minorGridLineStyle.lineColor = [[CPTColor whiteColor] colorWithAlphaComponent:0.1];    
-
-    // Axes
-    // Label x axis with a fixed interval policy
-    CPTXYAxisSet *axisSet = (CPTXYAxisSet *)graph.axisSet;
-    CPTXYAxis *x = axisSet.xAxis;
-    x.majorIntervalLength = CPTDecimalFromString(@"0.5");
-    x.orthogonalCoordinateDecimal = CPTDecimalFromString(@"1.0");
-    x.minorTicksPerInterval = 2;
-    x.majorGridLineStyle = majorGridLineStyle;
-    x.minorGridLineStyle = minorGridLineStyle;
-
-    x.title = @"X Axis";
-    x.titleOffset = 30.0;
-    x.titleLocation = CPTDecimalFromString(@"1.25");
-	
-	// Label y with an automatic label policy.
-    CPTXYAxis *y = axisSet.yAxis;
-    y.labelingPolicy = CPTAxisLabelingPolicyAutomatic;
-    y.orthogonalCoordinateDecimal = CPTDecimalFromString(@"1.0");
-    y.minorTicksPerInterval = 2;
-    y.preferredNumberOfMajorTicks = 8;
-    y.majorGridLineStyle = majorGridLineStyle;
-    y.minorGridLineStyle = minorGridLineStyle;
-    y.labelOffset = 10.0;
-
-    y.title = @"Y Axis";
-    y.titleOffset = 30.0;
-    y.titleLocation = CPTDecimalFromString(@"1.0");
-
-    // Create a plot that uses the data source method
-    CPTScatterPlot *dataSourceLinePlot = [[[CPTScatterPlot alloc] init] autorelease];
-    dataSourceLinePlot.identifier = @"Data Source Plot";
-    
-    CPTMutableLineStyle *lineStyle = [[dataSourceLinePlot.dataLineStyle mutableCopy] autorelease];
-    lineStyle.lineWidth = 3.0;
-    lineStyle.lineColor = [CPTColor greenColor];
-    dataSourceLinePlot.dataLineStyle = lineStyle;
-    dataSourceLinePlot.dataSource = self;
-    [graph addPlot:dataSourceLinePlot];
-
-    // Put an area gradient under the plot above
-    CPTColor *areaColor = [CPTColor colorWithComponentRed:0.3 green:1.0 blue:0.3 alpha:0.8];
-    CPTGradient *areaGradient = [CPTGradient gradientWithBeginningColor:areaColor endingColor:[CPTColor clearColor]];
-    areaGradient.angle = -90.0;
-    CPTFill* areaGradientFill = [CPTFill fillWithGradient:areaGradient];
-    dataSourceLinePlot.areaFill = areaGradientFill;
-    dataSourceLinePlot.areaBaseValue = CPTDecimalFromString(@"0.0");
-
-    // Auto scale the plot space to fit the plot data
-    // Extend the ranges by 30% for neatness
-    [plotSpace scaleToFitPlots:[NSArray arrayWithObjects:dataSourceLinePlot, nil]];
-    CPTMutablePlotRange *xRange = [[plotSpace.xRange mutableCopy] autorelease];
-    CPTMutablePlotRange *yRange = [[plotSpace.yRange mutableCopy] autorelease];
-    [xRange expandRangeByFactor:CPTDecimalFromDouble(1.3)];
-    [yRange expandRangeByFactor:CPTDecimalFromDouble(1.3)];
-    plotSpace.xRange = xRange;
-    plotSpace.yRange = yRange;
-
-    // Restrict y range to a global range
-    CPTPlotRange *globalYRange = [CPTPlotRange plotRangeWithLocation:CPTDecimalFromFloat(0.0f)
-                                                            length:CPTDecimalFromFloat(2.0f)];
-    plotSpace.globalYRange = globalYRange;
-
-    // Add plot symbols
-    CPTMutableLineStyle *symbolLineStyle = [CPTMutableLineStyle lineStyle];
-    symbolLineStyle.lineColor = [CPTColor blackColor];
-    CPTPlotSymbol *plotSymbol = [CPTPlotSymbol ellipsePlotSymbol];
-    plotSymbol.fill = [CPTFill fillWithColor:[CPTColor blueColor]];
-    plotSymbol.lineStyle = symbolLineStyle;
-    plotSymbol.size = CGSizeMake(10.0, 10.0);
-    dataSourceLinePlot.plotSymbol = plotSymbol;
-
-    // Set plot delegate, to know when symbols have been touched
-    // We will display an annotation when a symbol is touched
-    dataSourceLinePlot.delegate = self; 
-    dataSourceLinePlot.plotSymbolMarginForHitDetection = 5.0f;
-=======
-
-	CPTGraph *graph = [[[CPTXYGraph alloc] initWithFrame:[layerHostingView bounds]] autorelease];
+
+	CPTGraph *graph = [[[CPTXYGraph alloc] initWithFrame:bounds] autorelease];
 	[self addGraph:graph toHostingView:layerHostingView];
 	[self applyTheme:theme toGraph:graph withDefault:[CPTTheme themeNamed:kCPTSlateTheme]];
 
@@ -228,12 +129,13 @@
 	dataSourceLinePlot.areaBaseValue = CPTDecimalFromString(@"0.0");
 
 	// Auto scale the plot space to fit the plot data
-	// Extend the y range by 10% for neatness
+	// Extend the ranges by 30% for neatness
 	[plotSpace scaleToFitPlots:[NSArray arrayWithObjects:dataSourceLinePlot, nil]];
-	CPTPlotRange *xRange = plotSpace.xRange;
-	CPTPlotRange *yRange = plotSpace.yRange;
+	CPTMutablePlotRange *xRange = [[plotSpace.xRange mutableCopy] autorelease];
+	CPTMutablePlotRange *yRange = [[plotSpace.yRange mutableCopy] autorelease];
 	[xRange expandRangeByFactor:CPTDecimalFromDouble(1.3)];
 	[yRange expandRangeByFactor:CPTDecimalFromDouble(1.3)];
+	plotSpace.xRange = xRange;
 	plotSpace.yRange = yRange;
 
 	// Restrict y range to a global range
@@ -254,7 +156,6 @@
 	// We will display an annotation when a symbol is touched
 	dataSourceLinePlot.delegate						   = self;
 	dataSourceLinePlot.plotSymbolMarginForHitDetection = 5.0f;
->>>>>>> 0bdcbbc8
 }
 
 -(void)dealloc
@@ -288,27 +189,15 @@
 
 -(CPTPlotRange *)plotSpace:(CPTPlotSpace *)space willChangePlotRangeTo:(CPTPlotRange *)newRange forCoordinate:(CPTCoordinate)coordinate
 {
-<<<<<<< HEAD
-    // Impose a limit on how far user can scroll in x
-    if ( coordinate == CPTCoordinateX ) {
-        CPTPlotRange *maxRange = [CPTPlotRange plotRangeWithLocation:CPTDecimalFromFloat(-1.0f) length:CPTDecimalFromFloat(6.0f)];
-        CPTMutablePlotRange *changedRange = [[newRange mutableCopy] autorelease];
-        [changedRange shiftEndToFitInRange:maxRange];
-        [changedRange shiftLocationToFitInRange:maxRange];
-        newRange = changedRange;
-    }
-    return newRange;
-=======
 	// Impose a limit on how far user can scroll in x
 	if ( coordinate == CPTCoordinateX ) {
-		CPTPlotRange *maxRange	   = [CPTPlotRange plotRangeWithLocation:CPTDecimalFromFloat(-1.0f) length:CPTDecimalFromFloat(6.0f)];
-		CPTPlotRange *changedRange = [[newRange copy] autorelease];
+		CPTPlotRange *maxRange			  = [CPTPlotRange plotRangeWithLocation:CPTDecimalFromFloat(-1.0f) length:CPTDecimalFromFloat(6.0f)];
+		CPTMutablePlotRange *changedRange = [[newRange mutableCopy] autorelease];
 		[changedRange shiftEndToFitInRange:maxRange];
 		[changedRange shiftLocationToFitInRange:maxRange];
 		newRange = changedRange;
 	}
 	return newRange;
->>>>>>> 0bdcbbc8
 }
 
 #pragma mark -
