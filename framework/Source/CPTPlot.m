#import "CPTPlot.h"

#import "CPTExceptions.h"
#import "CPTFill.h"
#import "CPTGraph.h"
#import "CPTLegend.h"
#import "CPTLineStyle.h"
#import "CPTMutableNumericData+TypeConversion.h"
#import "CPTMutablePlotRange.h"
#import "CPTPathExtensions.h"
#import "CPTPlotArea.h"
#import "CPTPlotAreaFrame.h"
#import "CPTPlotSpace.h"
#import "CPTPlotSpaceAnnotation.h"
#import "CPTShadow.h"
#import "CPTTextLayer.h"
#import "CPTUtilities.h"
#import "NSCoderExtensions.h"
#import <Accelerate/Accelerate.h>
#import <tgmath.h>

/** @defgroup plotAnimation Plots
 *  @brief Plot properties that can be animated using Core Animation.
 *  @if MacOnly
 *  @since Custom layer property animation is supported on MacOS 10.6 and later.
 *  @endif
 *  @ingroup animation
 **/

/** @defgroup plotAnimationAllPlots All Plots
 *  @brief Plot properties that can be animated using Core Animation for all plot types.
 *  @ingroup plotAnimation
 **/

/** @if MacOnly
 *  @defgroup plotBindings Plot Binding Identifiers
 *  @brief Binding identifiers for all plots.
 *  @endif
 **/

/** @if MacOnly
 *  @defgroup plotBindingsAllPlots Bindings For All Plots
 *  @brief Binding identifiers for all plots.
 *  @ingroup plotBindings
 *  @endif
 **/

NSString *const CPTPlotBindingDataLabels = @"dataLabels"; ///< Plot data labels.

/// @cond
@interface CPTPlot()

@property (nonatomic, readwrite, assign) BOOL dataNeedsReloading;
@property (nonatomic, readwrite, strong, nonnull) NSMutableDictionary *cachedData;

@property (nonatomic, readwrite, assign) BOOL needsRelabel;
@property (nonatomic, readwrite, assign) NSRange labelIndexRange;
<<<<<<< HEAD
@property (nonatomic, readwrite, strong) CPTMutableAnnotationArray *labelAnnotations;
@property (nonatomic, readwrite, copy) NSArray<CPTLayer *> *dataLabels;
=======
@property (nonatomic, readwrite, strong, nullable) CPTMutableAnnotationArray labelAnnotations;
@property (nonatomic, readwrite, copy, nullable) NSArray<CPTLayer *> *dataLabels;
>>>>>>> 03924990

@property (nonatomic, readwrite, assign) NSUInteger pointingDeviceDownLabelIndex;
@property (nonatomic, readwrite, assign) NSUInteger cachedDataCount;
@property (nonatomic, readwrite, assign) BOOL inTitleUpdate;

@property (nonatomic, readonly, assign) NSUInteger numberOfRecords;

-(nonnull CPTMutableNumericData *)numericDataForNumbers:(nonnull id)numbers;
-(void)setCachedDataType:(CPTNumericDataType)newDataType;
-(void)updateContentAnchorForLabel:(nonnull CPTPlotSpaceAnnotation *)label;

@end

/// @endcond

#pragma mark -

/** @brief An abstract plot class.
 *
 *  Each data series on the graph is represented by a plot. Data is provided by
 *  a datasource that conforms to the CPTPlotDataSource protocol.
 *  @if MacOnly
 *  Plots also support data binding on MacOS.
 *  @endif
 *
 *  A Core Plot plot will request its data from the datasource when it is first displayed.
 *  You can force it to load new data in several ways:
 *  - Call @link CPTGraph::reloadData -reloadData @endlink on the graph to reload all plots.
 *  - Call @link CPTPlot::reloadData -reloadData @endlink on the plot to reload all of the data for only that plot.
 *  - Call @link CPTPlot::reloadDataInIndexRange: -reloadDataInIndexRange: @endlink on the plot to reload a range
 *    of data indices without changing the total number of data points.
 *  - Call @link CPTPlot::insertDataAtIndex:numberOfRecords: -insertDataAtIndex:numberOfRecords: @endlink
 *    to insert new data at the given index. Any data at higher indices will be moved to make room.
 *    Only the new data will be requested from the datasource.
 *
 *  You can also remove data from the plot without reloading anything by using the
 *  @link CPTPlot::deleteDataInIndexRange: -deleteDataInIndexRange: @endlink method.
 *
 *  @see See @ref plotAnimation "Plots" for a list of animatable properties supported by each plot type.
 *  @if MacOnly
 *  @see See @ref plotBindings "Plot Bindings" for a list of binding identifiers supported by each plot type.
 *  @endif
 **/
@implementation CPTPlot

@dynamic dataLabels;

/** @property nullable cpt_weak id<CPTPlotDataSource> dataSource
 *  @brief The data source for the plot.
 **/
@synthesize dataSource;

/** @property nullable NSString *title
 *  @brief The title of the plot displayed in the legend.
 *
 *  Assigning a new value to this property also sets the value of the @ref attributedTitle property to @nil.
 **/
@synthesize title;

/** @property nullable NSAttributedString *attributedTitle
 *  @brief The styled title of the plot displayed in the legend.
 *
 *  Assigning a new value to this property also sets the value of the @ref title property to the
 *  same string without formatting information.
 **/
@synthesize attributedTitle;

/** @property nullable CPTPlotSpace *plotSpace
 *  @brief The plot space for the plot.
 **/
@synthesize plotSpace;

/** @property nullable CPTPlotArea *plotArea
 *  @brief The plot area for the plot.
 **/
@dynamic plotArea;

/** @property BOOL dataNeedsReloading
 *  @brief If @YES, the plot data will be reloaded from the data source before the layer content is drawn.
 **/
@synthesize dataNeedsReloading;

@synthesize cachedData;

/** @property NSUInteger cachedDataCount
 *  @brief The number of data points stored in the cache.
 **/
@synthesize cachedDataCount;

/** @property BOOL doublePrecisionCache
 *  @brief If @YES, the cache holds data of type @double, otherwise it holds @ref NSDecimal.
 **/
@dynamic doublePrecisionCache;

/** @property CPTPlotCachePrecision cachePrecision
 *  @brief The numeric precision used to cache the plot data and perform all plot calculations. Defaults to #CPTPlotCachePrecisionAuto.
 **/
@synthesize cachePrecision;

/** @property CPTNumericDataType doubleDataType
 *  @brief The CPTNumericDataType used to cache plot data as @double.
 **/
@dynamic doubleDataType;

/** @property CPTNumericDataType decimalDataType
 *  @brief The CPTNumericDataType used to cache plot data as @ref NSDecimal.
 **/
@dynamic decimalDataType;

/** @property BOOL needsRelabel
 *  @brief If @YES, the plot needs to be relabeled before the layer content is drawn.
 **/
@synthesize needsRelabel;

/** @property BOOL adjustLabelAnchors
 *  @brief If @YES, data labels anchor points are adjusted automatically when the labels are positioned. If @NO, data labels anchor points do not change.
 **/
@synthesize adjustLabelAnchors;

/** @property BOOL showLabels
 *  @brief Set to @NO to override all other label settings and hide the data labels. Defaults to @YES.
 **/
@synthesize showLabels;

/** @property CGFloat labelOffset
 *  @brief The distance that labels should be offset from their anchor points. The direction of the offset is defined by subclasses.
 *  @ingroup plotAnimationAllPlots
 **/
@synthesize labelOffset;

/** @property CGFloat labelRotation
 *  @brief The rotation of the data labels in radians.
 *  Set this property to @num{π/2} to have labels read up the screen, for example.
 *  @ingroup plotAnimationAllPlots
 **/
@synthesize labelRotation;

/** @property NSUInteger labelField
 *  @brief The plot field identifier of the data field used to generate automatic labels.
 **/
@synthesize labelField;

/** @property nullable CPTTextStyle *labelTextStyle
 *  @brief The text style used to draw the data labels.
 *  Set this property to @nil to hide the data labels.
 **/
@synthesize labelTextStyle;

/** @property nullable NSFormatter *labelFormatter
 *  @brief The number formatter used to format the data labels.
 *  Set this property to @nil to hide the data labels.
 *  If you need a non-numerical label, such as a date, you can use a formatter than turns
 *  the numerical plot coordinate into a string (e.g., @quote{Jan 10, 2010}).
 *  The CPTCalendarFormatter and CPTTimeFormatter classes are useful for this purpose.
 **/
@synthesize labelFormatter;

/** @property nullable CPTShadow *labelShadow
 *  @brief The shadow applied to each data label.
 **/
@synthesize labelShadow;

@synthesize labelIndexRange;

@synthesize labelAnnotations;

/** @property BOOL alignsPointsToPixels
 *  @brief If @YES (the default), all plot points will be aligned to device pixels when drawing.
 **/
@synthesize alignsPointsToPixels;

/** @property BOOL drawLegendSwatchDecoration
 *  @brief If @YES (the default), additional plot-specific decorations, symbols, and/or colors will be drawn on top of the legend swatch rectangle.
 **/
@synthesize drawLegendSwatchDecoration;

@synthesize inTitleUpdate;

/** @internal
 *  @property NSUInteger pointingDeviceDownLabelIndex
 *  @brief The index that was selected on the pointing device down event.
 **/
@synthesize pointingDeviceDownLabelIndex;

@dynamic numberOfRecords;

#pragma mark -
#pragma mark Init/Dealloc

/// @cond

#if TARGET_OS_SIMULATOR || TARGET_OS_IPHONE
#else
+(void)initialize
{
    if ( self == [CPTPlot class] ) {
        [self exposeBinding:CPTPlotBindingDataLabels];
    }
}
#endif

/// @endcond

/// @name Initialization
/// @{

/** @brief Initializes a newly allocated CPTPlot object with the provided frame rectangle.
 *
 *  This is the designated initializer. The initialized layer will have the following properties:
 *  - @ref cachedDataCount = @num{0}
 *  - @ref cachePrecision = #CPTPlotCachePrecisionAuto
 *  - @ref dataSource = @nil
 *  - @ref title = @nil
 *  - @ref attributedTitle = @nil
 *  - @ref plotSpace = @nil
 *  - @ref dataNeedsReloading = @NO
 *  - @ref needsRelabel = @YES
 *  - @ref adjustLabelAnchors = @YES
 *  - @ref showLabels = @YES
 *  - @ref labelOffset = @num{0.0}
 *  - @ref labelRotation = @num{0.0}
 *  - @ref labelField = @num{0}
 *  - @ref labelTextStyle = @nil
 *  - @ref labelFormatter = @nil
 *  - @ref labelShadow = @nil
 *  - @ref alignsPointsToPixels = @YES
 *  - @ref drawLegendSwatchDecoration = @YES
 *  - @ref masksToBounds = @YES
 *  - @ref needsDisplayOnBoundsChange = @YES
 *
 *  @param newFrame The frame rectangle.
 *  @return The initialized CPTPlot object.
 **/
-(nonnull instancetype)initWithFrame:(CGRect)newFrame
{
    if ( (self = [super initWithFrame:newFrame]) ) {
        cachedData           = [[NSMutableDictionary alloc] initWithCapacity:5];
        cachedDataCount      = 0;
        cachePrecision       = CPTPlotCachePrecisionAuto;
        dataSource           = nil;
        title                = nil;
        attributedTitle      = nil;
        plotSpace            = nil;
        dataNeedsReloading   = NO;
        needsRelabel         = YES;
        adjustLabelAnchors   = YES;
        showLabels           = YES;
        labelOffset          = CPTFloat(0.0);
        labelRotation        = CPTFloat(0.0);
        labelField           = 0;
        labelTextStyle       = nil;
        labelFormatter       = nil;
        labelShadow          = nil;
        labelIndexRange      = NSMakeRange(0, 0);
        labelAnnotations     = nil;
        alignsPointsToPixels = YES;
        inTitleUpdate        = NO;

        pointingDeviceDownLabelIndex = NSNotFound;
        drawLegendSwatchDecoration   = YES;

        self.masksToBounds              = YES;
        self.needsDisplayOnBoundsChange = YES;
    }
    return self;
}

/// @}

/// @cond

-(nonnull instancetype)initWithLayer:(nonnull id)layer
{
    if ( (self = [super initWithLayer:layer]) ) {
        CPTPlot *theLayer = (CPTPlot *)layer;

        cachedData           = theLayer->cachedData;
        cachedDataCount      = theLayer->cachedDataCount;
        cachePrecision       = theLayer->cachePrecision;
        dataSource           = theLayer->dataSource;
        title                = theLayer->title;
        attributedTitle      = theLayer->attributedTitle;
        plotSpace            = theLayer->plotSpace;
        dataNeedsReloading   = theLayer->dataNeedsReloading;
        needsRelabel         = theLayer->needsRelabel;
        adjustLabelAnchors   = theLayer->adjustLabelAnchors;
        showLabels           = theLayer->showLabels;
        labelOffset          = theLayer->labelOffset;
        labelRotation        = theLayer->labelRotation;
        labelField           = theLayer->labelField;
        labelTextStyle       = theLayer->labelTextStyle;
        labelFormatter       = theLayer->labelFormatter;
        labelShadow          = theLayer->labelShadow;
        labelIndexRange      = theLayer->labelIndexRange;
        labelAnnotations     = theLayer->labelAnnotations;
        alignsPointsToPixels = theLayer->alignsPointsToPixels;
        inTitleUpdate        = theLayer->inTitleUpdate;

        drawLegendSwatchDecoration   = theLayer->drawLegendSwatchDecoration;
        pointingDeviceDownLabelIndex = NSNotFound;
    }
    return self;
}

/// @endcond

#pragma mark -
#pragma mark NSCoding Methods

/// @cond

-(void)encodeWithCoder:(nonnull NSCoder *)coder
{
    [super encodeWithCoder:coder];

    id<CPTPlotDataSource> theDataSource = self.dataSource;
    if ( [theDataSource conformsToProtocol:@protocol(NSCoding)] ) {
        [coder encodeConditionalObject:theDataSource forKey:@"CPTPlot.dataSource"];
    }
    [coder encodeObject:self.title forKey:@"CPTPlot.title"];
    [coder encodeObject:self.attributedTitle forKey:@"CPTPlot.attributedTitle"];
    [coder encodeObject:self.plotSpace forKey:@"CPTPlot.plotSpace"];
    [coder encodeInteger:self.cachePrecision forKey:@"CPTPlot.cachePrecision"];
    [coder encodeBool:self.needsRelabel forKey:@"CPTPlot.needsRelabel"];
    [coder encodeBool:self.adjustLabelAnchors forKey:@"CPTPlot.adjustLabelAnchors"];
    [coder encodeBool:self.showLabels forKey:@"CPTPlot.showLabels"];
    [coder encodeCGFloat:self.labelOffset forKey:@"CPTPlot.labelOffset"];
    [coder encodeCGFloat:self.labelRotation forKey:@"CPTPlot.labelRotation"];
    [coder encodeInteger:(NSInteger)self.labelField forKey:@"CPTPlot.labelField"];
    [coder encodeObject:self.labelTextStyle forKey:@"CPTPlot.labelTextStyle"];
    [coder encodeObject:self.labelFormatter forKey:@"CPTPlot.labelFormatter"];
    [coder encodeObject:self.labelShadow forKey:@"CPTPlot.labelShadow"];
    [coder encodeObject:[NSValue valueWithRange:self.labelIndexRange] forKey:@"CPTPlot.labelIndexRange"];
    [coder encodeObject:self.labelAnnotations forKey:@"CPTPlot.labelAnnotations"];
    [coder encodeBool:self.alignsPointsToPixels forKey:@"CPTPlot.alignsPointsToPixels"];
    [coder encodeBool:self.drawLegendSwatchDecoration forKey:@"CPTPlot.drawLegendSwatchDecoration"];

    // No need to archive these properties:
    // dataNeedsReloading
    // cachedData
    // cachedDataCount
    // inTitleUpdate
    // pointingDeviceDownLabelIndex
}

-(nullable instancetype)initWithCoder:(nonnull NSCoder *)coder
{
    if ( (self = [super initWithCoder:coder]) ) {
        dataSource = [coder decodeObjectOfClass:[NSObject class]
                                         forKey:@"CPTPlot.dataSource"];
        title = [[coder decodeObjectOfClass:[NSString class]
                                     forKey:@"CPTPlot.title"] copy];
        attributedTitle = [[coder decodeObjectOfClass:[NSAttributedString class]
                                               forKey:@"CPTPlot.attributedTitle"] copy];
        plotSpace = [coder decodeObjectOfClass:[CPTPlotSpace class]
                                        forKey:@"CPTPlot.plotSpace"];
        cachePrecision     = (CPTPlotCachePrecision)[coder decodeIntegerForKey:@"CPTPlot.cachePrecision"];
        needsRelabel       = [coder decodeBoolForKey:@"CPTPlot.needsRelabel"];
        adjustLabelAnchors = [coder decodeBoolForKey:@"CPTPlot.adjustLabelAnchors"];
        showLabels         = [coder decodeBoolForKey:@"CPTPlot.showLabels"];
        labelOffset        = [coder decodeCGFloatForKey:@"CPTPlot.labelOffset"];
        labelRotation      = [coder decodeCGFloatForKey:@"CPTPlot.labelRotation"];
        labelField         = (NSUInteger)[coder decodeIntegerForKey:@"CPTPlot.labelField"];
        labelTextStyle     = [[coder decodeObjectOfClass:[CPTTextStyle class]
                                                  forKey:@"CPTPlot.labelTextStyle"] copy];
        labelFormatter = [coder decodeObjectOfClass:[NSFormatter class]
                                             forKey:@"CPTPlot.labelFormatter"];
        labelShadow = [coder decodeObjectOfClass:[CPTShadow class]
                                          forKey:@"CPTPlot.labelShadow"];
        labelIndexRange = [[coder decodeObjectOfClass:[NSValue class]
                                               forKey:@"CPTPlot.labelIndexRange"] rangeValue];
        labelAnnotations = [[coder decodeObjectOfClasses:[NSSet setWithArray:@[[NSArray class], [CPTAnnotation class]]]
                                                  forKey:@"CPTPlot.labelAnnotations"] mutableCopy];
        alignsPointsToPixels = [coder decodeBoolForKey:@"CPTPlot.alignsPointsToPixels"];

        drawLegendSwatchDecoration = [coder decodeBoolForKey:@"CPTPlot.drawLegendSwatchDecoration"];

        // support old archives
        if ( [coder containsValueForKey:@"CPTPlot.identifier"] ) {
            self.identifier = [coder decodeObjectOfClass:[NSObject class]
                                                  forKey:@"CPTPlot.identifier"];
        }

        // init other properties
        cachedData         = [[NSMutableDictionary alloc] initWithCapacity:5];
        cachedDataCount    = 0;
        dataNeedsReloading = YES;
        inTitleUpdate      = NO;

        pointingDeviceDownLabelIndex = NSNotFound;
    }
    return self;
}

/// @endcond

#pragma mark -
#pragma mark NSSecureCoding Methods

/// @cond

+(BOOL)supportsSecureCoding
{
    return YES;
}

/// @endcond

#pragma mark -
#pragma mark Bindings

#if TARGET_OS_SIMULATOR || TARGET_OS_IPHONE
#else

/// @cond

-(nullable Class)valueClassForBinding:(nonnull NSString *)binding
{
    return [NSArray class];
}

/// @endcond
#endif

#pragma mark -
#pragma mark Drawing

/// @cond

-(void)drawInContext:(nonnull CGContextRef)context
{
    [self reloadDataIfNeeded];
    [super drawInContext:context];

    id<CPTPlotDelegate> theDelegate = (id<CPTPlotDelegate>)self.delegate;
    if ( [theDelegate respondsToSelector:@selector(didFinishDrawing:)] ) {
        [theDelegate didFinishDrawing:self];
    }
}

/// @endcond

#pragma mark -
#pragma mark Animation

/// @cond

+(BOOL)needsDisplayForKey:(nonnull NSString *)aKey
{
    static NSSet<NSString *> *keys   = nil;
    static dispatch_once_t onceToken = 0;

    dispatch_once(&onceToken, ^{
        keys = [NSSet setWithArray:@[@"labelOffset",
                                     @"labelRotation"]];
    });

    if ( [keys containsObject:aKey] ) {
        return YES;
    }
    else {
        return [super needsDisplayForKey:aKey];
    }
}

/// @endcond

#pragma mark -
#pragma mark Layout

/// @cond

-(void)layoutSublayers
{
    [self relabel];
    [super layoutSublayers];
}

/// @endcond

#pragma mark -
#pragma mark Data Source

/// @cond

-(NSUInteger)numberOfRecords
{
    id<CPTPlotDataSource> theDataSource = self.dataSource;

    return [theDataSource numberOfRecordsForPlot:self];
}

/// @endcond

/**
 *  @brief Marks the receiver as needing the data source reloaded before the content is next drawn.
 **/
-(void)setDataNeedsReloading
{
    self.dataNeedsReloading = YES;
}

/**
 *  @brief Reload all plot data, labels, and plot-specific information from the data source immediately.
 **/
-(void)reloadData
{
    [self.cachedData removeAllObjects];
    self.cachedDataCount = 0;

    [self reloadDataInIndexRange:NSMakeRange(0, self.numberOfRecords)];
}

/**
 *  @brief Reload plot data from the data source only if the data cache is out of date.
 **/
-(void)reloadDataIfNeeded
{
    if ( self.dataNeedsReloading ) {
        [self reloadData];
    }
}

/** @brief Reload plot data, labels, and plot-specific information in the given index range from the data source immediately.
 *  @param indexRange The index range to load.
 **/
-(void)reloadDataInIndexRange:(NSRange)indexRange
{
    NSParameterAssert(NSMaxRange(indexRange) <= self.numberOfRecords);

    self.dataNeedsReloading = NO;

    [self reloadPlotDataInIndexRange:indexRange];

    // Data labels
    [self reloadDataLabelsInIndexRange:indexRange];
}

/** @brief Insert records into the plot data cache at the given index.
 *  @param idx The starting index of the new records.
 *  @param numberOfRecords The number of records to insert.
 **/
-(void)insertDataAtIndex:(NSUInteger)idx numberOfRecords:(NSUInteger)numberOfRecords
{
    NSParameterAssert(idx <= self.cachedDataCount);
    Class numericClass = [CPTNumericData class];

<<<<<<< HEAD
    for ( id data in self.cachedData.allValues ) {
=======
    for ( id data in (self.cachedData).allValues ) {
>>>>>>> 03924990
        if ( [data isKindOfClass:numericClass] ) {
            CPTMutableNumericData *numericData = (CPTMutableNumericData *)data;
            size_t sampleSize                  = numericData.sampleBytes;
            size_t length                      = sampleSize * numberOfRecords;

            [(NSMutableData *) numericData.data increaseLengthBy:length];

            int8_t *start      = [numericData mutableSamplePointer:idx];
            size_t bytesToMove = numericData.data.length - (idx + numberOfRecords) * sampleSize;
            if ( bytesToMove > 0 ) {
                memmove(start + length, start, bytesToMove);
            }
        }
        else {
            NSMutableArray *array = (NSMutableArray *)data;
            NSNull *nullObject    = [NSNull null];
            NSUInteger lastIndex  = idx + numberOfRecords - 1;
            for ( NSUInteger i = idx; i <= lastIndex; i++ ) {
                [array insertObject:nullObject atIndex:i];
            }
        }
    }

    self.cachedDataCount += numberOfRecords;
    [self reloadDataInIndexRange:NSMakeRange(idx, numberOfRecords)];
}

/** @brief Delete records in the given index range from the plot data cache.
 *  @param indexRange The index range of the data records to remove.
 **/
-(void)deleteDataInIndexRange:(NSRange)indexRange
{
    NSParameterAssert(NSMaxRange(indexRange) <= self.cachedDataCount);
    Class numericClass = [CPTNumericData class];

<<<<<<< HEAD
    for ( id data in self.cachedData.allValues ) {
=======
    for ( id data in (self.cachedData).allValues ) {
>>>>>>> 03924990
        if ( [data isKindOfClass:numericClass] ) {
            CPTMutableNumericData *numericData = (CPTMutableNumericData *)data;
            size_t sampleSize                  = numericData.sampleBytes;
            int8_t *start                      = [numericData mutableSamplePointer:indexRange.location];
            size_t length                      = sampleSize * indexRange.length;
            size_t bytesToMove                 = numericData.data.length - (indexRange.location + indexRange.length) * sampleSize;
            if ( bytesToMove > 0 ) {
                memmove(start, start + length, bytesToMove);
            }

            NSMutableData *dataBuffer = (NSMutableData *)numericData.data;
            dataBuffer.length -= length;
        }
        else {
            [(NSMutableArray *) data removeObjectsInRange:indexRange];
        }
    }

    self.cachedDataCount -= indexRange.length;
    [self relabelIndexRange:NSMakeRange(indexRange.location, self.cachedDataCount - indexRange.location)];
    [self setNeedsDisplay];
}

/**
 *  @brief Reload all plot data from the data source immediately.
 **/
-(void)reloadPlotData
{
    NSMutableDictionary<NSNumber *, id> *dataCache = self.cachedData;

    for ( NSNumber *fieldID in self.fieldIdentifiers ) {
        [dataCache removeObjectForKey:fieldID];
    }

    [self reloadPlotDataInIndexRange:NSMakeRange(0, self.cachedDataCount)];
}

/** @brief Reload plot data in the given index range from the data source immediately.
 *  @param indexRange The index range to load.
 **/
-(void)reloadPlotDataInIndexRange:(NSRange)indexRange
{
    // do nothing--implementation provided by subclasses
}

/**
 *  @brief Reload all data labels from the data source immediately.
 **/
-(void)reloadDataLabels
{
    [self.cachedData removeObjectForKey:CPTPlotBindingDataLabels];

    [self reloadDataLabelsInIndexRange:NSMakeRange(0, self.cachedDataCount)];
}

/** @brief Reload data labels in the given index range from the data source immediately.
 *  @param indexRange The index range to load.
 **/
-(void)reloadDataLabelsInIndexRange:(NSRange)indexRange
{
    id<CPTPlotDataSource> theDataSource = (id<CPTPlotDataSource>)self.dataSource;

    if ( [theDataSource respondsToSelector:@selector(dataLabelsForPlot:recordIndexRange:)] ) {
        [self cacheArray:[theDataSource dataLabelsForPlot:self recordIndexRange:indexRange]
                  forKey:CPTPlotBindingDataLabels
           atRecordIndex:indexRange.location];
    }
    else if ( [theDataSource respondsToSelector:@selector(dataLabelForPlot:recordIndex:)] ) {
        id nilObject                      = [CPTPlot nilData];
        NSMutableArray<CPTLayer *> *array = [[NSMutableArray alloc] initWithCapacity:indexRange.length];
        NSUInteger maxIndex               = NSMaxRange(indexRange);

        for ( NSUInteger idx = indexRange.location; idx < maxIndex; idx++ ) {
            CPTLayer *labelLayer = [theDataSource dataLabelForPlot:self recordIndex:idx];
            if ( labelLayer ) {
                [array addObject:labelLayer];
            }
            else {
                [array addObject:nilObject];
            }
        }

        [self cacheArray:array
                  forKey:CPTPlotBindingDataLabels
           atRecordIndex:indexRange.location];
    }

    [self relabelIndexRange:indexRange];
}

/**
 *  @brief A unique marker object used in collections to indicate that the datasource returned @nil.
 **/
+(nonnull id)nilData
{
    static id nilObject              = nil;
    static dispatch_once_t onceToken = 0;

    dispatch_once(&onceToken, ^{
        nilObject = [[NSObject alloc] init];
    });

    return nilObject;
}

/** @brief Gets a range of plot data for the given plot and field.
 *  @param fieldEnum The field index.
 *  @param indexRange The range of the data indexes of interest.
 *  @return An array of data points.
 **/
-(nullable id)numbersFromDataSourceForField:(NSUInteger)fieldEnum recordIndexRange:(NSRange)indexRange
{
    id numbers; // can be CPTNumericData, NSArray, or NSData

    id<CPTPlotDataSource> theDataSource = self.dataSource;

    if ( theDataSource ) {
        if ( [theDataSource respondsToSelector:@selector(dataForPlot:field:recordIndexRange:)] ) {
            numbers = [theDataSource dataForPlot:self field:fieldEnum recordIndexRange:indexRange];
        }
        else if ( [theDataSource respondsToSelector:@selector(doublesForPlot:field:recordIndexRange:)] ) {
            numbers = [NSMutableData dataWithLength:sizeof(double) * indexRange.length];
            double *fieldValues  = [numbers mutableBytes];
            double *doubleValues = [theDataSource doublesForPlot:self field:fieldEnum recordIndexRange:indexRange];
            memcpy(fieldValues, doubleValues, sizeof(double) * indexRange.length);
        }
        else if ( [theDataSource respondsToSelector:@selector(numbersForPlot:field:recordIndexRange:)] ) {
            NSArray *numberArray = [theDataSource numbersForPlot:self field:fieldEnum recordIndexRange:indexRange];
            if ( numberArray ) {
                numbers = [NSArray arrayWithArray:numberArray];
            }
            else {
                numbers = nil;
            }
        }
        else if ( [theDataSource respondsToSelector:@selector(doubleForPlot:field:recordIndex:)] ) {
            NSUInteger recordIndex;
            NSMutableData *fieldData = [NSMutableData dataWithLength:sizeof(double) * indexRange.length];
            double *fieldValues      = fieldData.mutableBytes;
            for ( recordIndex = indexRange.location; recordIndex < indexRange.location + indexRange.length; ++recordIndex ) {
                double number = [theDataSource doubleForPlot:self field:fieldEnum recordIndex:recordIndex];
                *fieldValues++ = number;
            }
            numbers = fieldData;
        }
        else {
            BOOL respondsToSingleValueSelector = [theDataSource respondsToSelector:@selector(numberForPlot:field:recordIndex:)];
            NSNull *nullObject                 = [NSNull null];
            NSUInteger recordIndex;
            NSMutableArray *fieldValues = [NSMutableArray arrayWithCapacity:indexRange.length];
            for ( recordIndex = indexRange.location; recordIndex < indexRange.location + indexRange.length; recordIndex++ ) {
                if ( respondsToSingleValueSelector ) {
                    id number = [theDataSource numberForPlot:self field:fieldEnum recordIndex:recordIndex];
                    if ( number ) {
                        [fieldValues addObject:number];
                    }
                    else {
                        [fieldValues addObject:nullObject];
                    }
                }
                else {
                    [fieldValues addObject:[NSDecimalNumber zero]];
                }
            }
            numbers = fieldValues;
        }
    }
    else {
        numbers = @[];
    }

    return numbers;
}

/** @brief Gets a range of plot data for the given plot.
 *  @param indexRange The range of the data indexes of interest.
 *  @return Returns @YES if the datasource implements the
 *  @link CPTPlotDataSource::dataForPlot:recordIndexRange: -dataForPlot:recordIndexRange: @endlink
 *  method and it returns valid data.
 **/
-(BOOL)loadNumbersForAllFieldsFromDataSourceInRecordIndexRange:(NSRange)indexRange
{
    BOOL hasData = NO;

    id<CPTPlotDataSource> theDataSource = self.dataSource;

    if ( [theDataSource respondsToSelector:@selector(dataForPlot:recordIndexRange:)] ) {
        CPTNumericData *data = [theDataSource dataForPlot:self recordIndexRange:indexRange];

        if ( [data isKindOfClass:[CPTNumericData class]] ) {
            const NSUInteger sampleCount = data.numberOfSamples;
            CPTNumericDataType dataType  = data.dataType;

            if ( (sampleCount > 0) && (data.numberOfDimensions == 2) ) {
<<<<<<< HEAD
                CPTNumberArray *theShape    = data.shape;
=======
                CPTNumberArray theShape     = data.shape;
>>>>>>> 03924990
                const NSUInteger rowCount   = theShape[0].unsignedIntegerValue;
                const NSUInteger fieldCount = theShape[1].unsignedIntegerValue;

                if ( fieldCount > 0 ) {
                    // convert data type if needed
                    switch ( self.cachePrecision ) {
                        case CPTPlotCachePrecisionAuto:
                            if ( self.doublePrecisionCache ) {
                                if ( !CPTDataTypeEqualToDataType(dataType, self.doubleDataType) ) {
                                    CPTMutableNumericData *mutableData = [data mutableCopy];
                                    mutableData.dataType = self.doubleDataType;
                                    data                 = mutableData;
                                }
                            }
                            else {
                                if ( !CPTDataTypeEqualToDataType(dataType, self.decimalDataType) ) {
                                    CPTMutableNumericData *mutableData = [data mutableCopy];
                                    mutableData.dataType = self.decimalDataType;
                                    data                 = mutableData;
                                }
                            }
                            break;

                        case CPTPlotCachePrecisionDecimal:
                            if ( !CPTDataTypeEqualToDataType(dataType, self.decimalDataType) ) {
                                CPTMutableNumericData *mutableData = [data mutableCopy];
                                mutableData.dataType = self.decimalDataType;
                                data                 = mutableData;
                            }
                            break;

                        case CPTPlotCachePrecisionDouble:
                            if ( !CPTDataTypeEqualToDataType(dataType, self.doubleDataType) ) {
                                CPTMutableNumericData *mutableData = [data mutableCopy];
                                mutableData.dataType = self.doubleDataType;
                                data                 = mutableData;
                            }
                            break;
                    }

                    // add the data to the cache
                    const NSUInteger bufferLength = rowCount * dataType.sampleBytes;

                    switch ( data.dataOrder ) {
                        case CPTDataOrderRowsFirst:
                        {
                            const void *sourceEnd = (const int8_t *)(data.bytes) + data.length;

                            for ( NSUInteger fieldNum = 0; fieldNum < fieldCount; fieldNum++ ) {
                                NSMutableData *tempData = [[NSMutableData alloc] initWithLength:bufferLength];

                                if ( CPTDataTypeEqualToDataType(dataType, self.doubleDataType) ) {
                                    const double *sourceData = [data samplePointerAtIndex:0, fieldNum];
                                    double *destData         = tempData.mutableBytes;

                                    while ( sourceData < (const double *)sourceEnd ) {
                                        *destData++ = *sourceData;
                                        sourceData += fieldCount;
                                    }
                                }
                                else {
                                    const NSDecimal *sourceData = [data samplePointerAtIndex:0, fieldNum];
                                    NSDecimal *destData         = tempData.mutableBytes;

                                    while ( sourceData < (const NSDecimal *)sourceEnd ) {
                                        *destData++ = *sourceData;
                                        sourceData += fieldCount;
                                    }
                                }

                                CPTMutableNumericData *tempNumericData = [[CPTMutableNumericData alloc] initWithData:tempData
                                                                                                            dataType:dataType
                                                                                                               shape:nil];

                                [self cacheNumbers:tempNumericData forField:fieldNum atRecordIndex:indexRange.location];
                            }
                            hasData = YES;
                        }
                        break;

                        case CPTDataOrderColumnsFirst:
                            for ( NSUInteger fieldNum = 0; fieldNum < fieldCount; fieldNum++ ) {
                                const void *samples = [data samplePointerAtIndex:0, fieldNum];
                                NSData *tempData    = [[NSData alloc] initWithBytes:samples
                                                                             length:bufferLength];

                                CPTMutableNumericData *tempNumericData = [[CPTMutableNumericData alloc] initWithData:tempData
                                                                                                            dataType:dataType
                                                                                                               shape:nil];

                                [self cacheNumbers:tempNumericData forField:fieldNum atRecordIndex:indexRange.location];
                            }
                            hasData = YES;
                            break;
                    }
                }
            }
        }
    }

    return hasData;
}

#pragma mark -
#pragma mark Data Caching

-(NSUInteger)cachedDataCount
{
    [self reloadDataIfNeeded];
    return cachedDataCount;
}

/** @brief Copies an array of numbers to the cache.
 *  @param numbers An array of numbers to cache. Can be a CPTNumericData, NSArray, or NSData (NSData is assumed to be a c-style array of type @double).
 *  @param fieldEnum The field enumerator identifying the field.
 **/
-(void)cacheNumbers:(nullable id)numbers forField:(NSUInteger)fieldEnum
{
    NSNumber *cacheKey = @(fieldEnum);

    CPTCoordinate coordinate   = [self coordinateForFieldIdentifier:fieldEnum];
    CPTPlotSpace *thePlotSpace = self.plotSpace;

    if ( numbers ) {
        switch ( [thePlotSpace scaleTypeForCoordinate:coordinate] ) {
            case CPTScaleTypeLinear:
            case CPTScaleTypeLog:
            case CPTScaleTypeLogModulus:
            {
                id theNumbers                         = numbers;
                CPTMutableNumericData *mutableNumbers = [self numericDataForNumbers:theNumbers];

                NSUInteger sampleCount = mutableNumbers.numberOfSamples;
                if ( sampleCount > 0 ) {
                    (self.cachedData)[cacheKey] = mutableNumbers;
                }
                else {
                    [self.cachedData removeObjectForKey:cacheKey];
                }

                self.cachedDataCount = sampleCount;

                switch ( self.cachePrecision ) {
                    case CPTPlotCachePrecisionAuto:
                        [self setCachedDataType:mutableNumbers.dataType];
                        break;

                    case CPTPlotCachePrecisionDouble:
                        [self setCachedDataType:self.doubleDataType];
                        break;

                    case CPTPlotCachePrecisionDecimal:
                        [self setCachedDataType:self.decimalDataType];
                        break;
                }
            }
            break;

            case CPTScaleTypeCategory:
            {
                CPTStringArray *samples = (CPTStringArray *)numbers;
                if ( [samples isKindOfClass:[NSArray class]] ) {
                    [thePlotSpace setCategories:samples forCoordinate:coordinate];

                    NSUInteger sampleCount = samples.count;
                    if ( sampleCount > 0 ) {
                        CPTMutableNumberArray *indices = [[NSMutableArray alloc] initWithCapacity:sampleCount];

                        for ( NSString *category in samples ) {
                            [indices addObject:@([thePlotSpace indexOfCategory:category forCoordinate:coordinate])];
                        }

                        CPTNumericDataType dataType = (self.cachePrecision == CPTPlotCachePrecisionDecimal ? self.decimalDataType : self.doubleDataType);

                        CPTMutableNumericData *mutableNumbers = [[CPTMutableNumericData alloc] initWithArray:indices
                                                                                                    dataType:dataType
                                                                                                       shape:nil];

                        (self.cachedData)[cacheKey] = mutableNumbers;

                        self.cachedDataCount = sampleCount;
                    }
                    else {
                        [self.cachedData removeObjectForKey:cacheKey];
                    }
                }
                else {
                    [self.cachedData removeObjectForKey:cacheKey];
                }
            }
            break;

            default:
                break;
        }
    }
    else {
        [self.cachedData removeObjectForKey:cacheKey];
        self.cachedDataCount = 0;
    }
    self.needsRelabel = YES;
    [self setNeedsDisplay];
}

/** @brief Copies an array of numbers to replace a part of the cache.
 *  @param numbers An array of numbers to cache. Can be a CPTNumericData, NSArray, or NSData (NSData is assumed to be a c-style array of type @double).
 *  @param fieldEnum The field enumerator identifying the field.
 *  @param idx The index of the first data point to replace.
 **/
-(void)cacheNumbers:(nullable id)numbers forField:(NSUInteger)fieldEnum atRecordIndex:(NSUInteger)idx
{
    if ( numbers ) {
        NSNumber *cacheKey     = @(fieldEnum);
        NSUInteger sampleCount = 0;

        CPTCoordinate coordinate   = [self coordinateForFieldIdentifier:fieldEnum];
        CPTPlotSpace *thePlotSpace = self.plotSpace;

        CPTMutableNumericData *mutableNumbers = nil;

        switch ( [thePlotSpace scaleTypeForCoordinate:coordinate] ) {
            case CPTScaleTypeLinear:
            case CPTScaleTypeLog:
            case CPTScaleTypeLogModulus:
            {
                id theNumbers = numbers;
                mutableNumbers = [self numericDataForNumbers:theNumbers];

                sampleCount = mutableNumbers.numberOfSamples;
                if ( sampleCount > 0 ) {
                    // Ensure the new data is the same type as the cache
                    switch ( self.cachePrecision ) {
                        case CPTPlotCachePrecisionAuto:
                            [self setCachedDataType:mutableNumbers.dataType];
                            break;

                        case CPTPlotCachePrecisionDouble:
                        {
                            CPTNumericDataType newType = self.doubleDataType;
                            [self setCachedDataType:newType];
                            mutableNumbers.dataType = newType;
                        }
                        break;

                        case CPTPlotCachePrecisionDecimal:
                        {
                            CPTNumericDataType newType = self.decimalDataType;
                            [self setCachedDataType:newType];
                            mutableNumbers.dataType = newType;
                        }
                        break;
                    }
                }
            }
            break;

            case CPTScaleTypeCategory:
            {
                CPTStringArray *samples = (CPTStringArray *)numbers;
                if ( [samples isKindOfClass:[NSArray class]] ) {
                    sampleCount = samples.count;
                    if ( sampleCount > 0 ) {
                        CPTMutableNumberArray *indices = [[NSMutableArray alloc] initWithCapacity:sampleCount];

                        for ( NSString *category in samples ) {
                            [thePlotSpace addCategory:category forCoordinate:coordinate];
                            [indices addObject:@([thePlotSpace indexOfCategory:category forCoordinate:coordinate])];
                        }

                        CPTNumericDataType dataType = (self.cachePrecision == CPTPlotCachePrecisionDecimal ? self.decimalDataType : self.doubleDataType);

                        mutableNumbers = [[CPTMutableNumericData alloc] initWithArray:indices
                                                                             dataType:dataType
                                                                                shape:nil];
                    }
                }
            }
            break;

            default:
                [self.cachedData removeObjectForKey:cacheKey];
                break;
        }

        if ( mutableNumbers && (sampleCount > 0) ) {
            // Ensure the data cache exists and is the right size
            CPTMutableNumericData *cachedNumbers = (self.cachedData)[cacheKey];
            if ( !cachedNumbers ) {
                cachedNumbers = [CPTMutableNumericData numericDataWithData:[NSData data]
                                                                  dataType:mutableNumbers.dataType
                                                                     shape:nil];
                (self.cachedData)[cacheKey] = cachedNumbers;
            }
            id<CPTPlotDataSource> theDataSource = self.dataSource;
            NSUInteger numberOfRecords          = [theDataSource numberOfRecordsForPlot:self];
            cachedNumbers.shape = @[@(numberOfRecords)];

            // Update the cache
            self.cachedDataCount = numberOfRecords;

            NSUInteger startByte = idx * cachedNumbers.sampleBytes;
            void *cachePtr       = (int8_t *)(cachedNumbers.mutableBytes) + startByte;
            size_t numberOfBytes = MIN(mutableNumbers.data.length, cachedNumbers.data.length - startByte);
            memcpy(cachePtr, mutableNumbers.bytes, numberOfBytes);

            [self relabelIndexRange:NSMakeRange(idx, sampleCount)];
        }

        [self setNeedsDisplay];
    }
}

/// @cond

-(nonnull CPTMutableNumericData *)numericDataForNumbers:(nonnull id)numbers
{
    CPTMutableNumericData *mutableNumbers = nil;
    CPTNumericDataType loadedDataType;

    if ( [numbers isKindOfClass:[CPTNumericData class]] ) {
        mutableNumbers = [numbers mutableCopy];
        // ensure the numeric data is in a supported format; default to double if not already NSDecimal
        if ( !CPTDataTypeEqualToDataType(mutableNumbers.dataType, self.decimalDataType) &&
             !CPTDataTypeEqualToDataType(mutableNumbers.dataType, self.doubleDataType) ) {
            mutableNumbers.dataType = self.doubleDataType;
        }
    }
    else if ( [numbers isKindOfClass:[NSData class]] ) {
        loadedDataType = self.doubleDataType;
        mutableNumbers = [[CPTMutableNumericData alloc] initWithData:numbers dataType:loadedDataType shape:nil];
    }
    else if ( [numbers isKindOfClass:[NSArray class]] ) {
        if ( ( (CPTNumberArray *)numbers ).count == 0 ) {
            loadedDataType = self.doubleDataType;
        }
        else if ( [( (NSArray < NSNumber * > *)numbers )[0] isKindOfClass:[NSDecimalNumber class]] ) {
            loadedDataType = self.decimalDataType;
        }
        else {
            loadedDataType = self.doubleDataType;
        }

        mutableNumbers = [[CPTMutableNumericData alloc] initWithArray:numbers dataType:loadedDataType shape:nil];
    }
    else {
        [NSException raise:CPTException format:@"Unsupported number array format"];
    }

    return mutableNumbers;
}

/// @endcond

-(BOOL)doublePrecisionCache
{
    BOOL result = NO;

    switch ( self.cachePrecision ) {
        case CPTPlotCachePrecisionAuto:
        {
            NSMutableDictionary<NSString *, CPTNumericData *> *dataCache = self.cachedData;
            Class numberClass                                            = [NSNumber class];
            for ( id key in dataCache.allKeys ) {
                if ( [key isKindOfClass:numberClass] ) {
                    result = CPTDataTypeEqualToDataType( ( (CPTMutableNumericData *)dataCache[key] ).dataType, self.doubleDataType );
                    break;
                }
            }
        }
        break;

        case CPTPlotCachePrecisionDouble:
            result = YES;
            break;

        default:
            // not double precision
            break;
    }
    return result;
}

/** @brief Retrieves an array of numbers from the cache.
 *  @param fieldEnum The field enumerator identifying the field.
 *  @return The array of cached numbers.
 **/
-(nullable CPTMutableNumericData *)cachedNumbersForField:(NSUInteger)fieldEnum
{
    return (self.cachedData)[@(fieldEnum)];
}

/** @brief Retrieves a single number from the cache.
 *  @param fieldEnum The field enumerator identifying the field.
 *  @param idx The index of the desired data value.
 *  @return The cached number.
 **/
-(nullable NSNumber *)cachedNumberForField:(NSUInteger)fieldEnum recordIndex:(NSUInteger)idx
{
    CPTMutableNumericData *numbers = [self cachedNumbersForField:fieldEnum];

    return [numbers sampleValue:idx];
}

/** @brief Retrieves a single number from the cache.
 *  @param fieldEnum The field enumerator identifying the field.
 *  @param idx The index of the desired data value.
 *  @return The cached number or @NAN if no data is cached for the requested field.
 **/
-(double)cachedDoubleForField:(NSUInteger)fieldEnum recordIndex:(NSUInteger)idx
{
    CPTMutableNumericData *numbers = [self cachedNumbersForField:fieldEnum];

    if ( numbers ) {
        switch ( numbers.dataTypeFormat ) {
            case CPTFloatingPointDataType:
            {
                const double *doubleNumber = (const double *)[numbers samplePointer:idx];
                if ( doubleNumber ) {
                    return *doubleNumber;
                }
            }
            break;

            case CPTDecimalDataType:
            {
                const NSDecimal *decimalNumber = (const NSDecimal *)[numbers samplePointer:idx];
                if ( decimalNumber ) {
                    return CPTDecimalDoubleValue(*decimalNumber);
                }
            }
            break;

            default:
                [NSException raise:CPTException format:@"Unsupported data type format"];
                break;
        }
    }
    return (double)NAN;
}

/** @brief Retrieves a single number from the cache.
 *  @param fieldEnum The field enumerator identifying the field.
 *  @param idx The index of the desired data value.
 *  @return The cached number or @NAN if no data is cached for the requested field.
 **/
-(NSDecimal)cachedDecimalForField:(NSUInteger)fieldEnum recordIndex:(NSUInteger)idx
{
    CPTMutableNumericData *numbers = [self cachedNumbersForField:fieldEnum];

    if ( numbers ) {
        switch ( numbers.dataTypeFormat ) {
            case CPTFloatingPointDataType:
            {
                const double *doubleNumber = (const double *)[numbers samplePointer:idx];
                if ( doubleNumber ) {
                    return CPTDecimalFromDouble(*doubleNumber);
                }
            }
            break;

            case CPTDecimalDataType:
            {
                const NSDecimal *decimalNumber = (const NSDecimal *)[numbers samplePointer:idx];
                if ( decimalNumber ) {
                    return *decimalNumber;
                }
            }
            break;

            default:
                [NSException raise:CPTException format:@"Unsupported data type format"];
                break;
        }
    }
    return CPTDecimalNaN();
}

/// @cond

-(void)setCachedDataType:(CPTNumericDataType)newDataType
{
    Class numberClass = [NSNumber class];

    NSMutableDictionary<NSString *, CPTMutableNumericData *> *dataDictionary = self.cachedData;

    for ( id key in dataDictionary.allKeys ) {
        if ( [key isKindOfClass:numberClass] ) {
            CPTMutableNumericData *numericData = dataDictionary[key];
            numericData.dataType = newDataType;
        }
    }
}

/// @endcond

-(CPTNumericDataType)doubleDataType
{
    static CPTNumericDataType dataType;
    static dispatch_once_t onceToken = 0;

    dispatch_once(&onceToken, ^{
        dataType = CPTDataType( CPTFloatingPointDataType, sizeof(double), CFByteOrderGetCurrent() );
    });

    return dataType;
}

-(CPTNumericDataType)decimalDataType
{
    static CPTNumericDataType dataType;
    static dispatch_once_t onceToken = 0;

    dispatch_once(&onceToken, ^{
        dataType = CPTDataType( CPTDecimalDataType, sizeof(NSDecimal), CFByteOrderGetCurrent() );
    });

    return dataType;
}

/** @brief Retrieves an array of values from the cache.
 *  @param key The key identifying the field.
 *  @return The array of cached values.
 **/
-(nullable NSArray *)cachedArrayForKey:(nonnull NSString *)key
{
    return (self.cachedData)[key];
}

/** @brief Retrieves a single value from the cache.
 *  @param key The key identifying the field.
 *  @param idx The index of the desired data value.
 *  @return The cached value or @nil if no data is cached for the requested key.
 **/
-(nullable id)cachedValueForKey:(nonnull NSString *)key recordIndex:(NSUInteger)idx
{
    return [self cachedArrayForKey:key][idx];
}

/** @brief Copies an array of arbitrary values to the cache.
 *  @param array An array of arbitrary values to cache.
 *  @param key The key identifying the field.
 **/
-(void)cacheArray:(nullable NSArray *)array forKey:(nonnull NSString *)key
{
    if ( array ) {
        NSUInteger sampleCount = array.count;
        if ( sampleCount > 0 ) {
            (self.cachedData)[key] = array;
        }
        else {
            [self.cachedData removeObjectForKey:key];
        }

        self.cachedDataCount = sampleCount;
    }
    else {
        [self.cachedData removeObjectForKey:key];
        self.cachedDataCount = 0;
    }
}

/** @brief Copies an array of arbitrary values to replace a part of the cache.
 *  @param array An array of arbitrary values to cache.
 *  @param key The key identifying the field.
 *  @param idx The index of the first data point to replace.
 **/
-(void)cacheArray:(nullable NSArray *)array forKey:(nonnull NSString *)key atRecordIndex:(NSUInteger)idx
{
    NSUInteger sampleCount = array.count;

    if ( sampleCount > 0 ) {
        // Ensure the data cache exists and is the right size
        id<CPTPlotDataSource> theDataSource = self.dataSource;
        NSUInteger numberOfRecords          = [theDataSource numberOfRecordsForPlot:self];
        NSMutableArray *cachedValues        = (self.cachedData)[key];
        if ( !cachedValues ) {
            cachedValues = [NSMutableArray arrayWithCapacity:numberOfRecords];
            NSNull *nullObject = [NSNull null];
            for ( NSUInteger i = 0; i < numberOfRecords; i++ ) {
                [cachedValues addObject:nullObject];
            }
            (self.cachedData)[key] = cachedValues;
        }

        // Update the cache
        self.cachedDataCount = numberOfRecords;

        NSArray *dataArray = array;
        [cachedValues replaceObjectsInRange:NSMakeRange(idx, sampleCount) withObjectsFromArray:dataArray];
    }
}

#pragma mark -
#pragma mark Data Ranges

/** @brief Determines the smallest plot range that fully encloses the data for a particular field.
 *  @param fieldEnum The field enumerator identifying the field.
 *  @return The plot range enclosing the data.
 **/
-(nullable CPTPlotRange *)plotRangeForField:(NSUInteger)fieldEnum
{
    if ( self.dataNeedsReloading ) {
        [self reloadData];
    }
    CPTMutableNumericData *numbers = [self cachedNumbersForField:fieldEnum];
    CPTPlotRange *range            = nil;

    NSUInteger numberOfSamples = numbers.numberOfSamples;
    if ( numberOfSamples > 0 ) {
        if ( self.doublePrecisionCache ) {
            const double *doubles = (const double *)numbers.bytes;

            double min = (double)INFINITY;
            double max = -(double)INFINITY;

            vDSP_minvD(doubles, 1, &min, (vDSP_Length)numberOfSamples);
            vDSP_maxvD(doubles, 1, &max, (vDSP_Length)numberOfSamples);

            if ( isnan(min) || isnan(max) ) {
                // vDSP functions may return NAN if any data in the array is NAN
                min = (double)INFINITY;
                max = -(double)INFINITY;

                const double *lastSample = doubles + numberOfSamples;

                while ( doubles < lastSample ) {
                    double value = *doubles++;

                    if ( !isnan(value) ) {
                        if ( value < min ) {
                            min = value;
                        }
                        if ( value > max ) {
                            max = value;
                        }
                    }
                }
            }

            if ( max >= min ) {
                range = [CPTPlotRange plotRangeWithLocation:@(min) length:@(max - min)];
            }
        }
        else {
            NSDecimal min = [NSDecimalNumber maximumDecimalNumber].decimalValue;
            NSDecimal max = [NSDecimalNumber minimumDecimalNumber].decimalValue;

            const NSDecimal *decimals   = (const NSDecimal *)numbers.bytes;
            const NSDecimal *lastSample = decimals + numberOfSamples;
            while ( decimals < lastSample ) {
                NSDecimal value = *decimals++;

                if ( !NSDecimalIsNotANumber(&value) ) {
                    if ( CPTDecimalLessThan(value, min) ) {
                        min = value;
                    }
                    if ( CPTDecimalGreaterThan(value, max) ) {
                        max = value;
                    }
                }
            }

            if ( CPTDecimalGreaterThanOrEqualTo(max, min) ) {
                range = [CPTPlotRange plotRangeWithLocationDecimal:min lengthDecimal:CPTDecimalSubtract(max, min)];
            }
        }
    }
    return range;
}

/** @brief Determines the smallest plot range that fully encloses the data for a particular coordinate.
 *  @param coord The coordinate identifier.
 *  @return The plot range enclosing the data.
 **/
-(nullable CPTPlotRange *)plotRangeForCoordinate:(CPTCoordinate)coord
{
    CPTNumberArray *fields = [self fieldIdentifiersForCoordinate:coord];

    if ( fields.count == 0 ) {
        return nil;
    }

    CPTMutablePlotRange *unionRange = nil;
    for ( NSNumber *field in fields ) {
        CPTPlotRange *currentRange = [self plotRangeForField:field.unsignedIntValue];
        if ( !unionRange ) {
            unionRange = [currentRange mutableCopy];
        }
        else {
            [unionRange unionPlotRange:[self plotRangeForField:field.unsignedIntValue]];
        }
    }

    return unionRange;
}

#pragma mark -
#pragma mark Data Labels

/**
 *  @brief Marks the receiver as needing to update all data labels before the content is next drawn.
 *  @see @link CPTPlot::relabelIndexRange: -relabelIndexRange: @endlink
 **/
-(void)setNeedsRelabel
{
    self.labelIndexRange = NSMakeRange(0, self.cachedDataCount);
    self.needsRelabel    = YES;
}

/**
 *  @brief Updates the data labels in the labelIndexRange.
 **/
-(void)relabel
{
    if ( !self.needsRelabel ) {
        return;
    }

    self.needsRelabel = NO;

    id nullObject         = [NSNull null];
    Class nullClass       = [NSNull class];
    Class annotationClass = [CPTAnnotation class];

    CPTTextStyle *dataLabelTextStyle = self.labelTextStyle;
    NSFormatter *dataLabelFormatter  = self.labelFormatter;
    BOOL plotProvidesLabels          = dataLabelTextStyle && dataLabelFormatter;

    BOOL hasCachedLabels                     = NO;
    NSMutableArray<CPTLayer *> *cachedLabels = (NSMutableArray<CPTLayer *> *)[self cachedArrayForKey: CPTPlotBindingDataLabels];
    for ( CPTLayer *label in cachedLabels ) {
        if ( ![label isKindOfClass:nullClass] ) {
            hasCachedLabels = YES;
            break;
        }
    }

    if ( !self.showLabels || (!hasCachedLabels && !plotProvidesLabels) ) {
        for ( CPTAnnotation *annotation in self.labelAnnotations ) {
            if ( [annotation isKindOfClass:annotationClass] ) {
                [self removeAnnotation:annotation];
            }
        }
        self.labelAnnotations = nil;
        return;
    }

<<<<<<< HEAD
    CPTDictionary *textAttributes = dataLabelTextStyle.attributes;
    BOOL hasAttributedFormatter   = ([dataLabelFormatter attributedStringForObjectValue:[NSDecimalNumber zero]
                                                                  withDefaultAttributes:textAttributes] != nil);
=======
    CPTDictionary textAttributes = dataLabelTextStyle.attributes;
    BOOL hasAttributedFormatter  = ([dataLabelFormatter attributedStringForObjectValue:[NSDecimalNumber zero]
                                                                 withDefaultAttributes:textAttributes] != nil);
>>>>>>> 03924990

    NSUInteger sampleCount = self.cachedDataCount;
    NSRange indexRange     = self.labelIndexRange;
    NSUInteger maxIndex    = NSMaxRange(indexRange);

    if ( !self.labelAnnotations ) {
        self.labelAnnotations = [NSMutableArray arrayWithCapacity:sampleCount];
    }

    CPTPlotSpace *thePlotSpace            = self.plotSpace;
    CGFloat theRotation                   = self.labelRotation;
    CPTMutableAnnotationArray *labelArray = self.labelAnnotations;
    NSUInteger oldLabelCount              = labelArray.count;
    id nilObject                          = [CPTPlot nilData];

    CPTMutableNumericData *labelFieldDataCache = [self cachedNumbersForField:self.labelField];
    CPTShadow *theShadow                       = self.labelShadow;

    for ( NSUInteger i = indexRange.location; i < maxIndex; i++ ) {
        NSNumber *dataValue = [labelFieldDataCache sampleValue:i];

        CPTLayer *newLabelLayer;
        if ( isnan([dataValue doubleValue]) ) {
            newLabelLayer = nil;
        }
        else {
            newLabelLayer = [self cachedValueForKey:CPTPlotBindingDataLabels recordIndex:i];

            if ( ( (newLabelLayer == nil) || (newLabelLayer == nilObject) ) && plotProvidesLabels ) {
                if ( hasAttributedFormatter ) {
                    NSAttributedString *labelString = [dataLabelFormatter attributedStringForObjectValue:dataValue withDefaultAttributes:textAttributes];
                    newLabelLayer = [[CPTTextLayer alloc] initWithAttributedText:labelString];
                }
                else {
                    NSString *labelString = [dataLabelFormatter stringForObjectValue:dataValue];
                    newLabelLayer = [[CPTTextLayer alloc] initWithText:labelString style:dataLabelTextStyle];
                }
            }

            if ( [newLabelLayer isKindOfClass:nullClass] || (newLabelLayer == nilObject) ) {
                newLabelLayer = nil;
            }
        }
        newLabelLayer.shadow = theShadow;

        CPTPlotSpaceAnnotation *labelAnnotation;
        if ( i < oldLabelCount ) {
            labelAnnotation = labelArray[i];
            if ( newLabelLayer ) {
                if ( [labelAnnotation isKindOfClass:nullClass] ) {
                    labelAnnotation = [[CPTPlotSpaceAnnotation alloc] initWithPlotSpace:thePlotSpace anchorPlotPoint:nil];
                    labelArray[i]   = labelAnnotation;
                    [self addAnnotation:labelAnnotation];
                }
            }
            else {
                if ( [labelAnnotation isKindOfClass:annotationClass] ) {
                    labelArray[i] = nullObject;
                    [self removeAnnotation:labelAnnotation];
                }
            }
        }
        else {
            if ( newLabelLayer ) {
                labelAnnotation = [[CPTPlotSpaceAnnotation alloc] initWithPlotSpace:thePlotSpace anchorPlotPoint:nil];
                [labelArray addObject:labelAnnotation];
                [self addAnnotation:labelAnnotation];
            }
            else {
                [labelArray addObject:nullObject];
            }
        }

        if ( newLabelLayer ) {
            labelAnnotation.contentLayer = newLabelLayer;
            labelAnnotation.rotation     = theRotation;
            [self positionLabelAnnotation:labelAnnotation forIndex:i];
            [self updateContentAnchorForLabel:labelAnnotation];
        }
    }

    // remove labels that are no longer needed
    while ( labelArray.count > sampleCount ) {
        CPTAnnotation *oldAnnotation = labelArray[labelArray.count - 1];
        if ( [oldAnnotation isKindOfClass:annotationClass] ) {
            [self removeAnnotation:oldAnnotation];
        }
        [labelArray removeLastObject];
    }
}

/** @brief Marks the receiver as needing to update a range of data labels before the content is next drawn.
 *  @param indexRange The index range needing update.
 *  @see setNeedsRelabel()
 **/
-(void)relabelIndexRange:(NSRange)indexRange
{
    self.labelIndexRange = indexRange;
    self.needsRelabel    = YES;
}

/// @cond

-(void)updateContentAnchorForLabel:(nonnull CPTPlotSpaceAnnotation *)label
{
    if ( label && self.adjustLabelAnchors ) {
        CGPoint displacement = label.displacement;
        if ( CGPointEqualToPoint(displacement, CGPointZero) ) {
            displacement.y = CPTFloat(1.0); // put the label above the data point if zero displacement
        }
        CGFloat angle      = CPTFloat(M_PI) + atan2(displacement.y, displacement.x) - label.rotation;
        CGFloat newAnchorX = cos(angle);
        CGFloat newAnchorY = sin(angle);

        if ( ABS(newAnchorX) <= ABS(newAnchorY) ) {
            newAnchorX /= ABS(newAnchorY);
            newAnchorY  = signbit(newAnchorY) ? CPTFloat(-1.0) : CPTFloat(1.0);
        }
        else {
            newAnchorY /= ABS(newAnchorX);
            newAnchorX  = signbit(newAnchorX) ? CPTFloat(-1.0) : CPTFloat(1.0);
        }

        label.contentAnchorPoint = CPTPointMake( ( newAnchorX + CPTFloat(1.0) ) / CPTFloat(2.0), ( newAnchorY + CPTFloat(1.0) ) / CPTFloat(2.0) );
    }
}

/// @endcond

/**
 *  @brief Repositions all existing label annotations.
 **/
-(void)repositionAllLabelAnnotations
{
    CPTAnnotationArray *annotations = self.labelAnnotations;
    NSUInteger labelCount           = annotations.count;
    Class annotationClass           = [CPTAnnotation class];

    for ( NSUInteger i = 0; i < labelCount; i++ ) {
        CPTPlotSpaceAnnotation *annotation = annotations[i];
        if ( [annotation isKindOfClass:annotationClass] ) {
            [self positionLabelAnnotation:annotation forIndex:i];
            [self updateContentAnchorForLabel:annotation];
        }
    }
}

#pragma mark -
#pragma mark Legends

/** @brief The number of legend entries provided by this plot.
 *  @return The number of legend entries.
 **/
-(NSUInteger)numberOfLegendEntries
{
    return 1;
}

/** @brief The title text of a legend entry.
 *  @param idx The index of the desired title.
 *  @return The title of the legend entry at the requested index.
 **/
-(nullable NSString *)titleForLegendEntryAtIndex:(NSUInteger)idx
{
    NSString *legendTitle = self.title;

    if ( !legendTitle ) {
        id myIdentifier = self.identifier;

        if ( [myIdentifier isKindOfClass:[NSString class]] ) {
            legendTitle = (NSString *)myIdentifier;
        }
    }

    return legendTitle;
}

/** @brief The styled title text of a legend entry.
 *  @param idx The index of the desired title.
 *  @return The styled title of the legend entry at the requested index.
 **/
-(nullable NSAttributedString *)attributedTitleForLegendEntryAtIndex:(NSUInteger)idx
{
    NSAttributedString *legendTitle = self.attributedTitle;

    if ( !legendTitle ) {
        id myIdentifier = self.identifier;

        if ( [myIdentifier isKindOfClass:[NSAttributedString class]] ) {
            legendTitle = (NSAttributedString *)myIdentifier;
        }
    }

    return legendTitle;
}

/** @brief Draws the legend swatch of a legend entry.
 *  Subclasses should call @super to draw the background fill and border.
 *  @param legend The legend being drawn.
 *  @param idx The index of the desired swatch.
 *  @param rect The bounding rectangle where the swatch should be drawn.
 *  @param context The graphics context to draw into.
 **/
-(void)drawSwatchForLegend:(nonnull CPTLegend *)legend atIndex:(NSUInteger)idx inRect:(CGRect)rect inContext:(nonnull CGContextRef)context
{
    id<CPTLegendDelegate> theDelegate = (id<CPTLegendDelegate>)self.delegate;

    CPTFill *theFill = nil;
    if ( [theDelegate respondsToSelector:@selector(legend:fillForSwatchAtIndex:forPlot:)] ) {
        theFill = [theDelegate legend:legend fillForSwatchAtIndex:idx forPlot:self];
    }
    if ( !theFill ) {
        theFill = legend.swatchFill;
    }

    CPTLineStyle *theLineStyle = nil;
    if ( [theDelegate respondsToSelector:@selector(legend:lineStyleForSwatchAtIndex:forPlot:)] ) {
        theLineStyle = [theDelegate legend:legend lineStyleForSwatchAtIndex:idx forPlot:self];
    }
    if ( !theLineStyle ) {
        theLineStyle = legend.swatchBorderLineStyle;
    }

    if ( theFill || theLineStyle ) {
        CGFloat radius = legend.swatchCornerRadius;

        if ( theFill ) {
            CGContextBeginPath(context);
            CPTAddRoundedRectPath(context, CPTAlignIntegralRectToUserSpace(context, rect), radius);
            [theFill fillPathInContext:context];
        }

        if ( theLineStyle ) {
            [theLineStyle setLineStyleInContext:context];
            CGContextBeginPath(context);
            CPTAddRoundedRectPath(context, CPTAlignBorderedRectToUserSpace(context, rect, theLineStyle), radius);
            [theLineStyle strokePathInContext:context];
        }
    }
}

#pragma mark -
#pragma mark Responder Chain and User interaction

/// @name User Interaction
/// @{

/**
 *  @brief Informs the receiver that the user has
 *  @if MacOnly pressed the mouse button. @endif
 *  @if iOSOnly started touching the screen. @endif
 *
 *
 *  If this plot has a delegate that responds to the
 *  @link CPTPlotDelegate::plot:dataLabelTouchDownAtRecordIndex: -plot:dataLabelTouchDownAtRecordIndex: @endlink or
 *  @link CPTPlotDelegate::plot:dataLabelTouchDownAtRecordIndex:withEvent: -plot:dataLabelTouchDownAtRecordIndex:withEvent: @endlink
 *  methods, the data labels are searched to find the index of the one containing the @par{interactionPoint}.
 *  The delegate method will be called and this method returns @YES if the @par{interactionPoint} is within a label.
 *  This method returns @NO if the @par{interactionPoint} is too far away from all of the data labels.
 *
 *  @param event The OS event.
 *  @param interactionPoint The coordinates of the interaction.
 *  @return Whether the event was handled or not.
 **/
-(BOOL)pointingDeviceDownEvent:(nonnull CPTNativeEvent *)event atPoint:(CGPoint)interactionPoint
{
    self.pointingDeviceDownLabelIndex = NSNotFound;

    CPTGraph *theGraph = self.graph;

    if ( !theGraph || self.hidden ) {
        return NO;
    }

    id<CPTPlotDelegate> theDelegate = self.delegate;
    if ( [theDelegate respondsToSelector:@selector(plot:dataLabelTouchDownAtRecordIndex:)] ||
         [theDelegate respondsToSelector:@selector(plot:dataLabelTouchDownAtRecordIndex:withEvent:)] ||
         [theDelegate respondsToSelector:@selector(plot:dataLabelWasSelectedAtRecordIndex:)] ||
         [theDelegate respondsToSelector:@selector(plot:dataLabelWasSelectedAtRecordIndex:withEvent:)] ) {
        // Inform delegate if a label was hit
        CPTMutableAnnotationArray *labelArray = self.labelAnnotations;
        NSUInteger labelCount                 = labelArray.count;
        Class annotationClass                 = [CPTAnnotation class];

        for ( NSUInteger idx = 0; idx < labelCount; idx++ ) {
            CPTPlotSpaceAnnotation *annotation = labelArray[idx];
            if ( [annotation isKindOfClass:annotationClass] ) {
                CPTLayer *labelLayer = annotation.contentLayer;
                if ( labelLayer && !labelLayer.hidden ) {
                    CGPoint labelPoint = [theGraph convertPoint:interactionPoint toLayer:labelLayer];

                    if ( CGRectContainsPoint(labelLayer.bounds, labelPoint) ) {
                        self.pointingDeviceDownLabelIndex = idx;
                        BOOL handled = NO;

                        if ( [theDelegate respondsToSelector:@selector(plot:dataLabelTouchDownAtRecordIndex:)] ) {
                            handled = YES;
                            [theDelegate plot:self dataLabelTouchDownAtRecordIndex:idx];
                        }

                        if ( [theDelegate respondsToSelector:@selector(plot:dataLabelTouchDownAtRecordIndex:withEvent:)] ) {
                            handled = YES;
                            [theDelegate plot:self dataLabelTouchDownAtRecordIndex:idx withEvent:event];
                        }

                        if ( handled ) {
                            return YES;
                        }
                    }
                }
            }
        }
    }

    return [super pointingDeviceDownEvent:event atPoint:interactionPoint];
}

/**
 *  @brief Informs the receiver that the user has
 *  @if MacOnly pressed the mouse button. @endif
 *  @if iOSOnly ended touching the screen. @endif
 *
 *
 *  If this plot has a delegate that responds to the
 *  @link CPTPlotDelegate::plot:dataLabelTouchUpAtRecordIndex: -plot:dataLabelTouchUpAtRecordIndex: @endlink or
 *  @link CPTPlotDelegate::plot:dataLabelTouchUpAtRecordIndex:withEvent: -plot:dataLabelTouchUpAtRecordIndex:withEvent: @endlink
 *  methods, the data labels are searched to find the index of the one containing the @par{interactionPoint}.
 *  The delegate method will be called and this method returns @YES if the @par{interactionPoint} is within a label.
 *  This method returns @NO if the @par{interactionPoint} is too far away from all of the data labels.
 *
 *  If the data label being released is the same as the one that was pressed (see
 *  @link CPTPlot::pointingDeviceDownEvent:atPoint: -pointingDeviceDownEvent:atPoint: @endlink), if the delegate responds to the
 *  @link CPTPlotDelegate::plot:dataLabelWasSelectedAtRecordIndex: -plot:dataLabelWasSelectedAtRecordIndex: @endlink and/or
 *  @link CPTPlotDelegate::plot:dataLabelWasSelectedAtRecordIndex:withEvent: -plot:dataLabelWasSelectedAtRecordIndex:withEvent: @endlink
 *  methods, these will be called.
 *
 *  @param event The OS event.
 *  @param interactionPoint The coordinates of the interaction.
 *  @return Whether the event was handled or not.
 **/
-(BOOL)pointingDeviceUpEvent:(nonnull CPTNativeEvent *)event atPoint:(CGPoint)interactionPoint
{
    NSUInteger selectedDownIndex = self.pointingDeviceDownLabelIndex;

    self.pointingDeviceDownLabelIndex = NSNotFound;

    CPTGraph *theGraph = self.graph;

    if ( !theGraph || self.hidden ) {
        return NO;
    }

    id<CPTPlotDelegate> theDelegate = self.delegate;
    if ( [theDelegate respondsToSelector:@selector(plot:dataLabelTouchUpAtRecordIndex:)] ||
         [theDelegate respondsToSelector:@selector(plot:dataLabelTouchUpAtRecordIndex:withEvent:)] ||
         [theDelegate respondsToSelector:@selector(plot:dataLabelWasSelectedAtRecordIndex:)] ||
         [theDelegate respondsToSelector:@selector(plot:dataLabelWasSelectedAtRecordIndex:withEvent:)] ) {
        // Inform delegate if a label was hit
        CPTMutableAnnotationArray *labelArray = self.labelAnnotations;
        NSUInteger labelCount                 = labelArray.count;
        Class annotationClass                 = [CPTAnnotation class];

        for ( NSUInteger idx = 0; idx < labelCount; idx++ ) {
            CPTPlotSpaceAnnotation *annotation = labelArray[idx];
            if ( [annotation isKindOfClass:annotationClass] ) {
                CPTLayer *labelLayer = annotation.contentLayer;
                if ( labelLayer && !labelLayer.hidden ) {
                    CGPoint labelPoint = [theGraph convertPoint:interactionPoint toLayer:labelLayer];

                    if ( CGRectContainsPoint(labelLayer.bounds, labelPoint) ) {
                        BOOL handled = NO;

                        if ( [theDelegate respondsToSelector:@selector(plot:dataLabelTouchUpAtRecordIndex:)] ) {
                            handled = YES;
                            [theDelegate plot:self dataLabelTouchUpAtRecordIndex:idx];
                        }

                        if ( [theDelegate respondsToSelector:@selector(plot:dataLabelTouchUpAtRecordIndex:withEvent:)] ) {
                            handled = YES;
                            [theDelegate plot:self dataLabelTouchUpAtRecordIndex:idx withEvent:event];
                        }

                        if ( idx == selectedDownIndex ) {
                            if ( [theDelegate respondsToSelector:@selector(plot:dataLabelWasSelectedAtRecordIndex:)] ) {
                                handled = YES;
                                [theDelegate plot:self dataLabelWasSelectedAtRecordIndex:idx];
                            }

                            if ( [theDelegate respondsToSelector:@selector(plot:dataLabelWasSelectedAtRecordIndex:withEvent:)] ) {
                                handled = YES;
                                [theDelegate plot:self dataLabelWasSelectedAtRecordIndex:idx withEvent:event];
                            }
                        }

                        if ( handled ) {
                            return YES;
                        }
                    }
                }
            }
        }
    }

    return [super pointingDeviceUpEvent:event atPoint:interactionPoint];
}

/// @}

#pragma mark -
#pragma mark Accessors

/// @cond

-(nullable NSArray<CPTLayer *> *)dataLabels
{
    return [self cachedArrayForKey:CPTPlotBindingDataLabels];
}

-(void)setDataLabels:(nullable NSArray<CPTLayer *> *)newDataLabels
{
    [self cacheArray:newDataLabels forKey:CPTPlotBindingDataLabels];
    [self setNeedsRelabel];
}

-(void)setTitle:(nullable NSString *)newTitle
{
    if ( newTitle != title ) {
        title = [newTitle copy];

        if ( !self.inTitleUpdate ) {
            self.inTitleUpdate   = YES;
            self.attributedTitle = nil;
            self.inTitleUpdate   = NO;

            [[NSNotificationCenter defaultCenter] postNotificationName:CPTLegendNeedsLayoutForPlotNotification object:self];
        }
    }
}

-(void)setAttributedTitle:(nullable NSAttributedString *)newTitle
{
    if ( newTitle != attributedTitle ) {
        attributedTitle = [newTitle copy];

        if ( !self.inTitleUpdate ) {
            self.inTitleUpdate = YES;
            self.title         = attributedTitle.string;
            self.inTitleUpdate = NO;

            [[NSNotificationCenter defaultCenter] postNotificationName:CPTLegendNeedsLayoutForPlotNotification object:self];
        }
    }
}

-(void)setDataSource:(nullable id<CPTPlotDataSource>)newSource
{
    if ( newSource != dataSource ) {
        dataSource = newSource;
        [self setDataNeedsReloading];
    }
}

-(void)setDataNeedsReloading:(BOOL)newDataNeedsReloading
{
    if ( newDataNeedsReloading != dataNeedsReloading ) {
        dataNeedsReloading = newDataNeedsReloading;
        if ( dataNeedsReloading ) {
            [self setNeedsDisplay];
        }
    }
}

-(nullable CPTPlotArea *)plotArea
{
    CPTGraph *theGraph = self.graph;

    return theGraph.plotAreaFrame.plotArea;
}

-(void)setNeedsRelabel:(BOOL)newNeedsRelabel
{
    if ( newNeedsRelabel != needsRelabel ) {
        needsRelabel = newNeedsRelabel;
        if ( needsRelabel ) {
            [self setNeedsLayout];
        }
    }
}

-(void)setShowLabels:(BOOL)newShowLabels
{
    if ( newShowLabels != showLabels ) {
        showLabels = newShowLabels;
        if ( showLabels ) {
            [self setNeedsLayout];
        }
        [self setNeedsRelabel];
    }
}

-(void)setLabelTextStyle:(nullable CPTTextStyle *)newStyle
{
    if ( newStyle != labelTextStyle ) {
        labelTextStyle = [newStyle copy];

        if ( labelTextStyle && !self.labelFormatter ) {
            NSNumberFormatter *newFormatter = [[NSNumberFormatter alloc] init];
            newFormatter.minimumIntegerDigits  = 1;
            newFormatter.maximumFractionDigits = 1;
            newFormatter.minimumFractionDigits = 1;
            self.labelFormatter                = newFormatter;
        }

        self.needsRelabel = YES;
    }
}

-(void)setLabelOffset:(CGFloat)newOffset
{
    if ( newOffset != labelOffset ) {
        labelOffset = newOffset;
        [self repositionAllLabelAnnotations];
    }
}

-(void)setLabelRotation:(CGFloat)newRotation
{
    if ( newRotation != labelRotation ) {
        labelRotation = newRotation;

        Class annotationClass = [CPTAnnotation class];
        for ( CPTPlotSpaceAnnotation *label in self.labelAnnotations ) {
            if ( [label isKindOfClass:annotationClass] ) {
                label.rotation = labelRotation;
                [self updateContentAnchorForLabel:label];
            }
        }
    }
}

-(void)setLabelFormatter:(nullable NSFormatter *)newTickLabelFormatter
{
    if ( newTickLabelFormatter != labelFormatter ) {
        labelFormatter    = newTickLabelFormatter;
        self.needsRelabel = YES;
    }
}

-(void)setLabelShadow:(nullable CPTShadow *)newLabelShadow
{
    if ( newLabelShadow != labelShadow ) {
        labelShadow = newLabelShadow;

        Class annotationClass = [CPTAnnotation class];
        for ( CPTAnnotation *label in self.labelAnnotations ) {
            if ( [label isKindOfClass:annotationClass] ) {
                label.contentLayer.shadow = labelShadow;
            }
        }
    }
}

-(void)setCachePrecision:(CPTPlotCachePrecision)newPrecision
{
    if ( newPrecision != cachePrecision ) {
        cachePrecision = newPrecision;
        switch ( cachePrecision ) {
            case CPTPlotCachePrecisionAuto:
                // don't change data already in the cache
                break;

            case CPTPlotCachePrecisionDouble:
                [self setCachedDataType:self.doubleDataType];
                break;

            case CPTPlotCachePrecisionDecimal:
                [self setCachedDataType:self.decimalDataType];
                break;
        }
    }
}

-(void)setAlignsPointsToPixels:(BOOL)newAlignsPointsToPixels
{
    if ( newAlignsPointsToPixels != alignsPointsToPixels ) {
        alignsPointsToPixels = newAlignsPointsToPixels;
        [self setNeedsDisplay];
    }
}

-(void)setHidden:(BOOL)newHidden
{
    if ( newHidden != self.hidden ) {
        super.hidden = newHidden;
        [self setNeedsRelabel];
    }
}

/// @endcond

@end

#pragma mark -

@implementation CPTPlot(AbstractMethods)

#pragma mark -
#pragma mark Fields

/** @brief Number of fields in a plot data record.
 *  @return The number of fields.
 **/
-(NSUInteger)numberOfFields
{
    return 0;
}

/** @brief Identifiers (enum values) identifying the fields.
 *  @return Array of NSNumber objects for the various field identifiers.
 **/
<<<<<<< HEAD
-(CPTNumberArray *)fieldIdentifiers
=======
-(nonnull CPTNumberArray)fieldIdentifiers
>>>>>>> 03924990
{
    return @[];
}

/** @brief The field identifiers that correspond to a particular coordinate.
 *  @param coord The coordinate for which the corresponding field identifiers are desired.
 *  @return Array of NSNumber objects for the field identifiers.
 **/
<<<<<<< HEAD
-(CPTNumberArray *)fieldIdentifiersForCoordinate:(CPTCoordinate)coord
=======
-(nonnull CPTNumberArray)fieldIdentifiersForCoordinate:(CPTCoordinate)coord
>>>>>>> 03924990
{
    return @[];
}

/** @brief The coordinate value that corresponds to a particular field identifier.
 *  @param field The field identifier for which the corresponding coordinate is desired.
 *  @return The coordinate that corresponds to a particular field identifier or #CPTCoordinateNone if there is no matching coordinate.
 */
-(CPTCoordinate)coordinateForFieldIdentifier:(NSUInteger)field
{
    return CPTCoordinateNone;
}

#pragma mark -
#pragma mark Data Labels

/** @brief Adjusts the position of the data label annotation for the plot point at the given index.
 *  @param label The annotation for the data label.
 *  @param idx The data index for the label.
 **/
-(void)positionLabelAnnotation:(nonnull CPTPlotSpaceAnnotation *)label forIndex:(NSUInteger)idx
{
    // do nothing--implementation provided by subclasses
}

#pragma mark -
#pragma mark User Interaction

/**
 *  @brief Determines the index of the data element that is under the given point.
 *  @param point The coordinates of the interaction.
 *  @return The index of the data point that is under the given point or @ref NSNotFound if none was found.
 */
-(NSUInteger)dataIndexFromInteractionPoint:(CGPoint)point
{
    return NSNotFound;
}

@end<|MERGE_RESOLUTION|>--- conflicted
+++ resolved
@@ -55,13 +55,8 @@
 
 @property (nonatomic, readwrite, assign) BOOL needsRelabel;
 @property (nonatomic, readwrite, assign) NSRange labelIndexRange;
-<<<<<<< HEAD
-@property (nonatomic, readwrite, strong) CPTMutableAnnotationArray *labelAnnotations;
-@property (nonatomic, readwrite, copy) NSArray<CPTLayer *> *dataLabels;
-=======
-@property (nonatomic, readwrite, strong, nullable) CPTMutableAnnotationArray labelAnnotations;
+@property (nonatomic, readwrite, strong, nullable) CPTMutableAnnotationArray *labelAnnotations;
 @property (nonatomic, readwrite, copy, nullable) NSArray<CPTLayer *> *dataLabels;
->>>>>>> 03924990
 
 @property (nonatomic, readwrite, assign) NSUInteger pointingDeviceDownLabelIndex;
 @property (nonatomic, readwrite, assign) NSUInteger cachedDataCount;
@@ -609,11 +604,7 @@
     NSParameterAssert(idx <= self.cachedDataCount);
     Class numericClass = [CPTNumericData class];
 
-<<<<<<< HEAD
     for ( id data in self.cachedData.allValues ) {
-=======
-    for ( id data in (self.cachedData).allValues ) {
->>>>>>> 03924990
         if ( [data isKindOfClass:numericClass] ) {
             CPTMutableNumericData *numericData = (CPTMutableNumericData *)data;
             size_t sampleSize                  = numericData.sampleBytes;
@@ -649,11 +640,7 @@
     NSParameterAssert(NSMaxRange(indexRange) <= self.cachedDataCount);
     Class numericClass = [CPTNumericData class];
 
-<<<<<<< HEAD
     for ( id data in self.cachedData.allValues ) {
-=======
-    for ( id data in (self.cachedData).allValues ) {
->>>>>>> 03924990
         if ( [data isKindOfClass:numericClass] ) {
             CPTMutableNumericData *numericData = (CPTMutableNumericData *)data;
             size_t sampleSize                  = numericData.sampleBytes;
@@ -848,11 +835,7 @@
             CPTNumericDataType dataType  = data.dataType;
 
             if ( (sampleCount > 0) && (data.numberOfDimensions == 2) ) {
-<<<<<<< HEAD
                 CPTNumberArray *theShape    = data.shape;
-=======
-                CPTNumberArray theShape     = data.shape;
->>>>>>> 03924990
                 const NSUInteger rowCount   = theShape[0].unsignedIntegerValue;
                 const NSUInteger fieldCount = theShape[1].unsignedIntegerValue;
 
@@ -1600,15 +1583,9 @@
         return;
     }
 
-<<<<<<< HEAD
     CPTDictionary *textAttributes = dataLabelTextStyle.attributes;
     BOOL hasAttributedFormatter   = ([dataLabelFormatter attributedStringForObjectValue:[NSDecimalNumber zero]
                                                                   withDefaultAttributes:textAttributes] != nil);
-=======
-    CPTDictionary textAttributes = dataLabelTextStyle.attributes;
-    BOOL hasAttributedFormatter  = ([dataLabelFormatter attributedStringForObjectValue:[NSDecimalNumber zero]
-                                                                 withDefaultAttributes:textAttributes] != nil);
->>>>>>> 03924990
 
     NSUInteger sampleCount = self.cachedDataCount;
     NSRange indexRange     = self.labelIndexRange;
@@ -2229,11 +2206,7 @@
 /** @brief Identifiers (enum values) identifying the fields.
  *  @return Array of NSNumber objects for the various field identifiers.
  **/
-<<<<<<< HEAD
--(CPTNumberArray *)fieldIdentifiers
-=======
--(nonnull CPTNumberArray)fieldIdentifiers
->>>>>>> 03924990
+-(nonnull CPTNumberArray *)fieldIdentifiers
 {
     return @[];
 }
@@ -2242,11 +2215,7 @@
  *  @param coord The coordinate for which the corresponding field identifiers are desired.
  *  @return Array of NSNumber objects for the field identifiers.
  **/
-<<<<<<< HEAD
--(CPTNumberArray *)fieldIdentifiersForCoordinate:(CPTCoordinate)coord
-=======
--(nonnull CPTNumberArray)fieldIdentifiersForCoordinate:(CPTCoordinate)coord
->>>>>>> 03924990
+-(nonnull CPTNumberArray *)fieldIdentifiersForCoordinate:(CPTCoordinate)coord
 {
     return @[];
 }
