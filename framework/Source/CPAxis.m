

#import "CPAxis.h"
#import "CPPlotSpace.h"
#import "CPUtilities.h"
#import "CPPlotRange.h"
#import "CPLineStyle.h"
#import "CPTextLayer.h"
#import "CPAxisLabel.h"

@interface CPAxis ()

-(void)tickLocationsBeginningAt:(NSDecimalNumber *)beginNumber increasing:(BOOL)increasing majorTickLocations:(NSSet **)newMajorLocations minorTickLocations:(NSSet **)newMinorLocations;
-(NSDecimalNumber *)nextLocationFromCoordinateValue:(NSDecimalNumber *)coord increasing:(BOOL)increasing interval:(NSDecimalNumber *)interval;

@end


@implementation CPAxis

@synthesize majorTickLocations;
@synthesize minorTickLocations;
@synthesize minorTickLength;
@synthesize majorTickLength;
@synthesize axisLabelOffset;
@synthesize axisLineStyle;
@synthesize majorTickLineStyle;
@synthesize minorTickLineStyle;
@synthesize plotSpace;
@synthesize coordinate;
@synthesize fixedPoint;
@synthesize majorIntervalLength;
@synthesize minorTicksPerInterval;
@synthesize axisLabelingPolicy;
@synthesize tickLabelFormatter;
@synthesize axisLabels;
@synthesize tickDirection;

#pragma mark -
#pragma mark Init/Dealloc

-(id)initWithFrame:(CGRect)newFrame
{
	self = [super initWithFrame:newFrame];
	if (self != nil) {
		self.plotSpace = nil;
		self.majorTickLocations = [NSArray array];
		self.minorTickLocations = [NSArray array];
		self.minorTickLength = 0.f;
		self.majorTickLength = 0.f;
		self.axisLabelOffset = 0.f;
		self.majorTickLineStyle = [CPLineStyle lineStyle];
		self.minorTickLineStyle = [CPLineStyle lineStyle];
		self.fixedPoint = [NSDecimalNumber zero];
		self.majorIntervalLength = [NSDecimalNumber one];
		self.minorTicksPerInterval = 1;
		self.coordinate = CPCoordinateX;
		self.axisLabelingPolicy = CPAxisLabelingPolicyFixedInterval;
		self.tickLabelFormatter = [[[NSNumberFormatter alloc] init] autorelease];
		self.tickLabelFormatter.format = @"#0.0";
		self.axisLabels = [NSSet set];
        self.tickDirection = CPDirectionDown;
		self.layerAutoresizingMask = kCPLayerWidthSizable | kCPLayerHeightSizable;
	}
	return self;
}


-(void)dealloc {
	self.plotSpace = nil;
	self.majorTickLocations = nil;
	self.minorTickLocations = nil;
	self.axisLineStyle = nil;
	self.majorTickLineStyle = nil;
	self.minorTickLineStyle = nil;
	self.fixedPoint = nil;
	self.majorIntervalLength = nil;
	self.tickLabelFormatter = nil;
	self.axisLabels = nil;
	[super dealloc];
}

#pragma mark -
#pragma mark Ticks

-(NSDecimalNumber *)nextLocationFromCoordinateValue:(NSDecimalNumber *)coord increasing:(BOOL)increasing interval:(NSDecimalNumber *)interval
{
	if ( increasing ) {
		return [coord decimalNumberByAdding:interval];
	} else {
		return [coord decimalNumberBySubtracting:interval];
	}
}

-(void)tickLocationsBeginningAt:(NSDecimalNumber *)beginNumber increasing:(BOOL)increasing majorTickLocations:(NSSet **)newMajorLocations minorTickLocations:(NSSet **)newMinorLocations
{
	NSMutableSet *majorLocations = [NSMutableSet set];
	NSMutableSet *minorLocations = [NSMutableSet set];
	NSDecimalNumber *majorInterval = self.majorIntervalLength;
	NSDecimalNumber *coord = beginNumber;
	CPPlotRange *range = [self.plotSpace plotRangeForCoordinate:self.coordinate];
	
	while ( (increasing && [coord isLessThanOrEqualTo:range.end]) || (!increasing && [coord isGreaterThanOrEqualTo:range.location]) ) {
		
		// Major tick
		if ( [coord isLessThanOrEqualTo:range.end] && [coord isGreaterThanOrEqualTo:range.location] ) {
			[majorLocations addObject:coord];
		}
		
		// Minor ticks
		if ( self.minorTicksPerInterval > 0 ) {
			NSDecimalNumber *minorInterval = [majorInterval decimalNumberByDividingBy:(id)[NSDecimalNumber numberWithInt:self.minorTicksPerInterval+1]];
			NSDecimalNumber *minorCoord;
			minorCoord = [self nextLocationFromCoordinateValue:coord increasing:increasing interval:minorInterval];
			for ( NSUInteger minorTickIndex = 0; minorTickIndex < self.minorTicksPerInterval; minorTickIndex++) {
				if ( [minorCoord isLessThanOrEqualTo:range.end] && [minorCoord isGreaterThanOrEqualTo:range.location] ) {
					[minorLocations addObject:minorCoord];
				}
				minorCoord = [self nextLocationFromCoordinateValue:minorCoord increasing:increasing interval:minorInterval];
			}
		}
		
		coord = [self nextLocationFromCoordinateValue:coord increasing:increasing interval:majorInterval];
	}
	*newMajorLocations = majorLocations;
	*newMinorLocations = minorLocations;
}


#pragma mark -
#pragma mark Labels

-(NSArray *)createAxisLabelsAtLocations:(NSArray *)locations
{
    NSMutableArray *newLabels = [NSMutableArray arrayWithCapacity:locations.count];
	for ( NSDecimalNumber *tickLocation in locations ) {
        NSString *labelString = [self.tickLabelFormatter stringForObjectValue:tickLocation];
        CPAxisLabel *newLabel = [[CPAxisLabel alloc] initWithText:labelString];
        newLabel.tickLocation = tickLocation;
        newLabel.offset = self.axisLabelOffset;
        [newLabels addObject:newLabel];
        [newLabel release];
	}
	return newLabels;
}

-(void)relabel
{
	if (!self.plotSpace) return;
	
	NSMutableSet *allNewMajorLocations = [NSMutableSet set];
	NSMutableSet *allNewMinorLocations = [NSMutableSet set];
	NSSet *newMajorLocations, *newMinorLocations;
	
	switch (axisLabelingPolicy) {
		case CPAxisLabelingPolicyAdHoc:
			// TODO: Adhoc labeling policy
			break;
		case CPAxisLabelingPolicyFixedInterval:
			// Add ticks in negative direction
			[self tickLocationsBeginningAt:self.fixedPoint increasing:NO majorTickLocations:&newMajorLocations minorTickLocations:&newMinorLocations];
			[allNewMajorLocations unionSet:newMajorLocations];  
			[allNewMinorLocations unionSet:newMinorLocations];  
			
			// Add ticks in positive direction
			[self tickLocationsBeginningAt:self.fixedPoint increasing:YES majorTickLocations:&newMajorLocations minorTickLocations:&newMinorLocations];
			[allNewMajorLocations unionSet:newMajorLocations];
			[allNewMinorLocations unionSet:newMinorLocations];
			
			break;
		case CPAxisLabelingPolicyLogarithmic:
			// TODO: logarithmic labeling policy
			break;
	}
	self.majorTickLocations = allNewMajorLocations;
	self.minorTickLocations = allNewMinorLocations;
	
	// Label ticks
	NSArray *newLabels = [self createAxisLabelsAtLocations:self.majorTickLocations.allObjects];
	self.axisLabels = [NSSet setWithArray:newLabels];
}

#pragma mark -
#pragma mark Sublayer Layout

-(void)layoutSublayers 
{
    [self relabel];
    for ( CPAxisLabel *label in axisLabels ) {
        CGPoint tickBasePoint = [self viewPointForCoordinateDecimalNumber:label.tickLocation];
        [label positionRelativeToViewPoint:tickBasePoint inDirection:tickDirection];
    }
}

#pragma mark -
#pragma mark Accessors

-(void)setAxisLabels:(NSSet *)newLabels 
{
    if ( newLabels != axisLabels ) {
        for ( CPAxisLabel *label in axisLabels ) {
            [label removeFromSuperlayer];
        }
		[newLabels retain];
        [axisLabels release];
<<<<<<< HEAD
        axisLabels = newLabels;
=======
        axisLabels = [newLabels retain];
		
>>>>>>> 4dce766e
        for ( CPAxisLabel *label in axisLabels ) {
            [self addSublayer:label];
        }
    }
}

@end<|MERGE_RESOLUTION|>--- conflicted
+++ resolved
@@ -201,14 +201,11 @@
         for ( CPAxisLabel *label in axisLabels ) {
             [label removeFromSuperlayer];
         }
+		
 		[newLabels retain];
         [axisLabels release];
-<<<<<<< HEAD
         axisLabels = newLabels;
-=======
-        axisLabels = [newLabels retain];
-		
->>>>>>> 4dce766e
+
         for ( CPAxisLabel *label in axisLabels ) {
             [self addSublayer:label];
         }
