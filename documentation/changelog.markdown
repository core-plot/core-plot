--- conflicted
+++ resolved
@@ -20,15 +20,11 @@
 - **New**: Added support for @3x images.
 - **New**: Added support for using an Objective-C block to calculate plot values in the function datasource class. 
 - **New**: Added support for categorical plot data.
-<<<<<<< HEAD
 - **New**: Added histogram style options to `CPTScatterPlot`.
 - **New**: Added iOS unit tests.
 - **New**: Added plot space point conversion methods that take an `NSArray` of coordinate values.
+- **New**: Added `showBarBorder` property to `CPTTradingRangePlot`.
 - **Changed**: Increased the deployment target to iOS 6.0 and Mac OS X 10.7.
-=======
-- **New**: Added `showBarBorder` property to `CPTTradingRangePlot`.
-- **Changed**: Increased the deployment target to iOS 5.0 and Mac OS X 10.7.
->>>>>>> 8f4b2ee7
 - **Changed**: Enabled automatic reference counting (ARC) in the framework projects.
 - **Changed**: Changed the Installation Directory for the Mac framework to "@rpath" and updated the Runpath Search Path in each Mac example app.
 - **Changed**: Changed all public properties and methods that take `NSDecimal` values to take `NSNumber` values instead. Use `NSDecimalNumber` to maintain full decimal precision.
