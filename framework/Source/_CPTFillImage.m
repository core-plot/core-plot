#import "_CPTFillImage.h"

#import "CPTImage.h"

/// @cond
@interface _CPTFillImage()

@property (nonatomic, readwrite, copy, nonnull) CPTImage *fillImage;

@end

/// @endcond

/** @brief Draws CPTImage area fills.
 *
 *  Drawing methods are provided to fill rectangular areas and arbitrary drawing paths.
 **/

@implementation _CPTFillImage

<<<<<<< HEAD
/** @property CPTImage *fillImage
=======
/** @property nonnull CPTImage *fillImage
>>>>>>> 03924990
 *  @brief The fill image.
 **/
@synthesize fillImage;

#pragma mark -
#pragma mark Init/Dealloc

/** @brief Initializes a newly allocated _CPTFillImage object with the provided image.
 *  @param anImage The image.
 *  @return The initialized _CPTFillImage object.
 **/
-(nonnull instancetype)initWithImage:(nonnull CPTImage *)anImage
{
    if ( (self = [super init]) ) {
        fillImage = anImage;
    }
    return self;
}

#pragma mark -
#pragma mark Drawing

/** @brief Draws the image into the given graphics context inside the provided rectangle.
 *  @param rect The rectangle to draw into.
 *  @param context The graphics context to draw into.
 **/
-(void)fillRect:(CGRect)rect inContext:(nonnull CGContextRef)context
{
    [self.fillImage drawInRect:rect inContext:context];
}

/** @brief Draws the image into the given graphics context clipped to the current drawing path.
 *  @param context The graphics context to draw into.
 **/
-(void)fillPathInContext:(nonnull CGContextRef)context
{
    CGContextSaveGState(context);

    CGRect bounds = CGContextGetPathBoundingBox(context);
    CGContextClip(context);
    [self.fillImage drawInRect:bounds inContext:context];

    CGContextRestoreGState(context);
}

#pragma mark -
#pragma mark Opacity

-(BOOL)isOpaque
{
    return self.fillImage.opaque;
}

#pragma mark -
#pragma mark NSCopying Methods

/// @cond

-(nonnull id)copyWithZone:(nullable NSZone *)zone
{
    _CPTFillImage *copy = [[[self class] allocWithZone:zone] init];

    copy.fillImage = self.fillImage;

    return copy;
}

/// @endcond

#pragma mark -
#pragma mark NSCoding Methods

/// @cond

-(nonnull Class)classForCoder
{
    return [CPTFill class];
}

-(void)encodeWithCoder:(nonnull NSCoder *)coder
{
    [coder encodeObject:self.fillImage forKey:@"_CPTFillImage.fillImage"];
}

/// @endcond

/** @brief Returns an object initialized from data in a given unarchiver.
 *  @param coder An unarchiver object.
 *  @return An object initialized from data in a given unarchiver.
 */
-(nullable instancetype)initWithCoder:(nonnull NSCoder *)coder
{
    if ( (self = [super init]) ) {
<<<<<<< HEAD
        fillImage = [coder decodeObjectOfClass:[CPTImage class]
                                        forKey:@"_CPTFillImage.fillImage"];
=======
        CPTImage *image = [coder decodeObjectForKey:@"_CPTFillImage.fillImage"];

        if ( image ) {
            fillImage = image;
        }
        else {
            self = nil;
        }
>>>>>>> 03924990
    }
    return self;
}

#pragma mark -
#pragma mark NSSecureCoding Methods

/// @cond

+(BOOL)supportsSecureCoding
{
    return YES;
}

/// @endcond

@end<|MERGE_RESOLUTION|>--- conflicted
+++ resolved
@@ -18,11 +18,7 @@
 
 @implementation _CPTFillImage
 
-<<<<<<< HEAD
-/** @property CPTImage *fillImage
-=======
 /** @property nonnull CPTImage *fillImage
->>>>>>> 03924990
  *  @brief The fill image.
  **/
 @synthesize fillImage;
@@ -116,11 +112,8 @@
 -(nullable instancetype)initWithCoder:(nonnull NSCoder *)coder
 {
     if ( (self = [super init]) ) {
-<<<<<<< HEAD
-        fillImage = [coder decodeObjectOfClass:[CPTImage class]
-                                        forKey:@"_CPTFillImage.fillImage"];
-=======
-        CPTImage *image = [coder decodeObjectForKey:@"_CPTFillImage.fillImage"];
+        CPTImage *image = [coder decodeObjectOfClass:[CPTImage class]
+                                              forKey:@"_CPTFillImage.fillImage"];
 
         if ( image ) {
             fillImage = image;
@@ -128,7 +121,6 @@
         else {
             self = nil;
         }
->>>>>>> 03924990
     }
     return self;
 }
