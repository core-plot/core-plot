//
//  SimpleBarGraph.m
//  CorePlotGallery
//

#import "VerticalBarChart.h"

static const BOOL kUseHorizontalBars = NO;

@interface VerticalBarChart()

@property (nonatomic, readwrite, strong) CPTPlotSpaceAnnotation *symbolTextAnnotation;
@end

@implementation VerticalBarChart

@synthesize symbolTextAnnotation;

+(void)load
{
    [super registerPlotItem:self];
}

-(id)init
{
    if ( (self = [super init]) ) {
        self.title   = @"Vertical Bar Chart";
        self.section = kBarPlots;
    }

    return self;
}

-(void)killGraph
{
    if ( [self.graphs count] ) {
        CPTGraph *graph = (self.graphs)[0];

        CPTPlotSpaceAnnotation *annotation = self.symbolTextAnnotation;
        if ( annotation ) {
            [graph.plotAreaFrame.plotArea removeAnnotation:annotation];
            self.symbolTextAnnotation = nil;
        }
    }

    [super killGraph];
}

-(void)generateData
{
}

-(void)renderInGraphHostingView:(CPTGraphHostingView *)hostingView withTheme:(CPTTheme *)theme animated:(BOOL)animated
{
#if TARGET_IPHONE_SIMULATOR || TARGET_OS_IPHONE
    CGRect bounds = hostingView.bounds;
#else
    CGRect bounds = NSRectToCGRect(hostingView.bounds);
#endif

    CPTGraph *graph = [[CPTXYGraph alloc] initWithFrame:bounds];
    [self addGraph:graph toHostingView:hostingView];
    [self applyTheme:theme toGraph:graph withDefault:[CPTTheme themeNamed:kCPTDarkGradientTheme]];

    CGFloat textSize = self.titleSize;

    graph.plotAreaFrame.masksToBorder = NO;
    if ( kUseHorizontalBars ) {
        graph.plotAreaFrame.paddingBottom += self.titleSize;
    }
    else {
        graph.plotAreaFrame.paddingLeft += self.titleSize;
    }

    // Add plot space for bar charts
    CPTXYPlotSpace *barPlotSpace = [[CPTXYPlotSpace alloc] init];
    [barPlotSpace setScaleType:CPTScaleTypeCategory forCoordinate:CPTCoordinateX];
<<<<<<< HEAD
#if HORIZONTAL
    barPlotSpace.xRange = [CPTPlotRange plotRangeWithLocation:@(-10.0) length:@120.0];
    barPlotSpace.yRange = [CPTPlotRange plotRangeWithLocation:@(-1.0) length:@11.0];
#else
    barPlotSpace.xRange = [CPTPlotRange plotRangeWithLocation:@(-1.0) length:@11.0];
    barPlotSpace.yRange = [CPTPlotRange plotRangeWithLocation:@(-10.0) length:@120.0];
#endif
=======
    if ( kUseHorizontalBars ) {
        barPlotSpace.xRange = [CPTPlotRange plotRangeWithLocation:CPTDecimalFromFloat(-10.0f) length:CPTDecimalFromFloat(120.0f)];
        barPlotSpace.yRange = [CPTPlotRange plotRangeWithLocation:CPTDecimalFromFloat(-1.0f) length:CPTDecimalFromFloat(11.0f)];
    }
    else {
        barPlotSpace.xRange = [CPTPlotRange plotRangeWithLocation:CPTDecimalFromFloat(-1.0f) length:CPTDecimalFromFloat(11.0f)];
        barPlotSpace.yRange = [CPTPlotRange plotRangeWithLocation:CPTDecimalFromFloat(-10.0f) length:CPTDecimalFromFloat(120.0f)];
    }
>>>>>>> 453c3d21
    [graph addPlotSpace:barPlotSpace];

    // Create grid line styles
    CPTMutableLineStyle *majorGridLineStyle = [CPTMutableLineStyle lineStyle];
    majorGridLineStyle.lineWidth = 1.0;
    majorGridLineStyle.lineColor = [[CPTColor whiteColor] colorWithAlphaComponent:0.75];

    CPTMutableLineStyle *minorGridLineStyle = [CPTMutableLineStyle lineStyle];
    minorGridLineStyle.lineWidth = 1.0;
    minorGridLineStyle.lineColor = [[CPTColor whiteColor] colorWithAlphaComponent:0.25];

    // Create axes
    CPTXYAxisSet *axisSet = (CPTXYAxisSet *)graph.axisSet;
    CPTXYAxis *x          = axisSet.xAxis;
    {
<<<<<<< HEAD
#if HORIZONTAL
        x.majorIntervalLength   = @10.0;
        x.minorTicksPerInterval = 9;
        x.orthogonalPosition    = @(-0.5);
#else
        x.majorIntervalLength   = @1.0;
        x.minorTicksPerInterval = 0;
        x.orthogonalPosition    = @0.0;
#endif
=======
        x.majorIntervalLength         = ( kUseHorizontalBars ? CPTDecimalFromInteger(10) : CPTDecimalFromInteger(1) );
        x.minorTicksPerInterval       = (kUseHorizontalBars ? 9 : 0);
        x.orthogonalCoordinateDecimal = ( kUseHorizontalBars ? CPTDecimalFromDouble(-0.5) : CPTDecimalFromInteger(0) );

>>>>>>> 453c3d21
        x.majorGridLineStyle = majorGridLineStyle;
        x.minorGridLineStyle = minorGridLineStyle;
        x.axisLineStyle      = nil;
        x.majorTickLineStyle = nil;
        x.minorTickLineStyle = nil;
<<<<<<< HEAD
        x.labelOffset        = 10.0;
#if HORIZONTAL
        x.visibleRange   = [CPTPlotRange plotRangeWithLocation:@0.0 length:@100.0];
        x.gridLinesRange = [CPTPlotRange plotRangeWithLocation:@(-0.5) length:@10.0];
#else
        x.visibleRange   = [CPTPlotRange plotRangeWithLocation:@(-0.5) length:@10.0];
        x.gridLinesRange = [CPTPlotRange plotRangeWithLocation:@0.0 length:@100.0];
#endif

        x.title       = @"X Axis";
        x.titleOffset = 30.0;
#if HORIZONTAL
        x.titleLocation = @55.0;
#else
        x.titleLocation = @5.0;
#endif
=======
        x.labelOffset        = self.titleSize * CPTFloat(0.5);
        if ( kUseHorizontalBars ) {
            x.visibleRange   = [CPTPlotRange plotRangeWithLocation:CPTDecimalFromFloat(0.0f) length:CPTDecimalFromFloat(100.0f)];
            x.gridLinesRange = [CPTPlotRange plotRangeWithLocation:CPTDecimalFromFloat(-0.5f) length:CPTDecimalFromFloat(10.0f)];
        }
        else {
            x.visibleRange   = [CPTPlotRange plotRangeWithLocation:CPTDecimalFromFloat(-0.5f) length:CPTDecimalFromFloat(10.0f)];
            x.gridLinesRange = [CPTPlotRange plotRangeWithLocation:CPTDecimalFromFloat(0.0f) length:CPTDecimalFromFloat(100.0f)];
        }

        x.title       = @"X Axis";
        x.titleOffset = self.titleSize * CPTFloat(1.5);

        x.titleLocation = ( kUseHorizontalBars ? CPTDecimalFromInteger(55) : CPTDecimalFromInteger(5) );
>>>>>>> 453c3d21

        x.plotSpace = barPlotSpace;
    }

    CPTXYAxis *y = axisSet.yAxis;
    {
<<<<<<< HEAD
#if HORIZONTAL
        y.majorIntervalLength   = @1.0;
        y.minorTicksPerInterval = 0;
        y.orthogonalPosition    = @0.0;
#else
        y.majorIntervalLength   = @10.0;
        y.minorTicksPerInterval = 9;
        y.orthogonalPosition    = @(-0.5);
#endif
=======
        y.majorIntervalLength         = ( kUseHorizontalBars ? CPTDecimalFromInteger(1) : CPTDecimalFromInteger(10) );
        y.minorTicksPerInterval       = (kUseHorizontalBars ? 0 : 9);
        y.orthogonalCoordinateDecimal = ( kUseHorizontalBars ? CPTDecimalFromInteger(0) : CPTDecimalFromDouble(-0.5) );

>>>>>>> 453c3d21
        y.preferredNumberOfMajorTicks = 8;
        y.majorGridLineStyle          = majorGridLineStyle;
        y.minorGridLineStyle          = minorGridLineStyle;
        y.axisLineStyle               = nil;
        y.majorTickLineStyle          = nil;
        y.minorTickLineStyle          = nil;
        y.labelOffset                 = self.titleSize * CPTFloat(0.5);
        y.labelRotation               = CPTFloat(M_PI_2);
<<<<<<< HEAD
#if HORIZONTAL
        y.visibleRange   = [CPTPlotRange plotRangeWithLocation:@(-0.5) length:@10.0];
        y.gridLinesRange = [CPTPlotRange plotRangeWithLocation:@0.0 length:@100.0];
#else
        y.visibleRange   = [CPTPlotRange plotRangeWithLocation:@0.0 length:@100.0];
        y.gridLinesRange = [CPTPlotRange plotRangeWithLocation:@(-0.5) length:@10.0];
#endif

        y.title       = @"Y Axis";
        y.titleOffset = 30.0;
#if HORIZONTAL
        y.titleLocation = @5.0;
#else
        y.titleLocation = @55.0;
#endif
=======
        if ( kUseHorizontalBars ) {
            y.visibleRange   = [CPTPlotRange plotRangeWithLocation:CPTDecimalFromFloat(-0.5f) length:CPTDecimalFromFloat(10.0f)];
            y.gridLinesRange = [CPTPlotRange plotRangeWithLocation:CPTDecimalFromFloat(0.0f) length:CPTDecimalFromFloat(100.0f)];
        }
        else {
            y.visibleRange   = [CPTPlotRange plotRangeWithLocation:CPTDecimalFromFloat(0.0f) length:CPTDecimalFromFloat(100.0f)];
            y.gridLinesRange = [CPTPlotRange plotRangeWithLocation:CPTDecimalFromFloat(-0.5f) length:CPTDecimalFromFloat(10.0f)];
        }

        y.title       = @"Y Axis";
        y.titleOffset = self.titleSize * CPTFloat(1.5);

        y.titleLocation = ( kUseHorizontalBars ? CPTDecimalFromInteger(5) : CPTDecimalFromInteger(55) );
>>>>>>> 453c3d21

        y.plotSpace = barPlotSpace;
    }

// Set axes
    graph.axisSet.axes = @[x, y];

// Create a bar line style
    CPTMutableLineStyle *barLineStyle = [[CPTMutableLineStyle alloc] init];
    barLineStyle.lineWidth = 1.0;
    barLineStyle.lineColor = [CPTColor whiteColor];

// Create first bar plot
    CPTBarPlot *barPlot = [[CPTBarPlot alloc] init];
    barPlot.lineStyle       = barLineStyle;
    barPlot.fill            = [CPTFill fillWithColor:[CPTColor colorWithComponentRed:1.0 green:0.0 blue:0.5 alpha:0.5]];
    barPlot.barBasesVary    = YES;
    barPlot.barWidth        = @0.5; // bar is 50% of the available space
    barPlot.barCornerRadius = 10.0;

    barPlot.barsAreHorizontal = kUseHorizontalBars;

    CPTMutableTextStyle *whiteTextStyle = [CPTMutableTextStyle textStyle];
    whiteTextStyle.color = [CPTColor whiteColor];

    barPlot.labelTextStyle = whiteTextStyle;
    barPlot.labelOffset    = 0.0;

    barPlot.delegate   = self;
    barPlot.dataSource = self;
    barPlot.identifier = @"Bar Plot 1";

    [graph addPlot:barPlot toPlotSpace:barPlotSpace];

// Create second bar plot
    CPTBarPlot *barPlot2 = [CPTBarPlot tubularBarPlotWithColor:[CPTColor blueColor] horizontalBars:NO];

    barPlot2.lineStyle    = barLineStyle;
    barPlot2.fill         = [CPTFill fillWithColor:[CPTColor colorWithComponentRed:0.0 green:1.0 blue:0.5 alpha:0.5]];
    barPlot2.barBasesVary = YES;

<<<<<<< HEAD
    barPlot2.barWidth = @1.0; // bar is full (100%) width
//	barPlot2.barOffset = -0.125; // shifted left by 12.5%
=======
    barPlot2.barWidth        = CPTDecimalFromFloat(1.0f); // bar is full (100%) width
>>>>>>> 453c3d21
    barPlot2.barCornerRadius = 2.0;

    barPlot2.barsAreHorizontal = kUseHorizontalBars;

    barPlot2.delegate   = self;
    barPlot2.dataSource = self;
    barPlot2.identifier = @"Bar Plot 2";

    [graph addPlot:barPlot2 toPlotSpace:barPlotSpace];

<<<<<<< HEAD
// Add legend
=======
    // Add legend using an annotation
>>>>>>> 453c3d21
    CPTLegend *theLegend = [CPTLegend legendWithGraph:graph];
    theLegend.numberOfRows    = 2;
    theLegend.fill            = [CPTFill fillWithColor:[CPTColor colorWithGenericGray:CPTFloat(0.15)]];
    theLegend.borderLineStyle = barLineStyle;
    theLegend.cornerRadius    = textSize * CPTFloat(0.25);
    theLegend.swatchSize      = CGSizeMake( textSize * CPTFloat(0.75), textSize * CPTFloat(0.75) );
    whiteTextStyle.fontSize   = textSize * CPTFloat(0.5);
    theLegend.textStyle       = whiteTextStyle;
    theLegend.rowMargin       = textSize * CPTFloat(0.25);

    theLegend.paddingLeft   = textSize * CPTFloat(0.375);
    theLegend.paddingTop    = textSize * CPTFloat(0.375);
    theLegend.paddingRight  = textSize * CPTFloat(0.375);
    theLegend.paddingBottom = textSize * CPTFloat(0.375);

    NSArray *plotPoint = (kUseHorizontalBars ? @[@95, @0] : @[@0, @95]);

    CPTPlotSpaceAnnotation *legendAnnotation = [[CPTPlotSpaceAnnotation alloc] initWithPlotSpace:barPlotSpace anchorPlotPoint:plotPoint];
    legendAnnotation.contentLayer = theLegend;

    legendAnnotation.contentAnchorPoint = ( kUseHorizontalBars ? CGPointMake(1.0, 0.0) : CGPointMake(0.0, 1.0) );

    [graph.plotAreaFrame.plotArea addAnnotation:legendAnnotation];
}

#pragma mark -
#pragma mark CPTBarPlot delegate methods

-(void)plot:(CPTPlot *)plot dataLabelWasSelectedAtRecordIndex:(NSUInteger)index
{
    NSLog(@"Data label for '%@' was selected at index %d.", plot.identifier, (int)index);
}

-(void)barPlot:(CPTBarPlot *)plot barWasSelectedAtRecordIndex:(NSUInteger)index
{
    NSNumber *value = [self numberForPlot:plot field:CPTBarPlotFieldBarTip recordIndex:index];

    NSLog(@"Bar for '%@' was selected at index %d. Value = %f", plot.identifier, (int)index, [value floatValue]);

    CPTGraph *graph = (self.graphs)[0];

    CPTPlotSpaceAnnotation *annotation = self.symbolTextAnnotation;
    if ( annotation ) {
        [graph.plotAreaFrame.plotArea removeAnnotation:annotation];
        self.symbolTextAnnotation = nil;
    }

    // Setup a style for the annotation
    CPTMutableTextStyle *hitAnnotationTextStyle = [CPTMutableTextStyle textStyle];
    hitAnnotationTextStyle.color    = [CPTColor orangeColor];
    hitAnnotationTextStyle.fontSize = 16.0;
    hitAnnotationTextStyle.fontName = @"Helvetica-Bold";

    // Determine point of symbol in plot coordinates
    NSNumber *x = @(index);
<<<<<<< HEAD
    NSNumber *y = @2; //[self numberForPlot:plot field:0 recordIndex:index];
#if HORIZONTAL
    NSArray *anchorPoint = @[y, x];
#else
    NSArray *anchorPoint = @[x, y];
#endif
=======
    NSNumber *y = @2;

    NSArray *anchorPoint = (kUseHorizontalBars ? @[y, x] : @[x, y]);

>>>>>>> 453c3d21
    // Add annotation
    // First make a string for the y value
    NSNumberFormatter *formatter = [[NSNumberFormatter alloc] init];
    [formatter setMaximumFractionDigits:2];
    NSString *yString = [formatter stringFromNumber:value];

    // Now add the annotation to the plot area
    CPTTextLayer *textLayer = [[CPTTextLayer alloc] initWithText:yString style:hitAnnotationTextStyle];
    annotation                = [[CPTPlotSpaceAnnotation alloc] initWithPlotSpace:plot.plotSpace anchorPlotPoint:anchorPoint];
    annotation.contentLayer   = textLayer;
    annotation.displacement   = CGPointMake(0.0, 0.0);
    self.symbolTextAnnotation = annotation;

    [graph.plotAreaFrame.plotArea addAnnotation:annotation];
}

#pragma mark -
#pragma mark Plot Data Source Methods

-(NSUInteger)numberOfRecordsForPlot:(CPTPlot *)plot
{
    return 10;
}

-(id)numberForPlot:(CPTPlot *)plot field:(NSUInteger)fieldEnum recordIndex:(NSUInteger)index
{
    id num = nil;

    if ( fieldEnum == CPTBarPlotFieldBarLocation ) {
// location
        num = [NSString stringWithFormat:@"Cat %lu", (unsigned long)index];
    }
    else if ( fieldEnum == CPTBarPlotFieldBarTip ) {
// length
        if ( [plot.identifier isEqual:@"Bar Plot 2"] ) {
            num = @(index);
        }
        else {
            num = @( (index + 1) * (index + 1) );
        }
    }
    else {
// base
        if ( [plot.identifier isEqual:@"Bar Plot 2"] ) {
            num = @0;
        }
        else {
            num = @(index);
        }
    }

    return num;
}

@end<|MERGE_RESOLUTION|>--- conflicted
+++ resolved
@@ -75,24 +75,14 @@
     // Add plot space for bar charts
     CPTXYPlotSpace *barPlotSpace = [[CPTXYPlotSpace alloc] init];
     [barPlotSpace setScaleType:CPTScaleTypeCategory forCoordinate:CPTCoordinateX];
-<<<<<<< HEAD
-#if HORIZONTAL
-    barPlotSpace.xRange = [CPTPlotRange plotRangeWithLocation:@(-10.0) length:@120.0];
-    barPlotSpace.yRange = [CPTPlotRange plotRangeWithLocation:@(-1.0) length:@11.0];
-#else
-    barPlotSpace.xRange = [CPTPlotRange plotRangeWithLocation:@(-1.0) length:@11.0];
-    barPlotSpace.yRange = [CPTPlotRange plotRangeWithLocation:@(-10.0) length:@120.0];
-#endif
-=======
     if ( kUseHorizontalBars ) {
-        barPlotSpace.xRange = [CPTPlotRange plotRangeWithLocation:CPTDecimalFromFloat(-10.0f) length:CPTDecimalFromFloat(120.0f)];
-        barPlotSpace.yRange = [CPTPlotRange plotRangeWithLocation:CPTDecimalFromFloat(-1.0f) length:CPTDecimalFromFloat(11.0f)];
+        barPlotSpace.xRange = [CPTPlotRange plotRangeWithLocation:@(-10.0) length:@120.0];
+        barPlotSpace.yRange = [CPTPlotRange plotRangeWithLocation:@(-1.0) length:@11.0];
     }
     else {
-        barPlotSpace.xRange = [CPTPlotRange plotRangeWithLocation:CPTDecimalFromFloat(-1.0f) length:CPTDecimalFromFloat(11.0f)];
-        barPlotSpace.yRange = [CPTPlotRange plotRangeWithLocation:CPTDecimalFromFloat(-10.0f) length:CPTDecimalFromFloat(120.0f)];
-    }
->>>>>>> 453c3d21
+        barPlotSpace.xRange = [CPTPlotRange plotRangeWithLocation:@(-1.0) length:@11.0];
+        barPlotSpace.yRange = [CPTPlotRange plotRangeWithLocation:@(-10.0) length:@120.0];
+    }
     [graph addPlotSpace:barPlotSpace];
 
     // Create grid line styles
@@ -108,82 +98,40 @@
     CPTXYAxisSet *axisSet = (CPTXYAxisSet *)graph.axisSet;
     CPTXYAxis *x          = axisSet.xAxis;
     {
-<<<<<<< HEAD
-#if HORIZONTAL
-        x.majorIntervalLength   = @10.0;
-        x.minorTicksPerInterval = 9;
-        x.orthogonalPosition    = @(-0.5);
-#else
-        x.majorIntervalLength   = @1.0;
-        x.minorTicksPerInterval = 0;
-        x.orthogonalPosition    = @0.0;
-#endif
-=======
-        x.majorIntervalLength         = ( kUseHorizontalBars ? CPTDecimalFromInteger(10) : CPTDecimalFromInteger(1) );
-        x.minorTicksPerInterval       = (kUseHorizontalBars ? 9 : 0);
-        x.orthogonalCoordinateDecimal = ( kUseHorizontalBars ? CPTDecimalFromDouble(-0.5) : CPTDecimalFromInteger(0) );
-
->>>>>>> 453c3d21
+        x.majorIntervalLength   = (kUseHorizontalBars ? @10.0 : @1.0);
+        x.minorTicksPerInterval = (kUseHorizontalBars ? 9 : 0);
+        x.orthogonalPosition    = (kUseHorizontalBars ? @(-0.5) : @0.0);
+
         x.majorGridLineStyle = majorGridLineStyle;
         x.minorGridLineStyle = minorGridLineStyle;
         x.axisLineStyle      = nil;
         x.majorTickLineStyle = nil;
         x.minorTickLineStyle = nil;
-<<<<<<< HEAD
-        x.labelOffset        = 10.0;
-#if HORIZONTAL
-        x.visibleRange   = [CPTPlotRange plotRangeWithLocation:@0.0 length:@100.0];
-        x.gridLinesRange = [CPTPlotRange plotRangeWithLocation:@(-0.5) length:@10.0];
-#else
-        x.visibleRange   = [CPTPlotRange plotRangeWithLocation:@(-0.5) length:@10.0];
-        x.gridLinesRange = [CPTPlotRange plotRangeWithLocation:@0.0 length:@100.0];
-#endif
-
-        x.title       = @"X Axis";
-        x.titleOffset = 30.0;
-#if HORIZONTAL
-        x.titleLocation = @55.0;
-#else
-        x.titleLocation = @5.0;
-#endif
-=======
-        x.labelOffset        = self.titleSize * CPTFloat(0.5);
+
+        x.labelOffset = self.titleSize * CPTFloat(0.5);
         if ( kUseHorizontalBars ) {
-            x.visibleRange   = [CPTPlotRange plotRangeWithLocation:CPTDecimalFromFloat(0.0f) length:CPTDecimalFromFloat(100.0f)];
-            x.gridLinesRange = [CPTPlotRange plotRangeWithLocation:CPTDecimalFromFloat(-0.5f) length:CPTDecimalFromFloat(10.0f)];
+            x.visibleRange   = [CPTPlotRange plotRangeWithLocation:@0.0 length:@100.0];
+            x.gridLinesRange = [CPTPlotRange plotRangeWithLocation:@(-0.5) length:@10.0];
         }
         else {
-            x.visibleRange   = [CPTPlotRange plotRangeWithLocation:CPTDecimalFromFloat(-0.5f) length:CPTDecimalFromFloat(10.0f)];
-            x.gridLinesRange = [CPTPlotRange plotRangeWithLocation:CPTDecimalFromFloat(0.0f) length:CPTDecimalFromFloat(100.0f)];
+            x.visibleRange   = [CPTPlotRange plotRangeWithLocation:@(-0.5) length:@10.0];
+            x.gridLinesRange = [CPTPlotRange plotRangeWithLocation:@0.0 length:@100.0];
         }
 
         x.title       = @"X Axis";
         x.titleOffset = self.titleSize * CPTFloat(1.5);
 
-        x.titleLocation = ( kUseHorizontalBars ? CPTDecimalFromInteger(55) : CPTDecimalFromInteger(5) );
->>>>>>> 453c3d21
+        x.titleLocation = (kUseHorizontalBars ? @55.0 : @5.0);
 
         x.plotSpace = barPlotSpace;
     }
 
     CPTXYAxis *y = axisSet.yAxis;
     {
-<<<<<<< HEAD
-#if HORIZONTAL
-        y.majorIntervalLength   = @1.0;
-        y.minorTicksPerInterval = 0;
-        y.orthogonalPosition    = @0.0;
-#else
-        y.majorIntervalLength   = @10.0;
-        y.minorTicksPerInterval = 9;
-        y.orthogonalPosition    = @(-0.5);
-#endif
-=======
-        y.majorIntervalLength         = ( kUseHorizontalBars ? CPTDecimalFromInteger(1) : CPTDecimalFromInteger(10) );
-        y.minorTicksPerInterval       = (kUseHorizontalBars ? 0 : 9);
-        y.orthogonalCoordinateDecimal = ( kUseHorizontalBars ? CPTDecimalFromInteger(0) : CPTDecimalFromDouble(-0.5) );
-
->>>>>>> 453c3d21
+        y.majorIntervalLength   = (kUseHorizontalBars ? @1.0 : @10.0);
+        y.minorTicksPerInterval = (kUseHorizontalBars ? 0 : 9);
+        y.orthogonalPosition    = ( kUseHorizontalBars ? @0.0 : @(-0.5) );
+
         y.preferredNumberOfMajorTicks = 8;
         y.majorGridLineStyle          = majorGridLineStyle;
         y.minorGridLineStyle          = minorGridLineStyle;
@@ -192,37 +140,20 @@
         y.minorTickLineStyle          = nil;
         y.labelOffset                 = self.titleSize * CPTFloat(0.5);
         y.labelRotation               = CPTFloat(M_PI_2);
-<<<<<<< HEAD
-#if HORIZONTAL
-        y.visibleRange   = [CPTPlotRange plotRangeWithLocation:@(-0.5) length:@10.0];
-        y.gridLinesRange = [CPTPlotRange plotRangeWithLocation:@0.0 length:@100.0];
-#else
-        y.visibleRange   = [CPTPlotRange plotRangeWithLocation:@0.0 length:@100.0];
-        y.gridLinesRange = [CPTPlotRange plotRangeWithLocation:@(-0.5) length:@10.0];
-#endif
-
-        y.title       = @"Y Axis";
-        y.titleOffset = 30.0;
-#if HORIZONTAL
-        y.titleLocation = @5.0;
-#else
-        y.titleLocation = @55.0;
-#endif
-=======
+
         if ( kUseHorizontalBars ) {
-            y.visibleRange   = [CPTPlotRange plotRangeWithLocation:CPTDecimalFromFloat(-0.5f) length:CPTDecimalFromFloat(10.0f)];
-            y.gridLinesRange = [CPTPlotRange plotRangeWithLocation:CPTDecimalFromFloat(0.0f) length:CPTDecimalFromFloat(100.0f)];
+            y.visibleRange   = [CPTPlotRange plotRangeWithLocation:@(-0.5) length:@10.0];
+            y.gridLinesRange = [CPTPlotRange plotRangeWithLocation:@0.0 length:@100.0];
         }
         else {
-            y.visibleRange   = [CPTPlotRange plotRangeWithLocation:CPTDecimalFromFloat(0.0f) length:CPTDecimalFromFloat(100.0f)];
-            y.gridLinesRange = [CPTPlotRange plotRangeWithLocation:CPTDecimalFromFloat(-0.5f) length:CPTDecimalFromFloat(10.0f)];
+            y.visibleRange   = [CPTPlotRange plotRangeWithLocation:@0.0 length:@100.0];
+            y.gridLinesRange = [CPTPlotRange plotRangeWithLocation:@(-0.5) length:@10.0];
         }
 
         y.title       = @"Y Axis";
         y.titleOffset = self.titleSize * CPTFloat(1.5);
 
-        y.titleLocation = ( kUseHorizontalBars ? CPTDecimalFromInteger(5) : CPTDecimalFromInteger(55) );
->>>>>>> 453c3d21
+        y.titleLocation = (kUseHorizontalBars ? @5.0 : @55.0);
 
         y.plotSpace = barPlotSpace;
     }
@@ -257,19 +188,13 @@
 
     [graph addPlot:barPlot toPlotSpace:barPlotSpace];
 
-// Create second bar plot
+    // Create second bar plot
     CPTBarPlot *barPlot2 = [CPTBarPlot tubularBarPlotWithColor:[CPTColor blueColor] horizontalBars:NO];
 
-    barPlot2.lineStyle    = barLineStyle;
-    barPlot2.fill         = [CPTFill fillWithColor:[CPTColor colorWithComponentRed:0.0 green:1.0 blue:0.5 alpha:0.5]];
-    barPlot2.barBasesVary = YES;
-
-<<<<<<< HEAD
-    barPlot2.barWidth = @1.0; // bar is full (100%) width
-//	barPlot2.barOffset = -0.125; // shifted left by 12.5%
-=======
-    barPlot2.barWidth        = CPTDecimalFromFloat(1.0f); // bar is full (100%) width
->>>>>>> 453c3d21
+    barPlot2.lineStyle       = barLineStyle;
+    barPlot2.fill            = [CPTFill fillWithColor:[CPTColor colorWithComponentRed:0.0 green:1.0 blue:0.5 alpha:0.5]];
+    barPlot2.barBasesVary    = YES;
+    barPlot2.barWidth        = @1.0; // bar is full (100%) width
     barPlot2.barCornerRadius = 2.0;
 
     barPlot2.barsAreHorizontal = kUseHorizontalBars;
@@ -280,11 +205,7 @@
 
     [graph addPlot:barPlot2 toPlotSpace:barPlotSpace];
 
-<<<<<<< HEAD
-// Add legend
-=======
-    // Add legend using an annotation
->>>>>>> 453c3d21
+    // Add legend
     CPTLegend *theLegend = [CPTLegend legendWithGraph:graph];
     theLegend.numberOfRows    = 2;
     theLegend.fill            = [CPTFill fillWithColor:[CPTColor colorWithGenericGray:CPTFloat(0.15)]];
@@ -340,19 +261,10 @@
 
     // Determine point of symbol in plot coordinates
     NSNumber *x = @(index);
-<<<<<<< HEAD
-    NSNumber *y = @2; //[self numberForPlot:plot field:0 recordIndex:index];
-#if HORIZONTAL
-    NSArray *anchorPoint = @[y, x];
-#else
-    NSArray *anchorPoint = @[x, y];
-#endif
-=======
     NSNumber *y = @2;
 
     NSArray *anchorPoint = (kUseHorizontalBars ? @[y, x] : @[x, y]);
 
->>>>>>> 453c3d21
     // Add annotation
     // First make a string for the y value
     NSNumberFormatter *formatter = [[NSNumberFormatter alloc] init];
