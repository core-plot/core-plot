//
// RootViewController.m
// StockPlot
//
// Created by Jonathan Saggau on 6/19/09.
// Copyright __MyCompanyName__ 2009. All rights reserved.
//

#import "APYahooDataPuller.h"
#import "RootViewController.h"

@interface RootViewController()

@property (nonatomic, readwrite, strong, nonnull) APYahooDataPullerGraph *graph;
@property (nonatomic, readwrite, strong, nonnull) NSMutableArray<APYahooDataPuller *> *stocks;

@end

@implementation RootViewController

@synthesize graph;
@synthesize stocks;
@dynamic symbols;

-(void)viewDidLoad
{
    [super viewDidLoad];
    self.stocks = [[NSMutableArray alloc] initWithCapacity:4];
    [self addSymbol:@"AAPL"];
    [self addSymbol:@"GOOG"];
    [self addSymbol:@"YHOO"];
    [self addSymbol:@"MSFT"];

    // Uncomment the following line to display an Edit button in the navigation bar for this view controller.
    // self.navigationItem.rightBarButtonItem = self.editButtonItem;
}

-(void)didReceiveMemoryWarning
{
    // Releases the view if it doesn't have a superview.
    [super didReceiveMemoryWarning];

    // Release any cached data, images, etc that aren't in use.
}

-(void)viewWillAppear:(BOOL)animated
{
    [super viewWillAppear:animated];
    self.navigationItem.title = @"Stocks";
    // the graph will set itself as delegate of the dataPuller when we push it, so we need to reset this.
    for ( APYahooDataPuller *dp in self.stocks ) {
        dp.delegate = self;
    }
}

#pragma mark Table view methods

-(void)inspectStock:(nonnull APYahooDataPuller *)aStock
{
    NSDecimalNumber *high = aStock.overallHigh;
    NSDecimalNumber *low  = aStock.overallLow;

    if ( [high isEqualToNumber:[NSDecimalNumber notANumber]] || [low isEqualToNumber:[NSDecimalNumber notANumber]] || (aStock.financialData.count <= 0) ) {
        NSString *message = [NSString stringWithFormat:@"No information available for %@", aStock.symbol];
        UIAlertView *av   = [[UIAlertView alloc] initWithTitle:@"Alert" message:message delegate:nil cancelButtonTitle:@"Okay" otherButtonTitles:nil];
        [av show];
    }
    else {
        if ( nil == self.graph ) {
            APYahooDataPullerGraph *aGraph = [[APYahooDataPullerGraph alloc] initWithNibName:@"APYahooDataPullerGraph" bundle:nil];
            self.graph = aGraph;
        }

        self.graph.dataPuller = aStock;
        [self.navigationController pushViewController:self.graph animated:YES];
        self.graph.view.frame = self.view.bounds;
    }
}

// Override to support row selection in the table view.
-(void)tableView:(nonnull UITableView *)tableView didSelectRowAtIndexPath:(nonnull NSIndexPath *)indexPath
{
    APYahooDataPuller *dp = self.stocks[(NSUInteger)indexPath.row];

    [self inspectStock:dp];
    [self.tableView deselectRowAtIndexPath:indexPath animated:YES];
}

-(NSInteger)numberOfSectionsInTableView:(nonnull UITableView *)tableView
{
    return 1;
}

// Customize the number of rows in the table view.
-(NSInteger)tableView:(nonnull UITableView *)tableView numberOfRowsInSection:(NSInteger)section
{
    return (NSInteger)self.stocks.count;
}

-(void)setupCell:(nonnull UITableViewCell *)cell forStockAtIndex:(NSUInteger)row
{
    APYahooDataPuller *dp = self.stocks[row];

    cell.textLabel.text = dp.symbol;

    NSDateFormatter *df = [[NSDateFormatter alloc] init];
    df.dateStyle = NSDateFormatterShortStyle;
    NSString *startString = @"(NA)";
    if ( dp.startDate ) {
        startString = [df stringFromDate:dp.startDate];
    }

    NSString *endString = @"(NA)";
    if ( dp.endDate ) {
        endString = [df stringFromDate:dp.endDate];
    }

    NSNumberFormatter *nf = [[NSNumberFormatter alloc] init];
    nf.roundingMode      = NSNumberFormatterRoundHalfUp;
    nf.decimalSeparator  = @".";
    nf.groupingSeparator = @",";
    nf.positiveFormat    = @"\u00A4###,##0.00";
    nf.negativeFormat    = @"(\u00A4###,##0.00)";

    NSString *overallLow = @"(NA)";
    if ( ![[NSDecimalNumber notANumber] isEqual:dp.overallLow] ) {
        overallLow = [nf stringFromNumber:dp.overallLow];
    }
    NSString *overallHigh = @"(NA)";
    if ( ![[NSDecimalNumber notANumber] isEqual:dp.overallHigh] ) {
        overallHigh = [nf stringFromNumber:dp.overallHigh];
    }

    cell.detailTextLabel.text = [NSString stringWithFormat:@"%@ - %@; Low:%@ High:%@", startString, endString, overallLow, overallHigh];

    UIView *accessory = cell.accessoryView;
    if ( dp.loadingData ) {
        if ( ![accessory isMemberOfClass:[UIActivityIndicatorView class]] ) {
            accessory = [[UIActivityIndicatorView alloc] initWithActivityIndicatorStyle:UIActivityIndicatorViewStyleGray];
            [(UIActivityIndicatorView *) accessory setHidesWhenStopped:NO];
            cell.accessoryView = accessory;
        }
        [(UIActivityIndicatorView *) accessory startAnimating];
    }
    else {
        if ( [accessory isMemberOfClass:[UIActivityIndicatorView class]] ) {
            [(UIActivityIndicatorView *) accessory stopAnimating];
        }
        if ( dp.staleData ) {
            if ( ![accessory isMemberOfClass:[UIImageView class]] ) {
                UIImage *caution = [UIImage imageNamed:@"caution.png"];
                accessory          = [[UIImageView alloc] initWithImage:caution];
                cell.accessoryView = accessory;
// CGRect frame = accessory.frame;
// #pragma unused (frame)
            }
        }
        else {
            [cell setAccessoryView:nil];
        }
    }
}

// Customize the appearance of table view cells.
-(UITableViewCell *)tableView:(nonnull UITableView *)tableView cellForRowAtIndexPath:(nonnull NSIndexPath *)indexPath
{
    static NSString *CellIdentifier = @"UITableViewCellStyleSubtitle";

    UITableViewCell *cell = [tableView dequeueReusableCellWithIdentifier:CellIdentifier];

    if ( cell == nil ) {
        cell = [[UITableViewCell alloc] initWithStyle:UITableViewCellStyleSubtitle reuseIdentifier:CellIdentifier];
    }

    NSUInteger row = (NSUInteger)indexPath.row;

    [self setupCell:cell forStockAtIndex:row];

    return cell;
}

-(void)didRotateFromInterfaceOrientation:(UIInterfaceOrientation)toInterfaceOrientation
{
    self.graph.view.frame = self.view.bounds;
}

#pragma mark -
#pragma mark accessors

<<<<<<< HEAD
-(CPTStringArray *)symbols
=======
-(nonnull CPTStringArray)symbols
>>>>>>> 03924990
{
    // NSLog(@"in -symbols, returned symbols = %@", symbols);
    CPTMutableStringArray *symbols = [NSMutableArray arrayWithCapacity:self.stocks.count];

    for ( APYahooDataPuller *dp in self.stocks ) {
        [symbols addObject:dp.symbol];
    }
    return [NSArray arrayWithArray:symbols];
}

-(void)dataPuller:(nonnull APYahooDataPuller *)dp downloadDidFailWithError:(nonnull NSError *)error
{
    NSLog(@"dataPuller:%@ downloadDidFailWithError:%@", dp, error);
    NSUInteger idx        = [self.stocks indexOfObject:dp];
    NSInteger section     = 0;
    NSIndexPath *path     = [NSIndexPath indexPathForRow:(NSInteger)idx inSection:section];
    UITableViewCell *cell = [self.tableView cellForRowAtIndexPath:path];
    [self setupCell:cell forStockAtIndex:idx];
}

-(void)dataPullerFinancialDataDidChange:(nonnull APYahooDataPuller *)dp
{
    NSLog(@"dataPullerFinancialDataDidChange:%@", dp);
    NSUInteger idx        = [self.stocks indexOfObject:dp];
    NSInteger section     = 0;
    NSIndexPath *path     = [NSIndexPath indexPathForRow:(NSInteger)idx inSection:section];
    UITableViewCell *cell = [self.tableView cellForRowAtIndexPath:path];
    [self setupCell:cell forStockAtIndex:idx];
}

-(void)addSymbol:(nonnull NSString *)aSymbol
{
    NSTimeInterval secondsAgo = -fabs(60.0 * 60.0 * 24.0 * 7.0 * 12.0); // 12 weeks ago
    NSDate *start             = [NSDate dateWithTimeIntervalSinceNow:secondsAgo];
    NSDate *end               = [NSDate date];

    APYahooDataPuller *dp = [[APYahooDataPuller alloc] initWithTargetSymbol:aSymbol targetStartDate:start targetEndDate:end];

    [self.stocks addObject:dp];
    [dp fetchIfNeeded];
    dp.delegate = self;
    [self.tableView reloadData]; // TODO: should reload whole thing
}

-(void)dealloc
{
    for ( APYahooDataPuller *dp in stocks ) {
        if ( dp.delegate == self ) {
            dp.delegate = nil;
        }
    }
    stocks = nil;
}

/*
 * - (void)viewDidLoad {
 * [super viewDidLoad];
 *
 * // Uncomment the following line to display an Edit button in the navigation bar for this view controller.
 * // self.navigationItem.rightBarButtonItem = self.editButtonItem;
 * }
 */

/*
 * - (void)viewDidAppear:(BOOL)animated {
 * [super viewDidAppear:animated];
 * }
 */

/*
 * - (void)viewWillDisappear:(BOOL)animated {
 * [super viewWillDisappear:animated];
 * }
 */

/*
 * - (void)viewDidDisappear:(BOOL)animated {
 * [super viewDidDisappear:animated];
 * }
 */

/*
 * // Override to support row selection in the table view.
 * - (void)tableView:(nonnull UITableView *)tableView didSelectRowAtIndexPath:(nonnull NSIndexPath *)indexPath {
 *
 * // Navigation logic may go here -- for example, create and push another view controller.
 * // AnotherViewController *anotherViewController = [[AnotherViewController alloc] initWithNibName:@"AnotherView" bundle:nil];
 * // [self.navigationController pushViewController:anotherViewController animated:YES];
 * // [anotherViewController release];
 * }
 */

/*
 * // Override to support conditional editing of the table view.
 * - (BOOL)tableView:(nonnull UITableView *)tableView canEditRowAtIndexPath:(nonnull NSIndexPath *)indexPath {
 * // Return NO if you do not want the specified item to be editable.
 * return YES;
 * }
 */

/*
 * // Override to support editing the table view.
 * - (void)tableView:(nonnull UITableView *)tableView commitEditingStyle:(UITableViewCellEditingStyle)editingStyle forRowAtIndexPath:(nonnull NSIndexPath *)indexPath {
 *
 * if (editingStyle == UITableViewCellEditingStyleDelete) {
 * // Delete the row from the data source.
 * [tableView deleteRowsAtIndexPaths:@[indexPath] withRowAnimation:UITableViewRowAnimationFade];
 * }
 * else if (editingStyle == UITableViewCellEditingStyleInsert) {
 * // Create a new instance of the appropriate class, insert it into the array, and add a new row to the table view.
 * }
 * }
 */

/*
 * // Override to support rearranging the table view.
 * - (void)tableView:(nonnull UITableView *)tableView moveRowAtIndexPath:(nonnull NSIndexPath *)fromIndexPath toIndexPath:(nonnull NSIndexPath *)toIndexPath {
 * }
 */

/*
 * // Override to support conditional rearranging of the table view.
 * - (BOOL)tableView:(nonnull UITableView *)tableView canMoveRowAtIndexPath:(nonnull NSIndexPath *)indexPath {
 * // Return NO if you do not want the item to be re-orderable.
 * return YES;
 * }
 */

@end<|MERGE_RESOLUTION|>--- conflicted
+++ resolved
@@ -187,11 +187,7 @@
 #pragma mark -
 #pragma mark accessors
 
-<<<<<<< HEAD
--(CPTStringArray *)symbols
-=======
--(nonnull CPTStringArray)symbols
->>>>>>> 03924990
+-(nonnull CPTStringArray *)symbols
 {
     // NSLog(@"in -symbols, returned symbols = %@", symbols);
     CPTMutableStringArray *symbols = [NSMutableArray arrayWithCapacity:self.stocks.count];
