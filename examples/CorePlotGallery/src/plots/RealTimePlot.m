--- conflicted
+++ resolved
@@ -88,51 +88,30 @@
     // X axis
     CPTXYAxisSet *axisSet = (CPTXYAxisSet *)graph.axisSet;
     CPTXYAxis *x          = axisSet.xAxis;
-<<<<<<< HEAD
     x.labelingPolicy        = CPTAxisLabelingPolicyAutomatic;
     x.orthogonalPosition    = @0.0;
     x.majorGridLineStyle    = majorGridLineStyle;
     x.minorGridLineStyle    = minorGridLineStyle;
     x.minorTicksPerInterval = 9;
+    x.labelOffset           = self.titleSize * CPTFloat(0.25);
     x.title                 = @"X Axis";
-    x.titleOffset           = 35.0;
-=======
-    x.labelingPolicy              = CPTAxisLabelingPolicyAutomatic;
-    x.orthogonalCoordinateDecimal = CPTDecimalFromUnsignedInteger(0);
-    x.majorGridLineStyle          = majorGridLineStyle;
-    x.minorGridLineStyle          = minorGridLineStyle;
-    x.minorTicksPerInterval       = 9;
-    x.labelOffset                 = self.titleSize * CPTFloat(0.25);
-    x.title                       = @"X Axis";
-    x.titleOffset                 = self.titleSize * CPTFloat(1.5);
->>>>>>> 453c3d21
+    x.titleOffset           = self.titleSize * CPTFloat(1.5);
+
     NSNumberFormatter *labelFormatter = [[NSNumberFormatter alloc] init];
     labelFormatter.numberStyle = NSNumberFormatterNoStyle;
     x.labelFormatter           = labelFormatter;
 
     // Y axis
     CPTXYAxis *y = axisSet.yAxis;
-<<<<<<< HEAD
     y.labelingPolicy        = CPTAxisLabelingPolicyAutomatic;
     y.orthogonalPosition    = @0.0;
     y.majorGridLineStyle    = majorGridLineStyle;
     y.minorGridLineStyle    = minorGridLineStyle;
     y.minorTicksPerInterval = 3;
-    y.labelOffset           = 5.0;
+    y.labelOffset           = self.titleSize * CPTFloat(0.25);
     y.title                 = @"Y Axis";
-    y.titleOffset           = 30.0;
+    y.titleOffset           = self.titleSize * CPTFloat(1.25);
     y.axisConstraints       = [CPTConstraints constraintWithLowerOffset:0.0];
-=======
-    y.labelingPolicy              = CPTAxisLabelingPolicyAutomatic;
-    y.orthogonalCoordinateDecimal = CPTDecimalFromUnsignedInteger(0);
-    y.majorGridLineStyle          = majorGridLineStyle;
-    y.minorGridLineStyle          = minorGridLineStyle;
-    y.minorTicksPerInterval       = 3;
-    y.labelOffset                 = self.titleSize * CPTFloat(0.25);
-    y.title                       = @"Y Axis";
-    y.titleOffset                 = self.titleSize * CPTFloat(1.25);
-    y.axisConstraints             = [CPTConstraints constraintWithLowerOffset:0.0];
->>>>>>> 453c3d21
 
     // Rotate the labels by 45 degrees, just to show it can be done.
     x.labelRotation = CPTFloat(M_PI_4);
