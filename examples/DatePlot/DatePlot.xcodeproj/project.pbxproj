--- conflicted
+++ resolved
@@ -340,10 +340,6 @@
 		C01FCF4F08A954540054247B /* Debug */ = {
 			isa = XCBuildConfiguration;
 			buildSettings = {
-<<<<<<< HEAD
-				ARCHS = "$(ARCHS_STANDARD_64_BIT)";
-=======
->>>>>>> 4123c28b
 				FRAMEWORK_SEARCH_PATHS = "";
 				GCC_C_LANGUAGE_STANDARD = c99;
 				GCC_OPTIMIZATION_LEVEL = 0;
@@ -359,10 +355,6 @@
 		C01FCF5008A954540054247B /* Release */ = {
 			isa = XCBuildConfiguration;
 			buildSettings = {
-<<<<<<< HEAD
-				ARCHS = "$(ARCHS_STANDARD_64_BIT)";
-=======
->>>>>>> 4123c28b
 				FRAMEWORK_SEARCH_PATHS = "";
 				GCC_C_LANGUAGE_STANDARD = c99;
 				GCC_PREPROCESSOR_DEFINITIONS = "";
