--- conflicted
+++ resolved
@@ -89,15 +89,13 @@
  **/
 @synthesize endAnchor;
 
-<<<<<<< HEAD
 /** @property BOOL opaque
  *  @brief If @YES, the gradient is completely opaque.
  */
 @dynamic opaque;
-=======
+
 @synthesize elementList;
 @synthesize gradientFunction;
->>>>>>> b80613d7
 
 #pragma mark -
 #pragma mark Init/Dealloc
@@ -196,17 +194,10 @@
             count++;
             currentElement = currentElement->nextElement;
         }
-<<<<<<< HEAD
         [coder encodeInteger:(NSInteger)count forKey:@"CPTGradient.elementCount"];
-        [coder encodeInt:blendingMode forKey:@"CPTGradient.blendingMode"];
-        [coder encodeCGFloat:angle forKey:@"CPTGradient.angle"];
-        [coder encodeInt:gradientType forKey:@"CPTGradient.type"];
-=======
-        [coder encodeInteger:(NSInteger) count forKey:@"CPTGradient.elementCount"];
         [coder encodeInt:self.blendingMode forKey:@"CPTGradient.blendingMode"];
         [coder encodeCGFloat:self.angle forKey:@"CPTGradient.angle"];
         [coder encodeInt:self.gradientType forKey:@"CPTGradient.type"];
->>>>>>> b80613d7
         [coder encodeCPTPoint:self.startAnchor forKey:@"CPTPlotSymbol.startAnchor"];
         [coder encodeCPTPoint:self.endAnchor forKey:@"CPTPlotSymbol.endAnchor"];
     }
@@ -898,7 +889,7 @@
 {
     BOOL opaqueGradient = YES;
 
-    CPTGradientElement *list = elementList;
+    CPTGradientElement *list = self.elementList;
 
     while ( opaqueGradient && (list != NULL) ) {
         opaqueGradient = opaqueGradient && ( list->color.alpha >= CPTFloat(1.0) );
