#import "Controller.h"

static const CGFloat kZDistanceBetweenLayers = 20.0;

static NSString *const bindingsPlot   = @"Bindings Plot";
static NSString *const dataSourcePlot = @"Data Source Plot";
static NSString *const barPlot1       = @"Bar Plot 1";
static NSString *const barPlot2       = @"Bar Plot 2";

@interface Controller()

@property (nonatomic, readwrite, strong, nullable) IBOutlet CPTGraphHostingView *hostView;
@property (nonatomic, readwrite, weak, nullable) IBOutlet NSWindow *plotSymbolWindow;
@property (nonatomic, readwrite, weak, nullable) IBOutlet NSWindow *axisDemoWindow;
@property (nonatomic, readwrite, weak, nullable) IBOutlet NSWindow *selectionDemoWindow;

@property (nonatomic, readwrite, strong, nonnull) CPTXYGraph *graph;
@property (nonatomic, readwrite, strong, nullable) RotationView *overlayRotationView;
@property (nonatomic, readwrite, strong, nullable) CPTPlotSpaceAnnotation *symbolTextAnnotation;

-(void)setupGraph;
-(void)setupAxes;
-(void)setupScatterPlots;
-(void)positionFloatingAxis;
-(void)setupBarPlots;

@end

#pragma mark -

@implementation Controller

@synthesize hostView;
@synthesize plotSymbolWindow;
@synthesize axisDemoWindow;
@synthesize selectionDemoWindow;

@synthesize graph;
@synthesize overlayRotationView;
@synthesize symbolTextAnnotation;

@synthesize xShift;
@synthesize yShift;
@synthesize labelRotation;

+(void)initialize
{
    [NSValueTransformer setValueTransformer:[CPTDecimalNumberValueTransformer new] forName:@"CPTDecimalNumberValueTransformer"];
}

-(void)awakeFromNib
{
    [super awakeFromNib];

    self.xShift = 0.0;
    self.yShift = 0.0;

    [self setupGraph];
    [self setupAxes];
    [self setupScatterPlots];
    [self positionFloatingAxis];
    [self setupBarPlots];
}

-(id)newObject
{
    NSNumber *x1 = @(1.0 + ( (NSMutableArray *)self.content ).count * 0.05);
    NSNumber *y1 = @(1.2 * arc4random() / (double)UINT32_MAX + 1.2);

    return @{
               @"x": x1,
               @"y": y1
    };
}

#pragma mark -
#pragma mark Graph Setup Methods

-(void)setupGraph
{
    // Create graph and apply a dark theme
    CPTXYGraph *newGraph = [[CPTXYGraph alloc] initWithFrame:NSRectToCGRect(self.hostView.bounds)];
    CPTTheme *theme      = [CPTTheme themeNamed:kCPTDarkGradientTheme];

    [newGraph applyTheme:theme];
    self.hostView.hostedGraph = newGraph;
    self.graph                = newGraph;

    // Graph title
    NSString *lineOne = @"This is the Graph Title";
    NSString *lineTwo = @"This is the Second Line of the Title";

    NSMutableAttributedString *graphTitle = [[NSMutableAttributedString alloc] initWithString:[NSString stringWithFormat:@"%@\n%@", lineOne, lineTwo]];
    [graphTitle addAttribute:NSForegroundColorAttributeName value:[NSColor grayColor] range:NSMakeRange(0, lineOne.length)];
    [graphTitle addAttribute:NSForegroundColorAttributeName value:[NSColor darkGrayColor] range:NSMakeRange(lineOne.length + 1, lineTwo.length)];
    NSMutableParagraphStyle *paragraphStyle = [[NSMutableParagraphStyle alloc] init];
    paragraphStyle.alignment = CPTTextAlignmentCenter;
    [graphTitle addAttribute:NSParagraphStyleAttributeName value:paragraphStyle range:NSMakeRange(0, graphTitle.length)];
    NSFont *titleFont = [NSFont fontWithName:@"Helvetica-Bold" size:18.0];
    [graphTitle addAttribute:NSFontAttributeName value:titleFont range:NSMakeRange(0, lineOne.length)];
    titleFont = [NSFont fontWithName:@"Helvetica" size:14.0];
    [graphTitle addAttribute:NSFontAttributeName value:titleFont range:NSMakeRange(lineOne.length + 1, lineTwo.length)];
    newGraph.attributedTitle = graphTitle;

    newGraph.titleDisplacement        = CGPointMake(0.0, 50.0);
    newGraph.titlePlotAreaFrameAnchor = CPTRectAnchorTop;

    // Graph padding
    newGraph.paddingLeft   = 60.0;
    newGraph.paddingTop    = 60.0;
    newGraph.paddingRight  = 60.0;
    newGraph.paddingBottom = 60.0;

    // Plot area delegate
    newGraph.plotAreaFrame.plotArea.delegate = self;
}

-(void)setupAxes
{
    // Setup scatter plot space
    CPTXYPlotSpace *plotSpace = (CPTXYPlotSpace *)self.graph.defaultPlotSpace;

    plotSpace.allowsUserInteraction = YES;
    plotSpace.delegate              = self;

    // Grid line styles
    CPTMutableLineStyle *majorGridLineStyle = [CPTMutableLineStyle lineStyle];
    majorGridLineStyle.lineWidth = 0.75;
    majorGridLineStyle.lineColor = [[CPTColor colorWithGenericGray:0.2] colorWithAlphaComponent:0.75];

    CPTMutableLineStyle *minorGridLineStyle = [CPTMutableLineStyle lineStyle];
    minorGridLineStyle.lineWidth = 0.25;
    minorGridLineStyle.lineColor = [[CPTColor whiteColor] colorWithAlphaComponent:0.1];

    CPTMutableLineStyle *redLineStyle = [CPTMutableLineStyle lineStyle];
    redLineStyle.lineWidth = 10.0;
    redLineStyle.lineColor = [[CPTColor redColor] colorWithAlphaComponent:0.5];

    // Axes
    // Label x axis with a fixed interval policy
    CPTXYAxisSet *axisSet = (CPTXYAxisSet *)self.graph.axisSet;
    CPTXYAxis *x          = axisSet.xAxis;
    x.majorIntervalLength   = @0.5;
    x.orthogonalPosition    = @2.0;
    x.minorTicksPerInterval = 2;
    x.majorGridLineStyle    = majorGridLineStyle;
    x.minorGridLineStyle    = minorGridLineStyle;
    CPTPlotRangeArray *exclusionRanges = @[[CPTPlotRange plotRangeWithLocation:@1.99 length:@0.02],
                                           [CPTPlotRange plotRangeWithLocation:@0.99 length:@0.02],
                                           [CPTPlotRange plotRangeWithLocation:@2.99 length:@0.02]];
    x.labelExclusionRanges = exclusionRanges;

    NSMutableAttributedString *xTitle = [[NSMutableAttributedString alloc] initWithString:@"X Axis\nLine 2"];
    [xTitle addAttribute:NSForegroundColorAttributeName value:[NSColor whiteColor] range:NSMakeRange(0, 6)];
    [xTitle addAttribute:NSForegroundColorAttributeName value:[NSColor grayColor] range:NSMakeRange(7, 6)];
    NSMutableParagraphStyle *xParagraphStyle = [[NSMutableParagraphStyle alloc] init];
    xParagraphStyle.alignment = CPTTextAlignmentCenter;
    [xTitle addAttribute:NSParagraphStyleAttributeName value:xParagraphStyle range:NSMakeRange(0, xTitle.length)];
    x.attributedTitle = xTitle;

    x.titleOffset   = 30.0;
    x.titleLocation = @3.0;

    // Label y with an automatic label policy.
    CPTXYAxis *y = axisSet.yAxis;
    y.labelingPolicy              = CPTAxisLabelingPolicyAutomatic;
    y.orthogonalPosition          = @2.0;
    y.minorTicksPerInterval       = 2;
    y.preferredNumberOfMajorTicks = 8;
    y.majorGridLineStyle          = majorGridLineStyle;
    y.minorGridLineStyle          = minorGridLineStyle;
    y.labelOffset                 = 10.0;
    exclusionRanges               = @[[CPTPlotRange plotRangeWithLocation:@1.99 length:@0.02],
                                      [CPTPlotRange plotRangeWithLocation:@0.99 length:@0.02],
                                      [CPTPlotRange plotRangeWithLocation:@3.99 length:@0.02]];
    y.labelExclusionRanges = exclusionRanges;

    NSMutableAttributedString *yTitle = [[NSMutableAttributedString alloc] initWithString:@"Y Axis\nLine 2"];
    [yTitle addAttribute:NSForegroundColorAttributeName value:[NSColor whiteColor] range:NSMakeRange(0, 6)];
    [yTitle addAttribute:NSForegroundColorAttributeName value:[NSColor grayColor] range:NSMakeRange(7, 6)];
    NSMutableParagraphStyle *yParagraphStyle = [[NSMutableParagraphStyle alloc] init];
    yParagraphStyle.alignment = CPTTextAlignmentCenter;
    [yTitle addAttribute:NSParagraphStyleAttributeName value:yParagraphStyle range:NSMakeRange(0, yTitle.length)];
    y.attributedTitle = yTitle;

    y.titleOffset   = 30.0;
    y.titleLocation = @2.7;

    // Rotate the labels by 45 degrees, just to show it can be done.
    self.labelRotation = M_PI_4;

    // Add an extra y axis (red)
    // We add constraints to this axis below
    CPTXYAxis *y2 = [[CPTXYAxis alloc] initWithFrame:CGRectZero];
    y2.labelingPolicy              = CPTAxisLabelingPolicyAutomatic;
    y2.orthogonalPosition          = @3.0;
    y2.minorTicksPerInterval       = 0;
    y2.preferredNumberOfMajorTicks = 4;
    y2.majorGridLineStyle          = majorGridLineStyle;
    y2.minorGridLineStyle          = minorGridLineStyle;
    y2.labelOffset                 = 10.0;
    y2.coordinate                  = CPTCoordinateY;
    y2.plotSpace                   = self.graph.defaultPlotSpace;
    y2.axisLineStyle               = redLineStyle;
    y2.majorTickLineStyle          = redLineStyle;
    y2.minorTickLineStyle          = nil;
    y2.labelTextStyle              = nil;
    y2.visibleRange                = [CPTPlotRange plotRangeWithLocation:@2.0 length:@3.0];
    y2.title                       = @"Y2 title";
    y2.titleLocation               = @3.0;
    // Set axes
    self.graph.axisSet.axes = @[x, y, y2];
}

-(void)setupScatterPlots
{
    static BOOL hasData = NO;

    // Create one plot that uses bindings
    CPTScatterPlot *boundLinePlot = [[CPTScatterPlot alloc] init];

    boundLinePlot.identifier = bindingsPlot;

    CPTMutableLineStyle *lineStyle = [boundLinePlot.dataLineStyle mutableCopy];
    lineStyle.miterLimit        = 1.0;
    lineStyle.lineWidth         = 3.0;
    lineStyle.lineColor         = [CPTColor blueColor];
    boundLinePlot.dataLineStyle = lineStyle;

    [self.graph addPlot:boundLinePlot];
    [boundLinePlot bind:CPTScatterPlotBindingXValues toObject:self withKeyPath:@"arrangedObjects.x" options:nil];
    [boundLinePlot bind:CPTScatterPlotBindingYValues toObject:self withKeyPath:@"arrangedObjects.y" options:nil];

    // Put an area gradient under the plot above
    CPTImage *fillImage = [CPTImage imageNamed:@"BlueTexture"];
    fillImage.tiled = YES;
    CPTFill *areaImageFill = [CPTFill fillWithImage:fillImage];
    boundLinePlot.areaFill      = areaImageFill;
    boundLinePlot.areaBaseValue = @1.0;

    // Add plot symbols
    CPTMutableLineStyle *symbolLineStyle = [CPTMutableLineStyle lineStyle];
    symbolLineStyle.lineColor = [CPTColor blackColor];
    CPTPlotSymbol *plotSymbol = [CPTPlotSymbol ellipsePlotSymbol];
    plotSymbol.fill          = [CPTFill fillWithColor:[CPTColor blueColor]];
    plotSymbol.lineStyle     = symbolLineStyle;
    plotSymbol.size          = CGSizeMake(10.0, 10.0);
    boundLinePlot.plotSymbol = plotSymbol;

    // Set plot delegate, to know when symbols have been touched
    // We will display an annotation when a symbol is touched
    boundLinePlot.delegate                        = self;
    boundLinePlot.plotSymbolMarginForHitDetection = 5.0;

    // Create a second plot that uses the data source method
    CPTScatterPlot *dataSourceLinePlot = [[CPTScatterPlot alloc] init];
    dataSourceLinePlot.identifier     = dataSourcePlot;
    dataSourceLinePlot.cachePrecision = CPTPlotCachePrecisionDouble;

    lineStyle                        = [dataSourceLinePlot.dataLineStyle mutableCopy];
    lineStyle.lineWidth              = 1.0;
    lineStyle.lineColor              = [CPTColor greenColor];
    dataSourceLinePlot.dataLineStyle = lineStyle;

    dataSourceLinePlot.dataSource = self;

    CPTMutableTextStyle *whiteTextStyle = [CPTMutableTextStyle textStyle];
    whiteTextStyle.color              = [CPTColor whiteColor];
    dataSourceLinePlot.labelTextStyle = whiteTextStyle;

    dataSourceLinePlot.labelOffset   = 5.0;
    dataSourceLinePlot.labelRotation = M_PI_4;
    [self.graph addPlot:dataSourceLinePlot];

    // Make the data source line use stepped interpolation
    dataSourceLinePlot.interpolation = CPTScatterPlotInterpolationStepped;

    // Put an area gradient under the plot above
    CPTColor *areaColor       = [CPTColor colorWithComponentRed:0.3 green:1.0 blue:0.3 alpha:0.8];
    CPTGradient *areaGradient = [CPTGradient gradientWithBeginningColor:areaColor endingColor:[CPTColor clearColor]];
    areaGradient.angle = -90.0;
    CPTFill *areaGradientFill = [CPTFill fillWithGradient:areaGradient];
    dataSourceLinePlot.areaFill      = areaGradientFill;
    dataSourceLinePlot.areaBaseValue = @1.75;

    if ( !hasData ) {
        // Add some initial data
        NSMutableArray<NSDictionary *> *contentArray = [NSMutableArray arrayWithCapacity:100];
        for ( NSUInteger i = 0; i < 60; i++ ) {
            NSNumber *x = @(1.0 + i * 0.05);
            NSNumber *y = @(1.2 * arc4random() / (double)UINT32_MAX + 1.2);
            [contentArray addObject:@{ @"x": x,
                                       @"y": y }
            ];
        }

        self.content = contentArray;
        hasData      = YES;
    }

    // Auto scale the plot space to fit the plot data
    // Extend the y range by 10% for neatness
    CPTXYPlotSpace *plotSpace = (CPTXYPlotSpace *)self.graph.defaultPlotSpace;
    plotSpace.allowsMomentum = YES;

    [plotSpace scaleToFitPlots:@[boundLinePlot, dataSourceLinePlot]];
    CPTPlotRange *xRange        = plotSpace.xRange;
    CPTMutablePlotRange *yRange = [plotSpace.yRange mutableCopy];
    [yRange expandRangeByFactor:@1.1];
    plotSpace.yRange = yRange;

    // Restrict y range to a global range
    plotSpace.globalXRange = [CPTPlotRange plotRangeWithLocation:@(-1.0) length:@5.0];
    plotSpace.globalYRange = [CPTPlotRange plotRangeWithLocation:@0.0 length:@6.0];

    // set the x and y shift to match the new ranges
    CGFloat length = xRange.lengthDouble;
    self.xShift = length - 3.0;
    length      = yRange.lengthDouble;
    self.yShift = length - 2.0;
}

-(void)positionFloatingAxis
{
    // Position y2 axis relative to the plot area, ie, not moving when dragging
    CPTXYAxis *y2 = (self.graph.axisSet.axes)[2];

    y2.axisConstraints = [CPTConstraints constraintWithUpperOffset:150.0];
}

-(void)setupBarPlots
{
    // Add plot space for horizontal bar charts
    CPTXYPlotSpace *barPlotSpace = [[CPTXYPlotSpace alloc] init];

    barPlotSpace.xRange = [CPTPlotRange plotRangeWithLocation:@(-20.0) length:@200.0];
    barPlotSpace.yRange = [CPTPlotRange plotRangeWithLocation:@(-7.0) length:@15.0];
    [self.graph addPlotSpace:barPlotSpace];

    // First bar plot
    CPTMutableTextStyle *whiteTextStyle = [CPTMutableTextStyle textStyle];
    whiteTextStyle.color = [CPTColor whiteColor];
    CPTBarPlot *barPlot = [CPTBarPlot tubularBarPlotWithColor:[CPTColor darkGrayColor] horizontalBars:YES];
    barPlot.baseValue      = @20.0;
    barPlot.dataSource     = self;
    barPlot.barOffset      = @(-0.25);
    barPlot.identifier     = barPlot1;
    barPlot.plotRange      = [CPTPlotRange plotRangeWithLocation:@0.0 length:@7.0];
    barPlot.labelTextStyle = whiteTextStyle;
    [self.graph addPlot:barPlot toPlotSpace:barPlotSpace];

    // Second bar plot
    barPlot              = [CPTBarPlot tubularBarPlotWithColor:[CPTColor blueColor] horizontalBars:YES];
    barPlot.dataSource   = self;
    barPlot.baseValue    = @20.0;
    barPlot.barOffset    = @0.25;
    barPlot.cornerRadius = 2.0;
    barPlot.identifier   = barPlot2;
    barPlot.plotRange    = [CPTPlotRange plotRangeWithLocation:@0.0 length:@7.0];
    barPlot.delegate     = self;
    [self.graph addPlot:barPlot toPlotSpace:barPlotSpace];
}

#pragma mark -
#pragma mark Actions

-(IBAction)reloadDataSourcePlot:(nullable id)sender
{
    CPTPlot *plot = [self.graph plotWithIdentifier:dataSourcePlot];

    [plot reloadData];
}

-(IBAction)removeData:(nullable id)sender
{
    NSUInteger index = self.selectionIndex;

    if ( index != NSNotFound ) {
        [self removeObjectAtArrangedObjectIndex:index];

        CPTPlot *plot = [self.graph plotWithIdentifier:dataSourcePlot];
        [plot deleteDataInIndexRange:NSMakeRange(index, 1)];
    }
}

-(IBAction)insertData:(nullable id)sender
{
    NSUInteger index = self.selectionIndex;

    if ( index != NSNotFound ) {
        id newData = [self newObject];
        [self insertObject:newData atArrangedObjectIndex:index];

        CPTPlot *plot = [self.graph plotWithIdentifier:dataSourcePlot];
        [plot insertDataAtIndex:index numberOfRecords:1];
    }
}

#pragma mark -
#pragma mark Plot Data Source Methods

-(NSUInteger)numberOfRecordsForPlot:(nonnull CPTPlot *)plot
{
    if ( [plot isKindOfClass:[CPTBarPlot class]] ) {
        return 8;
    }
    else {
        return [self.arrangedObjects count];
    }
}

-(nullable id)numberForPlot:(nonnull CPTPlot *)plot field:(NSUInteger)fieldEnum recordIndex:(NSUInteger)index
{
    NSNumber *num;

    if ( [plot isKindOfClass:[CPTBarPlot class]] ) {
        num = @( (index + 1) * (index + 1) );
        if ( [plot.identifier isEqual:barPlot2] ) {
            num = @(num.integerValue - 10);
        }
    }
    else {
        NSString *key = (fieldEnum == CPTScatterPlotFieldX ? @"x" : @"y");
        num = (self.arrangedObjects)[index][key];
        if ( fieldEnum == CPTScatterPlotFieldY ) {
            num = @(num.doubleValue + 1.0);
        }
    }
    return num;
}

-(nullable CPTLayer *)dataLabelForPlot:(nonnull CPTPlot *)plot recordIndex:(NSUInteger)index
{
    if ( [(NSString *) plot.identifier isEqualToString:barPlot2] ) {
        return (id)[NSNull null]; // Don't show any label
    }
    else if ( [(NSString *) plot.identifier isEqualToString:barPlot1] && (index < 4) ) {
        return (id)[NSNull null];
    }
    else if ( index % 4 ) {
        return (id)[NSNull null];
    }
    else {
        return nil; // Use default label style
    }
}

#pragma mark -
#pragma mark CPTScatterPlot delegate method

-(void)scatterPlot:(nonnull CPTScatterPlot *)plot plotSymbolWasSelectedAtRecordIndex:(NSUInteger)index
{
    CPTPlotSpaceAnnotation *annotation = self.symbolTextAnnotation;

    if ( annotation ) {
        [self.graph.plotAreaFrame.plotArea removeAnnotation:annotation];
        self.symbolTextAnnotation = nil;
    }

    // Setup a style for the annotation
    CPTMutableTextStyle *hitAnnotationTextStyle = [CPTMutableTextStyle textStyle];
    hitAnnotationTextStyle.color    = [CPTColor whiteColor];
    hitAnnotationTextStyle.fontSize = CPTFloat(16.0);
    hitAnnotationTextStyle.fontName = @"Helvetica-Bold";

    // Determine point of symbol in plot coordinates
    NSDictionary<NSString *, NSNumber *> *dataPoint = (self.arrangedObjects)[index];

    NSNumber *x = dataPoint[@"x"];
    NSNumber *y = dataPoint[@"y"];

    CPTNumberArray *anchorPoint = @[x, y];

    // Add annotation
    // First make a string for the y value
    NSNumberFormatter *formatter = [[NSNumberFormatter alloc] init];
    formatter.maximumFractionDigits = 2;
    NSString *yString = [formatter stringFromNumber:y];

    // Now add the annotation to the plot area
    CPTPlotSpace *defaultSpace = self.graph.defaultPlotSpace;
    if ( defaultSpace ) {
        CPTTextLayer *textLayer = [[CPTTextLayer alloc] initWithText:yString style:hitAnnotationTextStyle];
        annotation              = [[CPTPlotSpaceAnnotation alloc] initWithPlotSpace:defaultSpace anchorPlotPoint:anchorPoint];
        annotation.contentLayer = textLayer;
        annotation.displacement = CGPointMake(0.0, 20.0);
        [self.graph.plotAreaFrame.plotArea addAnnotation:annotation];
        self.symbolTextAnnotation = annotation;
    }
}

#pragma mark -
#pragma mark CPTBarPlot delegate method

-(void)barPlot:(nonnull CPTBarPlot *)plot barWasSelectedAtRecordIndex:(NSUInteger)index
{
    NSLog(@"barWasSelectedAtRecordIndex %u", (unsigned)index);

    CPTPlotSpaceAnnotation *annotation = self.symbolTextAnnotation;
    if ( annotation ) {
        [self.graph.plotAreaFrame.plotArea removeAnnotation:annotation];
        self.symbolTextAnnotation = nil;
    }

    // Setup a style for the annotation
    CPTMutableTextStyle *hitAnnotationTextStyle = [CPTMutableTextStyle textStyle];
    hitAnnotationTextStyle.color    = [CPTColor redColor];
    hitAnnotationTextStyle.fontSize = 16.0;
    hitAnnotationTextStyle.fontName = @"Helvetica-Bold";

    // Determine point of symbol in plot coordinates

    NSNumber *x                 = @0;
    NSNumber *y                 = [self numberForPlot:plot field:0 recordIndex:index];
    CPTNumberArray *anchorPoint = @[x, @(index)];

    // Add annotation
    // First make a string for the y value
    NSNumberFormatter *formatter = [[NSNumberFormatter alloc] init];
    formatter.maximumFractionDigits = 2;
    NSString *yString = [formatter stringFromNumber:y];

    // Now add the annotation to the plot area
    CPTPlotSpace *defaultSpace = self.graph.defaultPlotSpace;
    if ( defaultSpace ) {
        CPTTextLayer *textLayer = [[CPTTextLayer alloc] initWithText:yString style:hitAnnotationTextStyle];
        annotation              = [[CPTPlotSpaceAnnotation alloc] initWithPlotSpace:defaultSpace anchorPlotPoint:anchorPoint];
        annotation.contentLayer = textLayer;
        annotation.displacement = CGPointMake(0.0, 0.0);
        [self.graph.plotAreaFrame.plotArea addAnnotation:annotation];
        self.symbolTextAnnotation = annotation;
    }

    const CGFloat duration = 0.25;
    NSNumber *barWidth     = plot.barWidth;

    if ( barWidth ) {
        [CPTAnimation animate:plot
                     property:@"barWidth"
                   fromNumber:plot.barWidth
                     toNumber:@0.0
                     duration:duration
                    withDelay:0.0
               animationCurve:CPTAnimationCurveDefault
                     delegate:nil];

        [CPTAnimation animate:plot
                     property:@"barWidth"
                   fromNumber:nil
                     toNumber:barWidth
                     duration:duration
                    withDelay:duration
               animationCurve:CPTAnimationCurveDefault
                     delegate:nil];
    }
}

#pragma mark -
#pragma mark Plot area delegate method

-(void)plotAreaWasSelected:(nonnull CPTPlotArea *)plotArea
{
    // Remove the annotation
    CPTPlotSpaceAnnotation *annotation = self.symbolTextAnnotation;

    if ( annotation ) {
        [self.graph.plotAreaFrame.plotArea removeAnnotation:annotation];
        self.symbolTextAnnotation = nil;
    }
}

#pragma mark -
#pragma mark PDF / image export

-(IBAction)exportToPDF:(nullable id)sender
{
    NSSavePanel *pdfSavingDialog = [NSSavePanel savePanel];

    pdfSavingDialog.allowedFileTypes = @[@"pdf"];

    if ( [pdfSavingDialog runModal] == NSOKButton ) {
        NSData *dataForPDF = [self.graph dataForPDFRepresentationOfLayer];

        NSURL *url = pdfSavingDialog.URL;
        if ( url ) {
            [dataForPDF writeToURL:url atomically:NO];
        }
    }
}

-(IBAction)exportToPNG:(nullable id)sender
{
    NSSavePanel *pngSavingDialog = [NSSavePanel savePanel];

    pngSavingDialog.allowedFileTypes = @[@"png"];

    if ( [pngSavingDialog runModal] == NSOKButton ) {
        NSImage *image            = [self.graph imageOfLayer];
        NSData *tiffData          = image.TIFFRepresentation;
        NSBitmapImageRep *tiffRep = [NSBitmapImageRep imageRepWithData:tiffData];
        NSData *pngData           = [tiffRep representationUsingType:NSPNGFileType properties:@{}];

        NSURL *url = pngSavingDialog.URL;
        if ( url ) {
            [pngData writeToURL:url atomically:NO];
        }
    }
}

#pragma mark -
#pragma mark Printing

-(IBAction)printDocument:(nullable id)sender
{
    NSPrintInfo *printInfo = [NSPrintInfo sharedPrintInfo];

    NSRect printRect = NSZeroRect;

    printRect.size.width  = (printInfo.paperSize.width - printInfo.leftMargin - printInfo.rightMargin) * printInfo.scalingFactor;
    printRect.size.height = (printInfo.paperSize.height - printInfo.topMargin - printInfo.bottomMargin) * printInfo.scalingFactor;

    self.hostView.printRect = printRect;

    CPTGraphHostingView *host = self.hostView;
    NSWindow *window          = host.window;
    if ( window ) {
        NSPrintOperation *printOperation = [NSPrintOperation printOperationWithView:host printInfo:printInfo];
        [printOperation runOperationModalForWindow:window
                                          delegate:self
                                    didRunSelector:@selector(printOperationDidRun:success:contextInfo:)
                                       contextInfo:NULL];
    }
}

-(void)printOperationDidRun:(nonnull NSPrintOperation *)printOperation success:(BOOL)success contextInfo:(nullable void *)contextInfo
{
    // print delegate
}

#pragma mark -
#pragma mark Layer exploding for illustration

-(IBAction)explodeLayers:(nullable id)sender
{
    CATransform3D perspectiveRotation = CATransform3DMakeRotation(-40.0 * M_PI / 180.0, 0.0, 1.0, 0.0);

    perspectiveRotation = CATransform3DRotate(perspectiveRotation, -55.0 * M_PI / 180.0, perspectiveRotation.m11, perspectiveRotation.m21, perspectiveRotation.m31);

    perspectiveRotation = CATransform3DScale(perspectiveRotation, 0.7, 0.7, 0.7);

    self.graph.masksToBounds            = NO;
    self.graph.superlayer.masksToBounds = NO;

    RotationView *overlayView = [[RotationView alloc] initWithFrame:self.hostView.frame];
    overlayView.rotationDelegate  = self;
    overlayView.rotationTransform = perspectiveRotation;
    overlayView.autoresizingMask  = self.hostView.autoresizingMask;
<<<<<<< HEAD
    [self.hostView.superview addSubview:overlayView positioned:NSWindowAbove relativeTo:self.hostView];
=======
    [(self.hostView).superview addSubview:overlayView positioned:NSWindowAbove relativeTo:self.hostView];
>>>>>>> 03924990
    self.overlayRotationView = overlayView;

    [CATransaction begin];
    [CATransaction setValue:@1.0 forKey:kCATransactionAnimationDuration];

    [Controller recursivelySplitSublayersInZForLayer:self.graph depthLevel:0];
    self.graph.superlayer.sublayerTransform = perspectiveRotation;

    [CATransaction commit];
}

+(void)recursivelySplitSublayersInZForLayer:(nonnull CALayer *)layer depthLevel:(NSUInteger)depthLevel
{
    layer.zPosition   = kZDistanceBetweenLayers * (CGFloat)depthLevel;
    layer.borderColor = [CPTColor blueColor].cgColor;
    layer.borderWidth = 2.0;

    depthLevel++;
    for ( CALayer *currentLayer in layer.sublayers ) {
        [Controller recursivelySplitSublayersInZForLayer:currentLayer depthLevel:depthLevel];
    }
}

-(IBAction)reassembleLayers:(nullable id)sender
{
    [CATransaction begin];
    [CATransaction setValue:@1.0f forKey:kCATransactionAnimationDuration];

    [Controller recursivelyAssembleSublayersInZForLayer:self.graph];
    self.graph.superlayer.sublayerTransform = CATransform3DIdentity;

    [CATransaction commit];

    [self.overlayRotationView removeFromSuperview];
    self.overlayRotationView = nil;
}

+(void)recursivelyAssembleSublayersInZForLayer:(nonnull CALayer *)layer
{
    layer.zPosition   = 0.0;
    layer.borderColor = [CPTColor clearColor].cgColor;
    layer.borderWidth = 0.0;
    for ( CALayer *currentLayer in layer.sublayers ) {
        [Controller recursivelyAssembleSublayersInZForLayer:currentLayer];
    }
}

#pragma mark -
#pragma mark Demo windows

-(IBAction)plotSymbolDemo:(nullable id)sender
{
    if ( !self.plotSymbolWindow ) {
        [[NSBundle mainBundle] loadNibNamed:@"PlotSymbolDemo"
                                      owner:self
                            topLevelObjects:nil];
    }

    NSWindow *window = self.plotSymbolWindow;
    [window makeKeyAndOrderFront:sender];
}

-(IBAction)axisDemo:(nullable id)sender
{
    if ( !self.axisDemoWindow ) {
        [[NSBundle mainBundle] loadNibNamed:@"AxisDemo"
                                      owner:self
                            topLevelObjects:nil];
    }

    NSWindow *window = self.axisDemoWindow;
    [window makeKeyAndOrderFront:sender];
}

-(IBAction)selectionDemo:(nullable id)sender
{
    if ( !self.selectionDemoWindow ) {
        [[NSBundle mainBundle] loadNibNamed:@"SelectionDemo"
                                      owner:self
                            topLevelObjects:nil];
    }

    NSWindow *window = self.selectionDemoWindow;
    [window makeKeyAndOrderFront:sender];
}

#pragma mark -
#pragma mark CPTRotationDelegate delegate method

-(void)rotateObjectUsingTransform:(CATransform3D)rotationTransform
{
    [CATransaction begin];
    [CATransaction setValue:@(YES) forKey:kCATransactionDisableActions];

    self.graph.superlayer.sublayerTransform = rotationTransform;

    [CATransaction commit];
}

#pragma mark -
#pragma mark Accessors

-(void)setXShift:(CGFloat)newShift
{
    xShift = newShift;
    CPTXYPlotSpace *space         = (CPTXYPlotSpace *)self.graph.defaultPlotSpace;
    CPTMutablePlotRange *newRange = [space.xRange mutableCopy];
    newRange.lengthDouble = 3.0 + newShift;
    space.xRange          = newRange;
}

-(void)setYShift:(CGFloat)newShift
{
    yShift = newShift;
    CPTXYPlotSpace *space         = (CPTXYPlotSpace *)self.graph.defaultPlotSpace;
    CPTMutablePlotRange *newRange = [space.yRange mutableCopy];
    newRange.lengthDouble = 2.0 + newShift;
    space.yRange          = newRange;
}

-(void)setLabelRotation:(CGFloat)newRotation
{
    labelRotation = newRotation;

    ( (CPTXYAxisSet *)self.graph.axisSet ).yAxis.labelRotation   = newRotation;
    [self.graph plotWithIdentifier:dataSourcePlot].labelRotation = newRotation;
}

@end<|MERGE_RESOLUTION|>--- conflicted
+++ resolved
@@ -655,11 +655,7 @@
     overlayView.rotationDelegate  = self;
     overlayView.rotationTransform = perspectiveRotation;
     overlayView.autoresizingMask  = self.hostView.autoresizingMask;
-<<<<<<< HEAD
     [self.hostView.superview addSubview:overlayView positioned:NSWindowAbove relativeTo:self.hostView];
-=======
-    [(self.hostView).superview addSubview:overlayView positioned:NSWindowAbove relativeTo:self.hostView];
->>>>>>> 03924990
     self.overlayRotationView = overlayView;
 
     [CATransaction begin];
