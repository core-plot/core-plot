--- conflicted
+++ resolved
@@ -40,7 +40,6 @@
             double rRight    = (rand() / (double)RAND_MAX * 0.125 + 0.125) * oneDay;
 
             [newData addObject:
-<<<<<<< HEAD
              @{ @(CPTRangePlotFieldX): @(x),
                 @(CPTRangePlotFieldY): @(y),
                 @(CPTRangePlotFieldHigh): @(rHigh),
@@ -48,16 +47,6 @@
                 @(CPTRangePlotFieldLeft): @(rLeft),
                 @(CPTRangePlotFieldRight): @(rRight) }
             ];
-=======
-             [NSDictionary dictionaryWithObjectsAndKeys:
-              [NSDecimalNumber numberWithDouble:x], [NSNumber numberWithInt:CPTRangePlotFieldX],
-              [NSDecimalNumber numberWithDouble:y], [NSNumber numberWithInt:CPTRangePlotFieldY],
-              [NSDecimalNumber numberWithDouble:rHigh], [NSNumber numberWithInt:CPTRangePlotFieldHigh],
-              [NSDecimalNumber numberWithDouble:rLow], [NSNumber numberWithInt:CPTRangePlotFieldLow],
-              [NSDecimalNumber numberWithDouble:rLeft], [NSNumber numberWithInt:CPTRangePlotFieldLeft],
-              [NSDecimalNumber numberWithDouble:rRight], [NSNumber numberWithInt:CPTRangePlotFieldRight],
-              nil]];
->>>>>>> 46e26dda
         }
 
         plotData = [newData retain];
