#import "CPTMutableLineStyle.h"

/** @brief Mutable wrapper for various line drawing properties.
 *
 *  If you need to customize properties of a line style, you should use this class rather than the
 *  immutable super class.
 *
 **/

@implementation CPTMutableLineStyle

/** @property CGLineCap lineCap
 *  @brief The style for the endpoints of lines drawn in a graphics context. Default is @ref kCGLineCapButt.
 **/
@dynamic lineCap;

/** @property CGLineJoin lineJoin
 *  @brief The style for the joins of connected lines in a graphics context. Default is @ref kCGLineJoinMiter.
 **/
@dynamic lineJoin;

/** @property CGFloat miterLimit
 *  @brief The miter limit for the joins of connected lines in a graphics context. Default is @num{10.0}.
 **/
@dynamic miterLimit;

/** @property CGFloat lineWidth
 *  @brief The line width for a graphics context. Default is @num{1.0}.
 **/
@dynamic lineWidth;

<<<<<<< HEAD
/** @property CPTNumberArray *dashPattern
=======
/** @property nullable CPTNumberArray dashPattern
>>>>>>> 03924990
 *  @brief The dash-and-space pattern for the line. Default is @nil.
 **/
@dynamic dashPattern;

/** @property CGFloat patternPhase
 *  @brief The starting phase of the line dash pattern. Default is @num{0.0}.
 **/
@dynamic patternPhase;

/** @property nullable CPTColor *lineColor
 *  @brief The current stroke color in a context. Default is solid black.
 **/
@dynamic lineColor;

/** @property nullable CPTFill *lineFill
 *  @brief The current line fill. Default is @nil.
 *
 *  If @nil, the line is drawn using the @ref lineGradient or @ref lineColor.
 **/
@dynamic lineFill;

/** @property nullable CPTGradient *lineGradient
 *  @brief The current line gradient fill. Default is @nil.
 *
 *  If @nil, the line is drawn using the @ref lineFill or @ref lineColor.
 **/
@dynamic lineGradient;

@end<|MERGE_RESOLUTION|>--- conflicted
+++ resolved
@@ -29,11 +29,7 @@
  **/
 @dynamic lineWidth;
 
-<<<<<<< HEAD
-/** @property CPTNumberArray *dashPattern
-=======
-/** @property nullable CPTNumberArray dashPattern
->>>>>>> 03924990
+/** @property nullable CPTNumberArray *dashPattern
  *  @brief The dash-and-space pattern for the line. Default is @nil.
  **/
 @dynamic dashPattern;
