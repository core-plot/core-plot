--- conflicted
+++ resolved
@@ -16,11 +16,7 @@
 
 -(void)commonInitWithData:(nonnull NSData *)newData dataType:(CPTNumericDataType)newDataType shape:(nullable CPTNumberArray *)shapeArray dataOrder:(CPTDataOrder)order;
 -(NSUInteger)sampleIndex:(NSUInteger)idx indexList:(va_list)indexList;
-<<<<<<< HEAD
--(NSData *)dataFromArray:(CPTNumberArray *)newData dataType:(CPTNumericDataType)newDataType;
-=======
--(nonnull NSData *)dataFromArray:(nonnull CPTNumberArray)newData dataType:(CPTNumericDataType)newDataType;
->>>>>>> 03924990
+-(nonnull NSData *)dataFromArray:(nonnull CPTNumberArray *)newData dataType:(CPTNumericDataType)newDataType;
 
 @end
 
@@ -85,11 +81,7 @@
  **/
 @dynamic byteOrder;
 
-<<<<<<< HEAD
-/** @property CPTNumberArray *shape
-=======
-/** @property nonnull CPTNumberArray shape
->>>>>>> 03924990
+/** @property nonnull CPTNumberArray *shape
  *  @brief The shape of the data buffer array.
  *
  *  The shape describes the dimensions of the sample array stored in
@@ -123,15 +115,9 @@
  *  @param shapeArray The shape of the data buffer array. Multi-dimensional data arrays will be assumed to be stored in #CPTDataOrderRowsFirst.
  *  @return A new CPTNumericData instance.
  **/
-<<<<<<< HEAD
-+(instancetype)numericDataWithData:(NSData *)newData
-                          dataType:(CPTNumericDataType)newDataType
-                             shape:(CPTNumberArray *)shapeArray
-=======
 +(nonnull instancetype)numericDataWithData:(nonnull NSData *)newData
                                   dataType:(CPTNumericDataType)newDataType
-                                     shape:(nullable CPTNumberArray)shapeArray
->>>>>>> 03924990
+                                     shape:(nullable CPTNumberArray *)shapeArray
 {
     return [[self alloc] initWithData:newData
                              dataType:newDataType
@@ -144,15 +130,9 @@
  *  @param shapeArray The shape of the data buffer array. Multi-dimensional data arrays will be assumed to be stored in #CPTDataOrderRowsFirst.
  *  @return A new CPTNumericData instance.
  **/
-<<<<<<< HEAD
-+(instancetype)numericDataWithData:(NSData *)newData
-                    dataTypeString:(NSString *)newDataTypeString
-                             shape:(CPTNumberArray *)shapeArray
-=======
 +(nonnull instancetype)numericDataWithData:(nonnull NSData *)newData
                             dataTypeString:(nonnull NSString *)newDataTypeString
-                                     shape:(nullable CPTNumberArray)shapeArray
->>>>>>> 03924990
+                                     shape:(nullable CPTNumberArray *)shapeArray
 {
     return [[self alloc] initWithData:newData
                              dataType:CPTDataTypeWithDataTypeString(newDataTypeString)
@@ -169,15 +149,9 @@
  *  @param shapeArray The shape of the data buffer array. Multi-dimensional data arrays will be assumed to be stored in #CPTDataOrderRowsFirst.
  *  @return A new CPTNumericData instance.
  **/
-<<<<<<< HEAD
-+(instancetype)numericDataWithArray:(CPTNumberArray *)newData
-                           dataType:(CPTNumericDataType)newDataType
-                              shape:(CPTNumberArray *)shapeArray
-=======
-+(nonnull instancetype)numericDataWithArray:(nonnull CPTNumberArray)newData
++(nonnull instancetype)numericDataWithArray:(nonnull CPTNumberArray *)newData
                                    dataType:(CPTNumericDataType)newDataType
-                                      shape:(nullable CPTNumberArray)shapeArray
->>>>>>> 03924990
+                                      shape:(nullable CPTNumberArray *)shapeArray
 {
     return [[self alloc] initWithArray:newData
                               dataType:newDataType
@@ -194,15 +168,9 @@
  *  @param shapeArray The shape of the data buffer array. Multi-dimensional data arrays will be assumed to be stored in #CPTDataOrderRowsFirst.
  *  @return A new CPTNumericData instance.
  **/
-<<<<<<< HEAD
-+(instancetype)numericDataWithArray:(CPTNumberArray *)newData
-                     dataTypeString:(NSString *)newDataTypeString
-                              shape:(CPTNumberArray *)shapeArray
-=======
-+(nonnull instancetype)numericDataWithArray:(nonnull CPTNumberArray)newData
++(nonnull instancetype)numericDataWithArray:(nonnull CPTNumberArray *)newData
                              dataTypeString:(nonnull NSString *)newDataTypeString
-                                      shape:(nullable CPTNumberArray)shapeArray
->>>>>>> 03924990
+                                      shape:(nullable CPTNumberArray *)shapeArray
 {
     return [[self alloc] initWithArray:newData
                               dataType:CPTDataTypeWithDataTypeString(newDataTypeString)
@@ -216,17 +184,10 @@
  *  @param order The data order for a multi-dimensional data array (row-major or column-major).
  *  @return A new CPTNumericData instance.
  **/
-<<<<<<< HEAD
-+(instancetype)numericDataWithData:(NSData *)newData
-                          dataType:(CPTNumericDataType)newDataType
-                             shape:(CPTNumberArray *)shapeArray
-                         dataOrder:(CPTDataOrder)order
-=======
 +(nonnull instancetype)numericDataWithData:(nonnull NSData *)newData
                                   dataType:(CPTNumericDataType)newDataType
-                                     shape:(nullable CPTNumberArray)shapeArray
+                                     shape:(nullable CPTNumberArray *)shapeArray
                                  dataOrder:(CPTDataOrder)order
->>>>>>> 03924990
 {
     return [[self alloc] initWithData:newData
                              dataType:newDataType
@@ -241,17 +202,10 @@
  *  @param order The data order for a multi-dimensional data array (row-major or column-major).
  *  @return A new CPTNumericData instance.
  **/
-<<<<<<< HEAD
-+(instancetype)numericDataWithData:(NSData *)newData
-                    dataTypeString:(NSString *)newDataTypeString
-                             shape:(CPTNumberArray *)shapeArray
-                         dataOrder:(CPTDataOrder)order
-=======
 +(nonnull instancetype)numericDataWithData:(nonnull NSData *)newData
                             dataTypeString:(nonnull NSString *)newDataTypeString
-                                     shape:(nullable CPTNumberArray)shapeArray
+                                     shape:(nullable CPTNumberArray *)shapeArray
                                  dataOrder:(CPTDataOrder)order
->>>>>>> 03924990
 {
     return [[self alloc] initWithData:newData
                              dataType:CPTDataTypeWithDataTypeString(newDataTypeString)
@@ -270,17 +224,10 @@
  *  @param order The data order for a multi-dimensional data array (row-major or column-major).
  *  @return A new CPTNumericData instance.
  **/
-<<<<<<< HEAD
-+(instancetype)numericDataWithArray:(CPTNumberArray *)newData
-                           dataType:(CPTNumericDataType)newDataType
-                              shape:(CPTNumberArray *)shapeArray
-                          dataOrder:(CPTDataOrder)order
-=======
-+(nonnull instancetype)numericDataWithArray:(nonnull CPTNumberArray)newData
++(nonnull instancetype)numericDataWithArray:(nonnull CPTNumberArray *)newData
                                    dataType:(CPTNumericDataType)newDataType
-                                      shape:(nullable CPTNumberArray)shapeArray
+                                      shape:(nullable CPTNumberArray *)shapeArray
                                   dataOrder:(CPTDataOrder)order
->>>>>>> 03924990
 {
     return [[self alloc] initWithArray:newData
                               dataType:newDataType
@@ -299,17 +246,10 @@
  *  @param order The data order for a multi-dimensional data array (row-major or column-major).
  *  @return A new CPTNumericData instance.
  **/
-<<<<<<< HEAD
-+(instancetype)numericDataWithArray:(CPTNumberArray *)newData
-                     dataTypeString:(NSString *)newDataTypeString
-                              shape:(CPTNumberArray *)shapeArray
-                          dataOrder:(CPTDataOrder)order
-=======
-+(nonnull instancetype)numericDataWithArray:(nonnull CPTNumberArray)newData
++(nonnull instancetype)numericDataWithArray:(nonnull CPTNumberArray *)newData
                              dataTypeString:(nonnull NSString *)newDataTypeString
-                                      shape:(nullable CPTNumberArray)shapeArray
+                                      shape:(nullable CPTNumberArray *)shapeArray
                                   dataOrder:(CPTDataOrder)order
->>>>>>> 03924990
 {
     return [[self alloc] initWithArray:newData
                               dataType:CPTDataTypeWithDataTypeString(newDataTypeString)
@@ -326,15 +266,9 @@
  *  @param shapeArray The shape of the data buffer array. Multi-dimensional data arrays will be assumed to be stored in #CPTDataOrderRowsFirst.
  *  @return The initialized CPTNumericData instance.
  **/
-<<<<<<< HEAD
--(instancetype)initWithData:(NSData *)newData
-                   dataType:(CPTNumericDataType)newDataType
-                      shape:(CPTNumberArray *)shapeArray
-=======
 -(nonnull instancetype)initWithData:(nonnull NSData *)newData
                            dataType:(CPTNumericDataType)newDataType
-                              shape:(nullable CPTNumberArray)shapeArray
->>>>>>> 03924990
+                              shape:(nullable CPTNumberArray *)shapeArray
 {
     return [self initWithData:newData
                      dataType:newDataType
@@ -348,15 +282,9 @@
  *  @param shapeArray The shape of the data buffer array. Multi-dimensional data arrays will be assumed to be stored in #CPTDataOrderRowsFirst.
  *  @return The initialized CPTNumericData instance.
  **/
-<<<<<<< HEAD
--(instancetype)initWithData:(NSData *)newData
-             dataTypeString:(NSString *)newDataTypeString
-                      shape:(CPTNumberArray *)shapeArray
-=======
 -(nonnull instancetype)initWithData:(nonnull NSData *)newData
                      dataTypeString:(nonnull NSString *)newDataTypeString
-                              shape:(nullable CPTNumberArray)shapeArray
->>>>>>> 03924990
+                              shape:(nullable CPTNumberArray *)shapeArray
 {
     return [self initWithData:newData
                      dataType:CPTDataTypeWithDataTypeString(newDataTypeString)
@@ -373,15 +301,9 @@
  *  @param shapeArray The shape of the data buffer array. Multi-dimensional data arrays will be assumed to be stored in #CPTDataOrderRowsFirst.
  *  @return The initialized CPTNumericData instance.
  **/
-<<<<<<< HEAD
--(instancetype)initWithArray:(CPTNumberArray *)newData
-                    dataType:(CPTNumericDataType)newDataType
-                       shape:(CPTNumberArray *)shapeArray
-=======
--(nonnull instancetype)initWithArray:(nonnull CPTNumberArray)newData
+-(nonnull instancetype)initWithArray:(nonnull CPTNumberArray *)newData
                             dataType:(CPTNumericDataType)newDataType
-                               shape:(nullable CPTNumberArray)shapeArray
->>>>>>> 03924990
+                               shape:(nullable CPTNumberArray *)shapeArray
 {
     return [self initWithData:[self dataFromArray:newData dataType:newDataType]
                      dataType:newDataType
@@ -398,15 +320,9 @@
  *  @param shapeArray The shape of the data buffer array. Multi-dimensional data arrays will be assumed to be stored in #CPTDataOrderRowsFirst.
  *  @return The initialized CPTNumericData instance.
  **/
-<<<<<<< HEAD
--(instancetype)initWithArray:(CPTNumberArray *)newData
-              dataTypeString:(NSString *)newDataTypeString
-                       shape:(CPTNumberArray *)shapeArray
-=======
--(nonnull instancetype)initWithArray:(nonnull CPTNumberArray)newData
+-(nonnull instancetype)initWithArray:(nonnull CPTNumberArray *)newData
                       dataTypeString:(nonnull NSString *)newDataTypeString
-                               shape:(nullable CPTNumberArray)shapeArray
->>>>>>> 03924990
+                               shape:(nullable CPTNumberArray *)shapeArray
 {
     return [self initWithArray:newData
                       dataType:CPTDataTypeWithDataTypeString(newDataTypeString)
@@ -420,17 +336,10 @@
  *  @param order The data order for a multi-dimensional data array (row-major or column-major).
  *  @return The initialized CPTNumericData instance.
  **/
-<<<<<<< HEAD
--(instancetype)initWithData:(NSData *)newData
-                   dataType:(CPTNumericDataType)newDataType
-                      shape:(CPTNumberArray *)shapeArray
-                  dataOrder:(CPTDataOrder)order
-=======
 -(nonnull instancetype)initWithData:(nonnull NSData *)newData
                            dataType:(CPTNumericDataType)newDataType
-                              shape:(nullable CPTNumberArray)shapeArray
+                              shape:(nullable CPTNumberArray *)shapeArray
                           dataOrder:(CPTDataOrder)order
->>>>>>> 03924990
 {
     if ( (self = [super init]) ) {
         [self commonInitWithData:newData
@@ -449,17 +358,10 @@
  *  @param order The data order for a multi-dimensional data array (row-major or column-major).
  *  @return The initialized CPTNumericData instance.
  **/
-<<<<<<< HEAD
--(instancetype)initWithData:(NSData *)newData
-             dataTypeString:(NSString *)newDataTypeString
-                      shape:(CPTNumberArray *)shapeArray
-                  dataOrder:(CPTDataOrder)order
-=======
 -(nonnull instancetype)initWithData:(nonnull NSData *)newData
                      dataTypeString:(nonnull NSString *)newDataTypeString
-                              shape:(nullable CPTNumberArray)shapeArray
+                              shape:(nullable CPTNumberArray *)shapeArray
                           dataOrder:(CPTDataOrder)order
->>>>>>> 03924990
 {
     return [self initWithData:newData
                      dataType:CPTDataTypeWithDataTypeString(newDataTypeString)
@@ -478,17 +380,10 @@
  *  @param order The data order for a multi-dimensional data array (row-major or column-major).
  *  @return The initialized CPTNumericData instance.
  **/
-<<<<<<< HEAD
--(instancetype)initWithArray:(CPTNumberArray *)newData
-                    dataType:(CPTNumericDataType)newDataType
-                       shape:(CPTNumberArray *)shapeArray
-                   dataOrder:(CPTDataOrder)order
-=======
--(nonnull instancetype)initWithArray:(nonnull CPTNumberArray)newData
+-(nonnull instancetype)initWithArray:(nonnull CPTNumberArray *)newData
                             dataType:(CPTNumericDataType)newDataType
-                               shape:(nullable CPTNumberArray)shapeArray
+                               shape:(nullable CPTNumberArray *)shapeArray
                            dataOrder:(CPTDataOrder)order
->>>>>>> 03924990
 {
     return [self initWithData:[self dataFromArray:newData dataType:newDataType]
                      dataType:newDataType
@@ -507,17 +402,10 @@
  *  @param order The data order for a multi-dimensional data array (row-major or column-major).
  *  @return The initialized CPTNumericData instance.
  **/
-<<<<<<< HEAD
--(instancetype)initWithArray:(CPTNumberArray *)newData
-              dataTypeString:(NSString *)newDataTypeString
-                       shape:(CPTNumberArray *)shapeArray
-                   dataOrder:(CPTDataOrder)order
-=======
--(nonnull instancetype)initWithArray:(nonnull CPTNumberArray)newData
+-(nonnull instancetype)initWithArray:(nonnull CPTNumberArray *)newData
                       dataTypeString:(nonnull NSString *)newDataTypeString
-                               shape:(nullable CPTNumberArray)shapeArray
+                               shape:(nullable CPTNumberArray *)shapeArray
                            dataOrder:(CPTDataOrder)order
->>>>>>> 03924990
 {
     return [self initWithArray:newData
                       dataType:CPTDataTypeWithDataTypeString(newDataTypeString)
@@ -536,11 +424,7 @@
 
 -(void)commonInitWithData:(nonnull NSData *)newData
                  dataType:(CPTNumericDataType)newDataType
-<<<<<<< HEAD
-                    shape:(CPTNumberArray *)shapeArray
-=======
-                    shape:(nullable CPTNumberArray)shapeArray
->>>>>>> 03924990
+                    shape:(nullable CPTNumberArray *)shapeArray
                 dataOrder:(CPTDataOrder)order
 {
     NSParameterAssert( CPTDataTypeIsSupported(newDataType) );
@@ -549,18 +433,14 @@
     self.dataType  = newDataType;
     self.dataOrder = order;
 
-    CPTNumberArray theShape = shapeArray;
+    CPTNumberArray *theShape = shapeArray;
 
     if ( theShape == nil ) {
         self.shape = @[@(self.numberOfSamples)];
     }
     else {
         NSUInteger prod = 1;
-<<<<<<< HEAD
-        for ( NSNumber *cNum in shapeArray ) {
-=======
         for ( NSNumber *cNum in theShape ) {
->>>>>>> 03924990
             prod *= cNum.unsignedIntegerValue;
         }
 
@@ -671,11 +551,7 @@
     }
 }
 
-<<<<<<< HEAD
--(void)setShape:(CPTNumberArray *)newShape
-=======
--(void)setShape:(nonnull CPTNumberArray)newShape
->>>>>>> 03924990
+-(void)setShape:(nonnull CPTNumberArray *)newShape
 {
     if ( newShape != shape ) {
         shape = [newShape copy];
@@ -889,11 +765,7 @@
  *  @note NSNumber does not support complex numbers. Complex number types will be cast to
  *  @float or @double before being wrapped in an instance of NSNumber.
  **/
-<<<<<<< HEAD
--(CPTNumberArray *)sampleArray
-=======
--(nonnull CPTNumberArray)sampleArray
->>>>>>> 03924990
+-(nonnull CPTNumberArray *)sampleArray
 {
     NSUInteger sampleCount = self.numberOfSamples;
 
@@ -991,11 +863,7 @@
     return newIndex;
 }
 
-<<<<<<< HEAD
--(NSData *)dataFromArray:(CPTNumberArray *)newData dataType:(CPTNumericDataType)newDataType
-=======
--(nonnull NSData *)dataFromArray:(nonnull CPTNumberArray)newData dataType:(CPTNumericDataType)newDataType
->>>>>>> 03924990
+-(nonnull NSData *)dataFromArray:(nonnull CPTNumberArray *)newData dataType:(CPTNumericDataType)newDataType
 {
     NSParameterAssert( CPTDataTypeIsSupported(newDataType) );
     NSParameterAssert(newDataType.dataTypeFormat != CPTUndefinedDataType);
@@ -1290,28 +1158,7 @@
 
 -(void)encodeWithCoder:(nonnull NSCoder *)encoder
 {
-<<<<<<< HEAD
     [encoder encodeObject:self.data forKey:@"CPTNumericData.data"];
-=======
-    if ( encoder.allowsKeyedCoding ) {
-        [encoder encodeObject:self.data forKey:@"CPTNumericData.data"];
-
-        CPTNumericDataType selfDataType = self.dataType;
-        [encoder encodeInteger:selfDataType.dataTypeFormat forKey:@"CPTNumericData.dataType.dataTypeFormat"];
-        [encoder encodeInt64:(int64_t)selfDataType.sampleBytes forKey:@"CPTNumericData.dataType.sampleBytes"];
-        [encoder encodeInt64:selfDataType.byteOrder forKey:@"CPTNumericData.dataType.byteOrder"];
-
-        [encoder encodeObject:self.shape forKey:@"CPTNumericData.shape"];
-        [encoder encodeInteger:self.dataOrder forKey:@"CPTNumericData.dataOrder"];
-    }
-    else {
-        [encoder encodeObject:self.data];
-
-        CPTNumericDataType selfDataType = self.dataType;
-        [encoder encodeValueOfObjCType:@encode(CPTDataTypeFormat) at:&(selfDataType.dataTypeFormat)];
-        [encoder encodeValueOfObjCType:@encode(size_t) at:&(selfDataType.sampleBytes)];
-        [encoder encodeValueOfObjCType:@encode(CFByteOrder) at:&(selfDataType.byteOrder)];
->>>>>>> 03924990
 
     CPTNumericDataType selfDataType = self.dataType;
     [encoder encodeInteger:selfDataType.dataTypeFormat forKey:@"CPTNumericData.dataType.dataTypeFormat"];
@@ -1336,13 +1183,8 @@
         CPTNumberArray *shapeArray;
         CPTDataOrder order;
 
-<<<<<<< HEAD
         newData = [decoder decodeObjectOfClass:[NSData class]
                                         forKey:@"CPTNumericData.data"];
-=======
-        if ( decoder.allowsKeyedCoding ) {
-            newData = [decoder decodeObjectForKey:@"CPTNumericData.data"];
->>>>>>> 03924990
 
         newDataType = CPTDataType( (CPTDataTypeFormat)[decoder decodeIntegerForKey:@"CPTNumericData.dataType.dataTypeFormat"],
                                    (size_t)[decoder decodeInt64ForKey:@"CPTNumericData.dataType.sampleBytes"],
