#import "CPTPieChartPlugin.h"

@implementation CPTPieChartPlugIn

/*
 * NOTE: It seems that QC plugins don't inherit dynamic input ports which is
 * why all of the accessor declarations are duplicated here
 */

/*
 * Accessor for the output image
 */
@dynamic outputImage;

/*
 * Dynamic accessors for the static PlugIn inputs
 */
@dynamic inputPixelsWide, inputPixelsHigh;
@dynamic inputAxisLineWidth, inputAxisColor;
@dynamic inputPlotAreaColor, inputBorderColor, inputBorderWidth;
@dynamic inputLabelColor;

/*
 * Pie chart special accessors
 */
@dynamic inputPieRadius, inputSliceLabelOffset, inputStartAngle, inputSliceDirection;

+(nonnull NSDictionary<NSString *, NSString *> *)attributes
{
    return @{
               QCPlugInAttributeNameKey: @"Core Plot Pie Chart",
               QCPlugInAttributeDescriptionKey: @"Pie chart"
    };
}

-(double)inputXMax
{
    return 1.0;
}

-(double)inputXMin
{
    return -1.0;
}

-(double)inputYMax
{
    return 1.0;
}

-(double)inputYMin
{
    return -1.0;
}

// Pie charts only support one layer so we override the createViewController method (to hide the number of charts button)

-(nullable QCPlugInViewController *)createViewController
{
    return nil;
}

<<<<<<< HEAD
+(CPTStringArray *)sortedPropertyPortKeys
=======
+(nonnull CPTStringArray)sortedPropertyPortKeys
>>>>>>> 03924990
{
    CPTStringArray *pieChartPropertyPortKeys = @[@"inputPieRadius", @"inputSliceLabelOffset", @"inputStartAngle", @"inputSliceDirection", @"inputBorderColor", @"inputBorderWidth"];

    return [[super sortedPropertyPortKeys] arrayByAddingObjectsFromArray:pieChartPropertyPortKeys];
}

<<<<<<< HEAD
+(CPTDictionary *)attributesForPropertyPortWithKey:(NSString *)key
=======
+(nonnull CPTDictionary)attributesForPropertyPortWithKey:(nonnull NSString *)key
>>>>>>> 03924990
{
    // A few additional ports for the pie chart type ...
    if ( [key isEqualToString:@"inputPieRadius"] ) {
        return @{
                   QCPortAttributeNameKey: @"Pie Radius",
                   QCPortAttributeMinimumValueKey: @0.0,
                   QCPortAttributeDefaultValueKey: @0.75
        };
    }
    else if ( [key isEqualToString:@"inputSliceLabelOffset"] ) {
        return @{
                   QCPortAttributeNameKey: @"Label Offset",
                   QCPortAttributeDefaultValueKey: @20.0
        };
    }
    else if ( [key isEqualToString:@"inputStartAngle"] ) {
        return @{
                   QCPortAttributeNameKey: @"Start Angle",
                   QCPortAttributeDefaultValueKey: @0.0
        };
    }
    else if ( [key isEqualToString:@"inputSliceDirection"] ) {
        return @{
                   QCPortAttributeNameKey: @"Slice Direction",
                   QCPortAttributeMaximumValueKey: @1,
                   QCPortAttributeMenuItemsKey: @[@"Clockwise", @"Counter-Clockwise"],
                   QCPortAttributeDefaultValueKey: @0
        };
    }
    else if ( [key isEqualToString:@"inputBorderWidth"] ) {
        return @{
                   QCPortAttributeNameKey: @"Border Width",
                   QCPortAttributeMinimumValueKey: @0.0,
                   QCPortAttributeDefaultValueKey: @1.0
        };
    }
    else if ( [key isEqualToString:@"inputBorderColor"] ) {
        CGColorRef grayColor  = CGColorCreateGenericGray(0.0, 1.0);
        CPTDictionary *result = @{
            QCPortAttributeNameKey: @"Border Color",
            QCPortAttributeDefaultValueKey: CFBridgingRelease(grayColor)
        };
        return result;
    }
    else if ( [key isEqualToString:@"inputLabelColor"] ) {
        CGColorRef grayColor  = CGColorCreateGenericGray(1.0, 1.0);
        CPTDictionary *result = @{
            QCPortAttributeNameKey: @"Label Color",
            QCPortAttributeDefaultValueKey: CFBridgingRelease(grayColor)
        };
        return result;
    }
    else {
        return [super attributesForPropertyPortWithKey:key];
    }
}

-(void)addPlotWithIndex:(NSUInteger)index
{
    if ( index == 0 ) {
        [self addInputPortWithType:QCPortTypeStructure
                            forKey:[NSString stringWithFormat:@"plotNumbers%lu", (unsigned long)index]
                    withAttributes:@{ QCPortAttributeNameKey: [NSString stringWithFormat:@"Data Values %u", (unsigned)(index + 1)],
                                      QCPortAttributeTypeKey: QCPortTypeStructure }
        ];

        [self addInputPortWithType:QCPortTypeStructure
                            forKey:[NSString stringWithFormat:@"plotLabels%lu", (unsigned long)index]
                    withAttributes:@{ QCPortAttributeNameKey: [NSString stringWithFormat:@"Data Labels %lu", (unsigned long)(index + 1)],
                                      QCPortAttributeTypeKey: QCPortTypeStructure }
        ];

        // TODO: add support for used defined fill colors.  As of now we use a single color
        // multiplied against the 'default' pie chart colors
        CGColorRef grayColor = CGColorCreateGenericGray(1.0, 1.0);
        [self addInputPortWithType:QCPortTypeColor
                            forKey:[NSString stringWithFormat:@"plotFillColor%lu", (unsigned long)index]
                    withAttributes:@{ QCPortAttributeNameKey: [NSString stringWithFormat:@"Primary Fill Color %lu", (unsigned long)(index + 1)],
                                      QCPortAttributeTypeKey: QCPortTypeColor,
                                      QCPortAttributeDefaultValueKey: CFBridgingRelease(grayColor) }
        ];

        // Add the new plot to the graph
        CPTPieChart *pieChart = [[CPTPieChart alloc] init];
        pieChart.identifier = [NSString stringWithFormat:@"Pie Chart %lu", (unsigned long)(index + 1)];
        pieChart.dataSource = self;

        [self.graph addPlot:pieChart];
    }
}

#pragma mark -
#pragma mark Graph configuration

-(void)createGraph
{
    if ( !self.graph ) {
        // Create graph from theme
        CPTTheme *theme = [CPTTheme themeNamed:kCPTPlainWhiteTheme];
        self.graph = (CPTXYGraph *)[theme newGraph];

        self.graph.axisSet = nil;
    }
}

-(BOOL)configureAxis
{
    // We use no axis for the pie chart
    self.graph.axisSet = nil;

    self.graph.plotAreaFrame.plotArea.borderLineStyle = nil;

    return YES;
}

-(BOOL)configurePlots
{
    // Configure the pie chart
    for ( CPTPieChart *pieChart in [self.graph allPlots] ) {
        pieChart.plotArea.borderLineStyle = nil;

        pieChart.pieRadius      = self.inputPieRadius * MIN(self.inputPixelsWide, self.inputPixelsHigh) / 2.0;
        pieChart.labelOffset    = self.inputSliceLabelOffset;
        pieChart.startAngle     = self.inputStartAngle * M_PI / 180.0; // QC typically works in degrees
        pieChart.centerAnchor   = CGPointMake(0.5, 0.5);
        pieChart.sliceDirection = (self.inputSliceDirection == 0) ? CPTPieDirectionClockwise : CPTPieDirectionCounterClockwise;

        if ( self.inputBorderWidth > 0.0 ) {
            CPTMutableLineStyle *borderLineStyle = [CPTMutableLineStyle lineStyle];
            borderLineStyle.lineWidth = self.inputBorderWidth;
            borderLineStyle.lineColor = [CPTColor colorWithCGColor:self.inputBorderColor];
            borderLineStyle.lineCap   = kCGLineCapSquare;
            borderLineStyle.lineJoin  = kCGLineJoinBevel;
            pieChart.borderLineStyle  = borderLineStyle;
        }
        else {
            pieChart.borderLineStyle = nil;
        }

        [pieChart reloadData];
    }

    return YES;
}

#pragma mark -
#pragma mark Data source methods

-(NSUInteger)numberOfRecordsForPlot:(nonnull CPTPlot *)plot
{
    NSUInteger plotIndex = [[self.graph allPlots] indexOfObject:plot];
    NSString *key        = [NSString stringWithFormat:@"plotNumbers%lu", (unsigned long)plotIndex];

    return [[self valueForInputKey:key] count];
}

-(nullable id)numberForPlot:(nonnull CPTPlot *)plot field:(NSUInteger)fieldEnum recordIndex:(NSUInteger)index
{
    NSUInteger plotIndex = [[self.graph allPlots] indexOfObject:plot];
    NSString *key        = [NSString stringWithFormat:@"plotNumbers%lu", (unsigned long)plotIndex];

    CPTDictionary *dict = [self valueForInputKey:key];

    if ( dict ) {
        return [NSDecimalNumber decimalNumberWithString:[dict[[NSString stringWithFormat:@"%lu", (unsigned long)index]] stringValue]];
    }
    else {
        return nil;
    }
}

-(nullable CPTFill *)sliceFillForPieChart:(nonnull CPTPieChart *)pieChart recordIndex:(NSUInteger)index
{
    CGColorRef plotFillColor  = [CPTPieChart defaultPieSliceColorForIndex:index].cgColor;
    CGColorRef inputFillColor = (CGColorRef)[self areaFillColor:0];

    const CGFloat *plotColorComponents  = CGColorGetComponents(plotFillColor);
    const CGFloat *inputColorComponents = CGColorGetComponents(inputFillColor);

    CGColorRef fillColor = CGColorCreateGenericRGB(plotColorComponents[0] * inputColorComponents[0],
                                                   plotColorComponents[1] * inputColorComponents[1],
                                                   plotColorComponents[2] * inputColorComponents[2],
                                                   plotColorComponents[3] * inputColorComponents[3]);

    CPTColor *fillCPColor = [CPTColor colorWithCGColor:fillColor];

    CGColorRelease(fillColor);

    return [[CPTFill alloc] initWithColor:fillCPColor];
}

-(nullable CPTTextLayer *)sliceLabelForPieChart:(nonnull CPTPieChart *)pieChart recordIndex:(NSUInteger)index
{
    NSUInteger plotIndex = [[self.graph allPlots] indexOfObject:pieChart];
    NSString *key        = [NSString stringWithFormat:@"plotLabels%lu", (unsigned long)plotIndex];

    CPTDictionary *dict = [self valueForInputKey:key];

    if ( !dict ) {
        return nil;
    }

    NSString *label = dict[[NSString stringWithFormat:@"%lu", (unsigned long)index]];

    CPTTextLayer *layer = [[CPTTextLayer alloc] initWithText:label];
    [layer sizeToFit];

    CPTMutableTextStyle *style = [CPTMutableTextStyle textStyle];
    style.color     = [CPTColor colorWithCGColor:self.inputLabelColor];
    layer.textStyle = style;

    return layer;
}

@end<|MERGE_RESOLUTION|>--- conflicted
+++ resolved
@@ -60,22 +60,14 @@
     return nil;
 }
 
-<<<<<<< HEAD
-+(CPTStringArray *)sortedPropertyPortKeys
-=======
-+(nonnull CPTStringArray)sortedPropertyPortKeys
->>>>>>> 03924990
++(nonnull CPTStringArray *)sortedPropertyPortKeys
 {
     CPTStringArray *pieChartPropertyPortKeys = @[@"inputPieRadius", @"inputSliceLabelOffset", @"inputStartAngle", @"inputSliceDirection", @"inputBorderColor", @"inputBorderWidth"];
 
     return [[super sortedPropertyPortKeys] arrayByAddingObjectsFromArray:pieChartPropertyPortKeys];
 }
 
-<<<<<<< HEAD
-+(CPTDictionary *)attributesForPropertyPortWithKey:(NSString *)key
-=======
-+(nonnull CPTDictionary)attributesForPropertyPortWithKey:(nonnull NSString *)key
->>>>>>> 03924990
++(nonnull CPTDictionary *)attributesForPropertyPortWithKey:(nonnull NSString *)key
 {
     // A few additional ports for the pie chart type ...
     if ( [key isEqualToString:@"inputPieRadius"] ) {
