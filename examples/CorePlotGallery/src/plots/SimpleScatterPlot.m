--- conflicted
+++ resolved
@@ -252,7 +252,21 @@
     [graph.plotAreaFrame.plotArea addAnnotation:symbolTextAnnotation];
 }
 
-<<<<<<< HEAD
+-(void)scatterPlotDataLineWasSelected:(CPTScatterPlot *)plot
+{
+    NSLog(@"scatterPlotDataLineWasSelected: %@", plot);
+}
+
+-(void)scatterPlotDataLineTouchDown:(CPTScatterPlot *)plot
+{
+    NSLog(@"scatterPlotDataLineTouchDown: %@", plot);
+}
+
+-(void)scatterPlotDataLineTouchUp:(CPTScatterPlot *)plot
+{
+    NSLog(@"scatterPlotDataLineTouchUp: %@", plot);
+}
+
 #pragma mark -
 #pragma mark Plot area delegate method
 
@@ -266,21 +280,6 @@
         [symbolTextAnnotation release];
         symbolTextAnnotation = nil;
     }
-=======
--(void)scatterPlotDataLineWasSelected:(CPTScatterPlot *)plot
-{
-    NSLog(@"scatterPlotDataLineWasSelected: %@", plot);
-}
-
--(void)scatterPlotDataLineTouchDown:(CPTScatterPlot *)plot
-{
-    NSLog(@"scatterPlotDataLineTouchDown: %@", plot);
-}
-
--(void)scatterPlotDataLineTouchUp:(CPTScatterPlot *)plot
-{
-    NSLog(@"scatterPlotDataLineTouchUp: %@", plot);
->>>>>>> 5d4f0c43
 }
 
 @end