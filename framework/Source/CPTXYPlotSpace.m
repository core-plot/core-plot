--- conflicted
+++ resolved
@@ -268,19 +268,12 @@
         if ( range ) {
             yRange = [range copy];
         }
-<<<<<<< HEAD
         globalXRange = [[coder decodeObjectOfClass:[CPTPlotRange class]
                                             forKey:@"CPTXYPlotSpace.globalXRange"] copy];
         globalYRange = [[coder decodeObjectOfClass:[CPTPlotRange class]
                                             forKey:@"CPTXYPlotSpace.globalYRange"] copy];
-        xScaleType = (CPTScaleType)[coder decodeIntegerForKey : @"CPTXYPlotSpace.xScaleType"];
-        yScaleType = (CPTScaleType)[coder decodeIntegerForKey : @"CPTXYPlotSpace.yScaleType"];
-=======
-        globalXRange = [[coder decodeObjectForKey:@"CPTXYPlotSpace.globalXRange"] copy];
-        globalYRange = [[coder decodeObjectForKey:@"CPTXYPlotSpace.globalYRange"] copy];
-        xScaleType   = (CPTScaleType)[coder decodeIntegerForKey:@"CPTXYPlotSpace.xScaleType"];
-        yScaleType   = (CPTScaleType)[coder decodeIntegerForKey:@"CPTXYPlotSpace.yScaleType"];
->>>>>>> de2364d4
+        xScaleType = (CPTScaleType)[coder decodeIntegerForKey:@"CPTXYPlotSpace.xScaleType"];
+        yScaleType = (CPTScaleType)[coder decodeIntegerForKey:@"CPTXYPlotSpace.yScaleType"];
 
         if ( [coder containsValueForKey:@"CPTXYPlotSpace.allowsMomentum"] ) {
             self.allowsMomentum = [coder decodeBoolForKey:@"CPTXYPlotSpace.allowsMomentum"];
