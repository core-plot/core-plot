--- conflicted
+++ resolved
@@ -226,11 +226,7 @@
 
 /// @cond
 
-<<<<<<< HEAD
--(void)drawTicksInContext:(CGContextRef)context atLocations:(CPTNumberSet *)locations withLength:(CGFloat)length inRange:(CPTPlotRange *)labeledRange isMajor:(BOOL)major
-=======
--(void)drawTicksInContext:(nonnull CGContextRef)context atLocations:(nullable CPTNumberSet)locations withLength:(CGFloat)length inRange:(nullable CPTPlotRange *)labeledRange isMajor:(BOOL)major
->>>>>>> 03924990
+-(void)drawTicksInContext:(nonnull CGContextRef)context atLocations:(nullable CPTNumberSet *)locations withLength:(CGFloat)length inRange:(nullable CPTPlotRange *)labeledRange isMajor:(BOOL)major
 {
     CPTLineStyle *lineStyle = (major ? self.majorTickLineStyle : self.minorTickLineStyle);
 
@@ -498,7 +494,6 @@
 
 /// @cond
 
-<<<<<<< HEAD
 -(NSUInteger)initialBandIndexForSortedLocations:(CPTNumberArray *)sortedLocations inRange:(CPTMutablePlotRange *)range
 {
     NSUInteger bandIndex = 0;
@@ -596,20 +591,13 @@
     return bandIndex;
 }
 
--(void)drawBackgroundBandsInContext:(CGContextRef)context
-=======
 -(void)drawBackgroundBandsInContext:(nonnull CGContextRef)context
->>>>>>> 03924990
 {
     CPTFillArray *bandArray = self.alternatingBandFills;
     NSUInteger bandCount    = bandArray.count;
 
     if ( bandCount > 0 ) {
-<<<<<<< HEAD
         CPTNumberArray *locations = self.majorTickLocations.allObjects;
-=======
-        CPTNumberArray locations = self.majorTickLocations.allObjects;
->>>>>>> 03924990
 
         if ( locations.count > 0 ) {
             CPTPlotSpace *thePlotSpace = self.plotSpace;
