--- conflicted
+++ resolved
@@ -401,7 +401,6 @@
             id boundObject  = animationOperation.boundObject;
             id tweenedValue = parameters[CPTAnimationValueKey];
 
-<<<<<<< HEAD
             if ( valueClass ) {
                 // object properties
 #pragma clang diagnostic push
@@ -413,10 +412,6 @@
             else if ( [tweenedValue isKindOfClass:[NSDecimalNumber class]] ) {
                 // NSDecimal properties
                 NSDecimal buffer = ( (NSDecimalNumber *)tweenedValue ).decimalValue;
-=======
-            if ( [tweenedValue isKindOfClass:[NSDecimalNumber class]] ) {
-                NSDecimal buffer = [(NSDecimalNumber *) tweenedValue decimalValue];
->>>>>>> de2364d4
 
                 typedef void (*SetterType)(id, SEL, NSDecimal);
                 SetterType setterMethod = (SetterType)[boundObject methodForSelector:boundSetter];
