// !$*UTF8*$!
{
	archiveVersion = 1;
	classes = {
	};
	objectVersion = 46;
	objects = {

/* Begin PBXBuildFile section */
		1D3623260D0F684500981E51 /* StockPlotAppDelegate.m in Sources */ = {isa = PBXBuildFile; fileRef = 1D3623250D0F684500981E51 /* StockPlotAppDelegate.m */; };
		1D60589B0D05DD56006BFB54 /* main.m in Sources */ = {isa = PBXBuildFile; fileRef = 29B97316FDCFA39411CA2CEA /* main.m */; };
		1D60589F0D05DD5A006BFB54 /* Foundation.framework in Frameworks */ = {isa = PBXBuildFile; fileRef = 1D30AB110D05D00D00671497 /* Foundation.framework */; };
		1DF5F4E00D08C38300B7A737 /* UIKit.framework in Frameworks */ = {isa = PBXBuildFile; fileRef = 1DF5F4DF0D08C38300B7A737 /* UIKit.framework */; };
		2892E4100DC94CBA00A64D0F /* CoreGraphics.framework in Frameworks */ = {isa = PBXBuildFile; fileRef = 2892E40F0DC94CBA00A64D0F /* CoreGraphics.framework */; };
		2899E5600DE3E45000AC0155 /* RootViewController.xib in Resources */ = {isa = PBXBuildFile; fileRef = 2899E55F0DE3E45000AC0155 /* RootViewController.xib */; };
		28AD73600D9D9599002E5188 /* MainWindow.xib in Resources */ = {isa = PBXBuildFile; fileRef = 28AD735F0D9D9599002E5188 /* MainWindow.xib */; };
		28C286E10D94DF7D0034E888 /* RootViewController.m in Sources */ = {isa = PBXBuildFile; fileRef = 28C286E00D94DF7D0034E888 /* RootViewController.m */; };
		AB0363AA0FEF3681007B09A9 /* YHOO.plist in Resources */ = {isa = PBXBuildFile; fileRef = AB6FA6090FEB6DAA008DB04A /* YHOO.plist */; };
		AB0363AB0FEF3684007B09A9 /* MSFT.plist in Resources */ = {isa = PBXBuildFile; fileRef = AB6FA60A0FEB6DAA008DB04A /* MSFT.plist */; };
		AB0363AC0FEF3687007B09A9 /* GOOG.plist in Resources */ = {isa = PBXBuildFile; fileRef = AB6FA60B0FEB6DAA008DB04A /* GOOG.plist */; };
		AB0363AD0FEF368A007B09A9 /* AAPL.plist in Resources */ = {isa = PBXBuildFile; fileRef = AB6FA60C0FEB6DAA008DB04A /* AAPL.plist */; };
		AB0364770FEF4603007B09A9 /* caution.png in Resources */ = {isa = PBXBuildFile; fileRef = AB0364760FEF4603007B09A9 /* caution.png */; };
		AB4913C80FECC2B8008A08AB /* APYahooDataPuller.m in Sources */ = {isa = PBXBuildFile; fileRef = AB4913C60FECC2B8008A08AB /* APYahooDataPuller.m */; };
		AB4913C90FECC2B8008A08AB /* NSDictionary+APFinancialData.m in Sources */ = {isa = PBXBuildFile; fileRef = AB4913C70FECC2B8008A08AB /* NSDictionary+APFinancialData.m */; };
		AB6FA4A40FEB579B008DB04A /* QuartzCore.framework in Frameworks */ = {isa = PBXBuildFile; fileRef = AB6FA4A30FEB579B008DB04A /* QuartzCore.framework */; };
		AB6FA5590FEB6235008DB04A /* APYahooDataPullerGraph.m in Sources */ = {isa = PBXBuildFile; fileRef = AB6FA5570FEB6235008DB04A /* APYahooDataPullerGraph.m */; };
		AB6FA55A0FEB6235008DB04A /* APYahooDataPullerGraph.xib in Resources */ = {isa = PBXBuildFile; fileRef = AB6FA5580FEB6235008DB04A /* APYahooDataPullerGraph.xib */; };
		C36157E919D79AAC0036ACDA /* Launch Screen.xib in Resources */ = {isa = PBXBuildFile; fileRef = C36157E819D79AAC0036ACDA /* Launch Screen.xib */; };
		C3CD284817DE9D1F008EED1E /* Accelerate.framework in Frameworks */ = {isa = PBXBuildFile; fileRef = C3CD284717DE9D1F008EED1E /* Accelerate.framework */; };
		C3D3937019FD6CBF00148319 /* Images.xcassets in Resources */ = {isa = PBXBuildFile; fileRef = C3D3936F19FD6CBF00148319 /* Images.xcassets */; };
		C3D414DF1A7D84CC00B6F5D6 /* libCorePlot-CocoaTouch.a in Frameworks */ = {isa = PBXBuildFile; fileRef = C3D414DC1A7D84BF00B6F5D6 /* libCorePlot-CocoaTouch.a */; };
/* End PBXBuildFile section */

/* Begin PBXContainerItemProxy section */
		C3D414D31A7D84BF00B6F5D6 /* PBXContainerItemProxy */ = {
			isa = PBXContainerItemProxy;
			containerPortal = C3D414C71A7D84BF00B6F5D6 /* CorePlot.xcodeproj */;
			proxyType = 2;
			remoteGlobalIDString = 8DC2EF5B0486A6940098B216;
			remoteInfo = CorePlot;
		};
		C3D414D51A7D84BF00B6F5D6 /* PBXContainerItemProxy */ = {
			isa = PBXContainerItemProxy;
			containerPortal = C3D414C71A7D84BF00B6F5D6 /* CorePlot.xcodeproj */;
			proxyType = 2;
			remoteGlobalIDString = 0730F600109492D800E95162;
			remoteInfo = UnitTests;
		};
		C3D414D71A7D84BF00B6F5D6 /* PBXContainerItemProxy */ = {
			isa = PBXContainerItemProxy;
			containerPortal = C3D414C71A7D84BF00B6F5D6 /* CorePlot.xcodeproj */;
			proxyType = 2;
			remoteGlobalIDString = C38A09781A46185200D45436;
			remoteInfo = CorePlot_iOS;
		};
		C3D414D91A7D84BF00B6F5D6 /* PBXContainerItemProxy */ = {
			isa = PBXContainerItemProxy;
			containerPortal = C3D414C71A7D84BF00B6F5D6 /* CorePlot.xcodeproj */;
			proxyType = 2;
			remoteGlobalIDString = C38A09821A46185300D45436;
			remoteInfo = CorePlot_iOSTests;
		};
		C3D414DB1A7D84BF00B6F5D6 /* PBXContainerItemProxy */ = {
			isa = PBXContainerItemProxy;
			containerPortal = C3D414C71A7D84BF00B6F5D6 /* CorePlot.xcodeproj */;
			proxyType = 2;
			remoteGlobalIDString = C38A09BA1A4619A900D45436;
			remoteInfo = "CorePlot-CocoaTouch";
		};
		C3D414DD1A7D84BF00B6F5D6 /* PBXContainerItemProxy */ = {
			isa = PBXContainerItemProxy;
			containerPortal = C3D414C71A7D84BF00B6F5D6 /* CorePlot.xcodeproj */;
			proxyType = 2;
			remoteGlobalIDString = C38A09C41A4619A900D45436;
			remoteInfo = "CorePlot-CocoaTouchTests";
		};
/* End PBXContainerItemProxy section */

/* Begin PBXFileReference section */
		1D30AB110D05D00D00671497 /* Foundation.framework */ = {isa = PBXFileReference; lastKnownFileType = wrapper.framework; name = Foundation.framework; path = System/Library/Frameworks/Foundation.framework; sourceTree = SDKROOT; };
		1D3623240D0F684500981E51 /* StockPlotAppDelegate.h */ = {isa = PBXFileReference; fileEncoding = 4; lastKnownFileType = sourcecode.c.h; path = StockPlotAppDelegate.h; sourceTree = "<group>"; };
		1D3623250D0F684500981E51 /* StockPlotAppDelegate.m */ = {isa = PBXFileReference; fileEncoding = 4; lastKnownFileType = sourcecode.c.objc; path = StockPlotAppDelegate.m; sourceTree = "<group>"; };
		1D6058910D05DD3D006BFB54 /* StockPlot.app */ = {isa = PBXFileReference; explicitFileType = wrapper.application; includeInIndex = 0; path = StockPlot.app; sourceTree = BUILT_PRODUCTS_DIR; };
		1DF5F4DF0D08C38300B7A737 /* UIKit.framework */ = {isa = PBXFileReference; lastKnownFileType = wrapper.framework; name = UIKit.framework; path = System/Library/Frameworks/UIKit.framework; sourceTree = SDKROOT; };
		2892E40F0DC94CBA00A64D0F /* CoreGraphics.framework */ = {isa = PBXFileReference; lastKnownFileType = wrapper.framework; name = CoreGraphics.framework; path = System/Library/Frameworks/CoreGraphics.framework; sourceTree = SDKROOT; };
		2899E55F0DE3E45000AC0155 /* RootViewController.xib */ = {isa = PBXFileReference; lastKnownFileType = file.xib; path = RootViewController.xib; sourceTree = "<group>"; };
		28A0AAE50D9B0CCF005BE974 /* StockPlot_Prefix.pch */ = {isa = PBXFileReference; fileEncoding = 4; lastKnownFileType = sourcecode.c.h; path = StockPlot_Prefix.pch; sourceTree = "<group>"; };
		28AD735F0D9D9599002E5188 /* MainWindow.xib */ = {isa = PBXFileReference; lastKnownFileType = file.xib; path = MainWindow.xib; sourceTree = "<group>"; };
		28C286DF0D94DF7D0034E888 /* RootViewController.h */ = {isa = PBXFileReference; fileEncoding = 4; lastKnownFileType = sourcecode.c.h; path = RootViewController.h; sourceTree = "<group>"; };
		28C286E00D94DF7D0034E888 /* RootViewController.m */ = {isa = PBXFileReference; fileEncoding = 4; lastKnownFileType = sourcecode.c.objc; path = RootViewController.m; sourceTree = "<group>"; };
		29B97316FDCFA39411CA2CEA /* main.m */ = {isa = PBXFileReference; fileEncoding = 4; lastKnownFileType = sourcecode.c.objc; path = main.m; sourceTree = "<group>"; };
		8D1107310486CEB800E47090 /* StockPlot-Info.plist */ = {isa = PBXFileReference; fileEncoding = 4; lastKnownFileType = text.plist.xml; path = "StockPlot-Info.plist"; plistStructureDefinitionIdentifier = "com.apple.xcode.plist.structure-definition.iphone.info-plist"; sourceTree = "<group>"; };
		AB0364760FEF4603007B09A9 /* caution.png */ = {isa = PBXFileReference; lastKnownFileType = image.png; path = caution.png; sourceTree = SOURCE_ROOT; };
		AB4913C50FECC2B8008A08AB /* APYahooDataPuller.h */ = {isa = PBXFileReference; fileEncoding = 4; lastKnownFileType = sourcecode.c.h; name = APYahooDataPuller.h; path = Classes/APYahooDataPuller.h; sourceTree = SOURCE_ROOT; };
		AB4913C60FECC2B8008A08AB /* APYahooDataPuller.m */ = {isa = PBXFileReference; fileEncoding = 4; lastKnownFileType = sourcecode.c.objc; name = APYahooDataPuller.m; path = Classes/APYahooDataPuller.m; sourceTree = SOURCE_ROOT; };
		AB4913C70FECC2B8008A08AB /* NSDictionary+APFinancialData.m */ = {isa = PBXFileReference; fileEncoding = 4; lastKnownFileType = sourcecode.c.objc; name = "NSDictionary+APFinancialData.m"; path = "Classes/NSDictionary+APFinancialData.m"; sourceTree = SOURCE_ROOT; };
		AB6FA4A30FEB579B008DB04A /* QuartzCore.framework */ = {isa = PBXFileReference; lastKnownFileType = wrapper.framework; name = QuartzCore.framework; path = System/Library/Frameworks/QuartzCore.framework; sourceTree = SDKROOT; };
<<<<<<< HEAD
		AB6FA4DE0FEB59DB008DB04A /* NSDictionary+APFinancalData.h */ = {isa = PBXFileReference; fileEncoding = 4; lastKnownFileType = sourcecode.c.h; path = "NSDictionary+APFinancalData.h"; sourceTree = "<group>"; };
		AB6FA5560FEB6235008DB04A /* APYahooDataPullerGraph.h */ = {isa = PBXFileReference; fileEncoding = 4; lastKnownFileType = sourcecode.c.h; lineEnding = 0; path = APYahooDataPullerGraph.h; sourceTree = "<group>"; xcLanguageSpecificationIdentifier = xcode.lang.objcpp; };
=======
		AB6FA4DE0FEB59DB008DB04A /* NSDictionary+APFinancialData.h */ = {isa = PBXFileReference; fileEncoding = 4; lastKnownFileType = sourcecode.c.h; path = "NSDictionary+APFinancialData.h"; sourceTree = "<group>"; };
		AB6FA5560FEB6235008DB04A /* APYahooDataPullerGraph.h */ = {isa = PBXFileReference; fileEncoding = 4; lastKnownFileType = sourcecode.c.h; path = APYahooDataPullerGraph.h; sourceTree = "<group>"; };
>>>>>>> 5ec3d531
		AB6FA5570FEB6235008DB04A /* APYahooDataPullerGraph.m */ = {isa = PBXFileReference; fileEncoding = 4; lastKnownFileType = sourcecode.c.objc; path = APYahooDataPullerGraph.m; sourceTree = "<group>"; };
		AB6FA5580FEB6235008DB04A /* APYahooDataPullerGraph.xib */ = {isa = PBXFileReference; lastKnownFileType = file.xib; name = APYahooDataPullerGraph.xib; path = Classes/APYahooDataPullerGraph.xib; sourceTree = "<group>"; };
		AB6FA6090FEB6DAA008DB04A /* YHOO.plist */ = {isa = PBXFileReference; fileEncoding = 4; lastKnownFileType = text.plist.xml; path = YHOO.plist; sourceTree = SOURCE_ROOT; };
		AB6FA60A0FEB6DAA008DB04A /* MSFT.plist */ = {isa = PBXFileReference; fileEncoding = 4; lastKnownFileType = text.plist.xml; path = MSFT.plist; sourceTree = SOURCE_ROOT; };
		AB6FA60B0FEB6DAA008DB04A /* GOOG.plist */ = {isa = PBXFileReference; fileEncoding = 4; lastKnownFileType = text.plist.xml; path = GOOG.plist; sourceTree = SOURCE_ROOT; };
		AB6FA60C0FEB6DAA008DB04A /* AAPL.plist */ = {isa = PBXFileReference; fileEncoding = 4; lastKnownFileType = text.plist.xml; path = AAPL.plist; sourceTree = SOURCE_ROOT; };
		C36157E819D79AAC0036ACDA /* Launch Screen.xib */ = {isa = PBXFileReference; fileEncoding = 4; lastKnownFileType = file.xib; path = "Launch Screen.xib"; sourceTree = "<group>"; };
		C3CA9B5B19E203B2008DF7A3 /* CorePlotWarnings.xcconfig */ = {isa = PBXFileReference; lastKnownFileType = text.xcconfig; name = CorePlotWarnings.xcconfig; path = ../../framework/CorePlotWarnings.xcconfig; sourceTree = "<group>"; };
		C3CD284717DE9D1F008EED1E /* Accelerate.framework */ = {isa = PBXFileReference; lastKnownFileType = wrapper.framework; name = Accelerate.framework; path = System/Library/Frameworks/Accelerate.framework; sourceTree = SDKROOT; };
		C3D3936F19FD6CBF00148319 /* Images.xcassets */ = {isa = PBXFileReference; lastKnownFileType = folder.assetcatalog; name = Images.xcassets; path = StockPlot/Images.xcassets; sourceTree = "<group>"; };
		C3D414C71A7D84BF00B6F5D6 /* CorePlot.xcodeproj */ = {isa = PBXFileReference; lastKnownFileType = "wrapper.pb-project"; name = CorePlot.xcodeproj; path = ../../framework/CorePlot.xcodeproj; sourceTree = "<group>"; };
/* End PBXFileReference section */

/* Begin PBXFrameworksBuildPhase section */
		1D60588F0D05DD3D006BFB54 /* Frameworks */ = {
			isa = PBXFrameworksBuildPhase;
			buildActionMask = 2147483647;
			files = (
				1D60589F0D05DD5A006BFB54 /* Foundation.framework in Frameworks */,
				1DF5F4E00D08C38300B7A737 /* UIKit.framework in Frameworks */,
				2892E4100DC94CBA00A64D0F /* CoreGraphics.framework in Frameworks */,
				AB6FA4A40FEB579B008DB04A /* QuartzCore.framework in Frameworks */,
				C3CD284817DE9D1F008EED1E /* Accelerate.framework in Frameworks */,
				C3D414DF1A7D84CC00B6F5D6 /* libCorePlot-CocoaTouch.a in Frameworks */,
			);
			runOnlyForDeploymentPostprocessing = 0;
		};
/* End PBXFrameworksBuildPhase section */

/* Begin PBXGroup section */
		080E96DDFE201D6D7F000001 /* Classes */ = {
			isa = PBXGroup;
			children = (
				AB4913C50FECC2B8008A08AB /* APYahooDataPuller.h */,
				AB4913C60FECC2B8008A08AB /* APYahooDataPuller.m */,
				AB6FA4DE0FEB59DB008DB04A /* NSDictionary+APFinancialData.h */,
				AB4913C70FECC2B8008A08AB /* NSDictionary+APFinancialData.m */,
				28C286DF0D94DF7D0034E888 /* RootViewController.h */,
				28C286E00D94DF7D0034E888 /* RootViewController.m */,
				1D3623240D0F684500981E51 /* StockPlotAppDelegate.h */,
				1D3623250D0F684500981E51 /* StockPlotAppDelegate.m */,
				AB6FA5560FEB6235008DB04A /* APYahooDataPullerGraph.h */,
				AB6FA5570FEB6235008DB04A /* APYahooDataPullerGraph.m */,
			);
			path = Classes;
			sourceTree = "<group>";
		};
		19C28FACFE9D520D11CA2CBB /* Products */ = {
			isa = PBXGroup;
			children = (
				1D6058910D05DD3D006BFB54 /* StockPlot.app */,
			);
			name = Products;
			sourceTree = "<group>";
		};
		29B97314FDCFA39411CA2CEA /* CustomTemplate */ = {
			isa = PBXGroup;
			children = (
				C3D414C71A7D84BF00B6F5D6 /* CorePlot.xcodeproj */,
				080E96DDFE201D6D7F000001 /* Classes */,
				29B97315FDCFA39411CA2CEA /* Other Sources */,
				29B97317FDCFA39411CA2CEA /* Resources */,
				29B97323FDCFA39411CA2CEA /* Frameworks */,
				19C28FACFE9D520D11CA2CBB /* Products */,
			);
			indentWidth = 4;
			name = CustomTemplate;
			sourceTree = "<group>";
			tabWidth = 4;
			usesTabs = 0;
		};
		29B97315FDCFA39411CA2CEA /* Other Sources */ = {
			isa = PBXGroup;
			children = (
				28A0AAE50D9B0CCF005BE974 /* StockPlot_Prefix.pch */,
				29B97316FDCFA39411CA2CEA /* main.m */,
				C3CA9B5B19E203B2008DF7A3 /* CorePlotWarnings.xcconfig */,
			);
			name = "Other Sources";
			sourceTree = "<group>";
		};
		29B97317FDCFA39411CA2CEA /* Resources */ = {
			isa = PBXGroup;
			children = (
				C3D3936F19FD6CBF00148319 /* Images.xcassets */,
				AB0364760FEF4603007B09A9 /* caution.png */,
				AB6FA6090FEB6DAA008DB04A /* YHOO.plist */,
				AB6FA60A0FEB6DAA008DB04A /* MSFT.plist */,
				AB6FA60B0FEB6DAA008DB04A /* GOOG.plist */,
				AB6FA60C0FEB6DAA008DB04A /* AAPL.plist */,
				AB6FA5580FEB6235008DB04A /* APYahooDataPullerGraph.xib */,
				2899E55F0DE3E45000AC0155 /* RootViewController.xib */,
				28AD735F0D9D9599002E5188 /* MainWindow.xib */,
				8D1107310486CEB800E47090 /* StockPlot-Info.plist */,
				C36157E819D79AAC0036ACDA /* Launch Screen.xib */,
			);
			name = Resources;
			sourceTree = "<group>";
		};
		29B97323FDCFA39411CA2CEA /* Frameworks */ = {
			isa = PBXGroup;
			children = (
				1DF5F4DF0D08C38300B7A737 /* UIKit.framework */,
				1D30AB110D05D00D00671497 /* Foundation.framework */,
				2892E40F0DC94CBA00A64D0F /* CoreGraphics.framework */,
				AB6FA4A30FEB579B008DB04A /* QuartzCore.framework */,
				C3CD284717DE9D1F008EED1E /* Accelerate.framework */,
			);
			name = Frameworks;
			sourceTree = "<group>";
		};
		C3D414C81A7D84BF00B6F5D6 /* Products */ = {
			isa = PBXGroup;
			children = (
				C3D414D41A7D84BF00B6F5D6 /* CorePlot.framework */,
				C3D414D61A7D84BF00B6F5D6 /* UnitTests.xctest */,
				C3D414D81A7D84BF00B6F5D6 /* CorePlot_iOS.framework */,
				C3D414DA1A7D84BF00B6F5D6 /* CorePlot_iOSTests.xctest */,
				C3D414DC1A7D84BF00B6F5D6 /* libCorePlot-CocoaTouch.a */,
				C3D414DE1A7D84BF00B6F5D6 /* CorePlot-CocoaTouchTests.xctest */,
			);
			name = Products;
			sourceTree = "<group>";
		};
/* End PBXGroup section */

/* Begin PBXNativeTarget section */
		1D6058900D05DD3D006BFB54 /* StockPlot */ = {
			isa = PBXNativeTarget;
			buildConfigurationList = 1D6058960D05DD3E006BFB54 /* Build configuration list for PBXNativeTarget "StockPlot" */;
			buildPhases = (
				1D60588D0D05DD3D006BFB54 /* Resources */,
				1D60588E0D05DD3D006BFB54 /* Sources */,
				1D60588F0D05DD3D006BFB54 /* Frameworks */,
			);
			buildRules = (
			);
			dependencies = (
			);
			name = StockPlot;
			productName = StockPlot;
			productReference = 1D6058910D05DD3D006BFB54 /* StockPlot.app */;
			productType = "com.apple.product-type.application";
		};
/* End PBXNativeTarget section */

/* Begin PBXProject section */
		29B97313FDCFA39411CA2CEA /* Project object */ = {
			isa = PBXProject;
			attributes = {
				LastUpgradeCheck = 0700;
				TargetAttributes = {
					1D6058900D05DD3D006BFB54 = {
						DevelopmentTeam = 28ZA45DE7D;
					};
				};
			};
			buildConfigurationList = C01FCF4E08A954540054247B /* Build configuration list for PBXProject "StockPlot" */;
			compatibilityVersion = "Xcode 3.2";
			developmentRegion = English;
			hasScannedForEncodings = 1;
			knownRegions = (
				English,
				Japanese,
				French,
				German,
				en,
			);
			mainGroup = 29B97314FDCFA39411CA2CEA /* CustomTemplate */;
			projectDirPath = "";
			projectReferences = (
				{
					ProductGroup = C3D414C81A7D84BF00B6F5D6 /* Products */;
					ProjectRef = C3D414C71A7D84BF00B6F5D6 /* CorePlot.xcodeproj */;
				},
			);
			projectRoot = "";
			targets = (
				1D6058900D05DD3D006BFB54 /* StockPlot */,
			);
		};
/* End PBXProject section */

/* Begin PBXReferenceProxy section */
		C3D414D41A7D84BF00B6F5D6 /* CorePlot.framework */ = {
			isa = PBXReferenceProxy;
			fileType = wrapper.framework;
			path = CorePlot.framework;
			remoteRef = C3D414D31A7D84BF00B6F5D6 /* PBXContainerItemProxy */;
			sourceTree = BUILT_PRODUCTS_DIR;
		};
		C3D414D61A7D84BF00B6F5D6 /* UnitTests.xctest */ = {
			isa = PBXReferenceProxy;
			fileType = wrapper.cfbundle;
			path = UnitTests.xctest;
			remoteRef = C3D414D51A7D84BF00B6F5D6 /* PBXContainerItemProxy */;
			sourceTree = BUILT_PRODUCTS_DIR;
		};
		C3D414D81A7D84BF00B6F5D6 /* CorePlot_iOS.framework */ = {
			isa = PBXReferenceProxy;
			fileType = wrapper.framework;
			path = CorePlot_iOS.framework;
			remoteRef = C3D414D71A7D84BF00B6F5D6 /* PBXContainerItemProxy */;
			sourceTree = BUILT_PRODUCTS_DIR;
		};
		C3D414DA1A7D84BF00B6F5D6 /* CorePlot_iOSTests.xctest */ = {
			isa = PBXReferenceProxy;
			fileType = wrapper.cfbundle;
			path = CorePlot_iOSTests.xctest;
			remoteRef = C3D414D91A7D84BF00B6F5D6 /* PBXContainerItemProxy */;
			sourceTree = BUILT_PRODUCTS_DIR;
		};
		C3D414DC1A7D84BF00B6F5D6 /* libCorePlot-CocoaTouch.a */ = {
			isa = PBXReferenceProxy;
			fileType = archive.ar;
			path = "libCorePlot-CocoaTouch.a";
			remoteRef = C3D414DB1A7D84BF00B6F5D6 /* PBXContainerItemProxy */;
			sourceTree = BUILT_PRODUCTS_DIR;
		};
		C3D414DE1A7D84BF00B6F5D6 /* CorePlot-CocoaTouchTests.xctest */ = {
			isa = PBXReferenceProxy;
			fileType = wrapper.cfbundle;
			path = "CorePlot-CocoaTouchTests.xctest";
			remoteRef = C3D414DD1A7D84BF00B6F5D6 /* PBXContainerItemProxy */;
			sourceTree = BUILT_PRODUCTS_DIR;
		};
/* End PBXReferenceProxy section */

/* Begin PBXResourcesBuildPhase section */
		1D60588D0D05DD3D006BFB54 /* Resources */ = {
			isa = PBXResourcesBuildPhase;
			buildActionMask = 2147483647;
			files = (
				28AD73600D9D9599002E5188 /* MainWindow.xib in Resources */,
				2899E5600DE3E45000AC0155 /* RootViewController.xib in Resources */,
				AB6FA55A0FEB6235008DB04A /* APYahooDataPullerGraph.xib in Resources */,
				AB0363AA0FEF3681007B09A9 /* YHOO.plist in Resources */,
				C3D3937019FD6CBF00148319 /* Images.xcassets in Resources */,
				AB0363AB0FEF3684007B09A9 /* MSFT.plist in Resources */,
				AB0363AC0FEF3687007B09A9 /* GOOG.plist in Resources */,
				AB0363AD0FEF368A007B09A9 /* AAPL.plist in Resources */,
				AB0364770FEF4603007B09A9 /* caution.png in Resources */,
				C36157E919D79AAC0036ACDA /* Launch Screen.xib in Resources */,
			);
			runOnlyForDeploymentPostprocessing = 0;
		};
/* End PBXResourcesBuildPhase section */

/* Begin PBXSourcesBuildPhase section */
		1D60588E0D05DD3D006BFB54 /* Sources */ = {
			isa = PBXSourcesBuildPhase;
			buildActionMask = 2147483647;
			files = (
				1D60589B0D05DD56006BFB54 /* main.m in Sources */,
				1D3623260D0F684500981E51 /* StockPlotAppDelegate.m in Sources */,
				28C286E10D94DF7D0034E888 /* RootViewController.m in Sources */,
				AB6FA5590FEB6235008DB04A /* APYahooDataPullerGraph.m in Sources */,
				AB4913C80FECC2B8008A08AB /* APYahooDataPuller.m in Sources */,
				AB4913C90FECC2B8008A08AB /* NSDictionary+APFinancialData.m in Sources */,
			);
			runOnlyForDeploymentPostprocessing = 0;
		};
/* End PBXSourcesBuildPhase section */

/* Begin XCBuildConfiguration section */
		1D6058940D05DD3E006BFB54 /* Debug */ = {
			isa = XCBuildConfiguration;
			buildSettings = {
				ALWAYS_SEARCH_USER_PATHS = NO;
				ASSETCATALOG_COMPILER_APPICON_NAME = AppIcon;
				ASSETCATALOG_COMPILER_LAUNCHIMAGE_NAME = LaunchImage;
				CLANG_ENABLE_OBJC_ARC = YES;
				CODE_SIGN_IDENTITY = "iPhone Developer";
				"CODE_SIGN_IDENTITY[sdk=iphoneos*]" = "iPhone Developer";
				COPY_PHASE_STRIP = NO;
				GCC_DYNAMIC_NO_PIC = NO;
				GCC_OPTIMIZATION_LEVEL = 0;
				GCC_PRECOMPILE_PREFIX_HEADER = YES;
				GCC_PREFIX_HEADER = StockPlot_Prefix.pch;
				HEADER_SEARCH_PATHS = "";
				INFOPLIST_FILE = "StockPlot-Info.plist";
				PRODUCT_BUNDLE_IDENTIFIER = "org.CorePlot.${PRODUCT_NAME:identifier}";
				PRODUCT_NAME = StockPlot;
			};
			name = Debug;
		};
		1D6058950D05DD3E006BFB54 /* Release */ = {
			isa = XCBuildConfiguration;
			buildSettings = {
				ALWAYS_SEARCH_USER_PATHS = NO;
				ASSETCATALOG_COMPILER_APPICON_NAME = AppIcon;
				ASSETCATALOG_COMPILER_LAUNCHIMAGE_NAME = LaunchImage;
				CLANG_ENABLE_OBJC_ARC = YES;
				CODE_SIGN_IDENTITY = "iPhone Distribution";
				"CODE_SIGN_IDENTITY[sdk=iphoneos*]" = "iPhone Distribution";
				COPY_PHASE_STRIP = NO;
				GCC_PRECOMPILE_PREFIX_HEADER = YES;
				GCC_PREFIX_HEADER = StockPlot_Prefix.pch;
				HEADER_SEARCH_PATHS = "";
				INFOPLIST_FILE = "StockPlot-Info.plist";
				PRODUCT_BUNDLE_IDENTIFIER = "org.CorePlot.${PRODUCT_NAME:identifier}";
				PRODUCT_NAME = StockPlot;
			};
			name = Release;
		};
		C01FCF4F08A954540054247B /* Debug */ = {
			isa = XCBuildConfiguration;
			baseConfigurationReference = C3CA9B5B19E203B2008DF7A3 /* CorePlotWarnings.xcconfig */;
			buildSettings = {
				ALWAYS_SEARCH_USER_PATHS = NO;
				ENABLE_TESTABILITY = YES;
				GCC_C_LANGUAGE_STANDARD = c99;
				GCC_WARN_ABOUT_RETURN_TYPE = YES;
				GCC_WARN_UNUSED_VARIABLE = YES;
				HEADER_SEARCH_PATHS = "";
				IPHONEOS_DEPLOYMENT_TARGET = 6.0;
				ONLY_ACTIVE_ARCH = YES;
				OTHER_LDFLAGS = (
					"-all_load",
					"-ObjC",
				);
				SDKROOT = iphoneos;
				SYMROOT = "$(SRCROOT)/../../build";
				USER_HEADER_SEARCH_PATHS = "\"${PROJECT_DIR}/../../framework\"/**";
			};
			name = Debug;
		};
		C01FCF5008A954540054247B /* Release */ = {
			isa = XCBuildConfiguration;
			baseConfigurationReference = C3CA9B5B19E203B2008DF7A3 /* CorePlotWarnings.xcconfig */;
			buildSettings = {
				ALWAYS_SEARCH_USER_PATHS = NO;
				GCC_C_LANGUAGE_STANDARD = c99;
				GCC_WARN_ABOUT_RETURN_TYPE = YES;
				GCC_WARN_UNUSED_VARIABLE = YES;
				HEADER_SEARCH_PATHS = "";
				IPHONEOS_DEPLOYMENT_TARGET = 6.0;
				OTHER_LDFLAGS = (
					"-all_load",
					"-ObjC",
				);
				SDKROOT = iphoneos;
				USER_HEADER_SEARCH_PATHS = "\"${PROJECT_DIR}/../../framework\"/**";
			};
			name = Release;
		};
/* End XCBuildConfiguration section */

/* Begin XCConfigurationList section */
		1D6058960D05DD3E006BFB54 /* Build configuration list for PBXNativeTarget "StockPlot" */ = {
			isa = XCConfigurationList;
			buildConfigurations = (
				1D6058940D05DD3E006BFB54 /* Debug */,
				1D6058950D05DD3E006BFB54 /* Release */,
			);
			defaultConfigurationIsVisible = 0;
			defaultConfigurationName = Release;
		};
		C01FCF4E08A954540054247B /* Build configuration list for PBXProject "StockPlot" */ = {
			isa = XCConfigurationList;
			buildConfigurations = (
				C01FCF4F08A954540054247B /* Debug */,
				C01FCF5008A954540054247B /* Release */,
			);
			defaultConfigurationIsVisible = 0;
			defaultConfigurationName = Release;
		};
/* End XCConfigurationList section */
	};
	rootObject = 29B97313FDCFA39411CA2CEA /* Project object */;
}<|MERGE_RESOLUTION|>--- conflicted
+++ resolved
@@ -95,13 +95,8 @@
 		AB4913C60FECC2B8008A08AB /* APYahooDataPuller.m */ = {isa = PBXFileReference; fileEncoding = 4; lastKnownFileType = sourcecode.c.objc; name = APYahooDataPuller.m; path = Classes/APYahooDataPuller.m; sourceTree = SOURCE_ROOT; };
 		AB4913C70FECC2B8008A08AB /* NSDictionary+APFinancialData.m */ = {isa = PBXFileReference; fileEncoding = 4; lastKnownFileType = sourcecode.c.objc; name = "NSDictionary+APFinancialData.m"; path = "Classes/NSDictionary+APFinancialData.m"; sourceTree = SOURCE_ROOT; };
 		AB6FA4A30FEB579B008DB04A /* QuartzCore.framework */ = {isa = PBXFileReference; lastKnownFileType = wrapper.framework; name = QuartzCore.framework; path = System/Library/Frameworks/QuartzCore.framework; sourceTree = SDKROOT; };
-<<<<<<< HEAD
 		AB6FA4DE0FEB59DB008DB04A /* NSDictionary+APFinancalData.h */ = {isa = PBXFileReference; fileEncoding = 4; lastKnownFileType = sourcecode.c.h; path = "NSDictionary+APFinancalData.h"; sourceTree = "<group>"; };
 		AB6FA5560FEB6235008DB04A /* APYahooDataPullerGraph.h */ = {isa = PBXFileReference; fileEncoding = 4; lastKnownFileType = sourcecode.c.h; lineEnding = 0; path = APYahooDataPullerGraph.h; sourceTree = "<group>"; xcLanguageSpecificationIdentifier = xcode.lang.objcpp; };
-=======
-		AB6FA4DE0FEB59DB008DB04A /* NSDictionary+APFinancialData.h */ = {isa = PBXFileReference; fileEncoding = 4; lastKnownFileType = sourcecode.c.h; path = "NSDictionary+APFinancialData.h"; sourceTree = "<group>"; };
-		AB6FA5560FEB6235008DB04A /* APYahooDataPullerGraph.h */ = {isa = PBXFileReference; fileEncoding = 4; lastKnownFileType = sourcecode.c.h; path = APYahooDataPullerGraph.h; sourceTree = "<group>"; };
->>>>>>> 5ec3d531
 		AB6FA5570FEB6235008DB04A /* APYahooDataPullerGraph.m */ = {isa = PBXFileReference; fileEncoding = 4; lastKnownFileType = sourcecode.c.objc; path = APYahooDataPullerGraph.m; sourceTree = "<group>"; };
 		AB6FA5580FEB6235008DB04A /* APYahooDataPullerGraph.xib */ = {isa = PBXFileReference; lastKnownFileType = file.xib; name = APYahooDataPullerGraph.xib; path = Classes/APYahooDataPullerGraph.xib; sourceTree = "<group>"; };
 		AB6FA6090FEB6DAA008DB04A /* YHOO.plist */ = {isa = PBXFileReference; fileEncoding = 4; lastKnownFileType = text.plist.xml; path = YHOO.plist; sourceTree = SOURCE_ROOT; };
