#include "CPTTextStylePlatformSpecific.h"

@class CPTColor;

<<<<<<< HEAD
@interface CPTTextStyle : NSObject<NSCoding, NSCopying, NSMutableCopying> {
    @protected
    NSString *fontName;
    CGFloat fontSize;
    CPTColor *color;
    CPTTextAlignment textAlignment;
    NSLineBreakMode lineBreakMode;
}
=======
@interface CPTTextStyle : NSObject<NSCoding, NSCopying, NSMutableCopying>
>>>>>>> b80613d7

@property (readonly, copy, nonatomic) NSString *fontName;
@property (readonly, nonatomic) CGFloat fontSize;
@property (readonly, copy, nonatomic) CPTColor *color;
<<<<<<< HEAD
@property (readonly, assign, nonatomic) CPTTextAlignment textAlignment;
@property (readonly, assign, nonatomic) NSLineBreakMode lineBreakMode;
=======
@property (readonly, nonatomic) CPTTextAlignment textAlignment;
>>>>>>> b80613d7

/// @name Factory Methods
/// @{
+(id)textStyle;
/// @}

@end

#pragma mark -

/** @category CPTTextStyle(CPTPlatformSpecificTextStyleExtensions)
 *  @brief Platform-specific extensions to CPTTextStyle.
 **/
@interface CPTTextStyle(CPTPlatformSpecificTextStyleExtensions)

@property (readonly, nonatomic) NSDictionary *attributes;

/// @name Factory Methods
/// @{
+(id)textStyleWithAttributes:(NSDictionary *)attributes;
/// @}

@end

#pragma mark -

/** @category NSString(CPTTextStyleExtensions)
 *  @brief NSString extensions for drawing styled text.
 **/
@interface NSString(CPTTextStyleExtensions)

/// @name Measurement
/// @{
-(CGSize)sizeWithTextStyle:(CPTTextStyle *)style;
/// @}

/// @name Drawing
/// @{
-(void)drawInRect:(CGRect)rect withTextStyle:(CPTTextStyle *)style inContext:(CGContextRef)context;
/// @}

@end<|MERGE_RESOLUTION|>--- conflicted
+++ resolved
@@ -2,28 +2,13 @@
 
 @class CPTColor;
 
-<<<<<<< HEAD
-@interface CPTTextStyle : NSObject<NSCoding, NSCopying, NSMutableCopying> {
-    @protected
-    NSString *fontName;
-    CGFloat fontSize;
-    CPTColor *color;
-    CPTTextAlignment textAlignment;
-    NSLineBreakMode lineBreakMode;
-}
-=======
 @interface CPTTextStyle : NSObject<NSCoding, NSCopying, NSMutableCopying>
->>>>>>> b80613d7
 
 @property (readonly, copy, nonatomic) NSString *fontName;
 @property (readonly, nonatomic) CGFloat fontSize;
 @property (readonly, copy, nonatomic) CPTColor *color;
-<<<<<<< HEAD
-@property (readonly, assign, nonatomic) CPTTextAlignment textAlignment;
+@property (readonly, nonatomic) CPTTextAlignment textAlignment;
 @property (readonly, assign, nonatomic) NSLineBreakMode lineBreakMode;
-=======
-@property (readonly, nonatomic) CPTTextAlignment textAlignment;
->>>>>>> b80613d7
 
 /// @name Factory Methods
 /// @{
