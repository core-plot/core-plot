--- conflicted
+++ resolved
@@ -28,11 +28,7 @@
  **/
 @implementation CPTPlotSpaceAnnotation
 
-<<<<<<< HEAD
-/** @property CPTNumberArray *anchorPlotPoint
-=======
-/** @property nullable CPTNumberArray anchorPlotPoint
->>>>>>> 03924990
+/** @property nullable CPTNumberArray *anchorPlotPoint
  *  @brief An array of NSDecimalNumber objects giving the anchor plot coordinates.
  **/
 @synthesize anchorPlotPoint;
@@ -60,11 +56,7 @@
  *  @param newPlotPoint An array of NSDecimalNumber objects giving the anchor plot coordinates.
  *  @return The initialized CPTPlotSpaceAnnotation object.
  **/
-<<<<<<< HEAD
--(instancetype)initWithPlotSpace:(CPTPlotSpace *)newPlotSpace anchorPlotPoint:(CPTNumberArray *)newPlotPoint
-=======
--(nonnull instancetype)initWithPlotSpace:(nonnull CPTPlotSpace *)newPlotSpace anchorPlotPoint:(nullable CPTNumberArray)newPlotPoint
->>>>>>> 03924990
+-(nonnull instancetype)initWithPlotSpace:(nonnull CPTPlotSpace *)newPlotSpace anchorPlotPoint:(nullable CPTNumberArray *)newPlotPoint
 {
     NSParameterAssert(newPlotSpace);
 
@@ -197,11 +189,7 @@
 
 /// @cond
 
-<<<<<<< HEAD
--(void)setAnchorPlotPoint:(CPTNumberArray *)newPlotPoint
-=======
--(void)setAnchorPlotPoint:(nullable CPTNumberArray)newPlotPoint
->>>>>>> 03924990
+-(void)setAnchorPlotPoint:(nullable CPTNumberArray *)newPlotPoint
 {
     if ( anchorPlotPoint != newPlotPoint ) {
         anchorPlotPoint = [newPlotPoint copy];
