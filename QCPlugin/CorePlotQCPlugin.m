#import "CorePlotQCPlugIn.h"
#import <OpenGL/CGLMacro.h>

#define kQCPlugIn_Name        @"CorePlotQCPlugIn"
#define kQCPlugIn_Description @"CorePlotQCPlugIn base plugin."

#pragma mark -

@interface CorePlotQCPlugIn()

@property (nonatomic, readwrite, strong, nullable) NSMutableData *imageData;
@property (nonatomic, readwrite, assign, nullable) CGContextRef bitmapContext;
@property (nonatomic, readwrite, strong, nonnull) id<QCPlugInOutputImageProvider> imageProvider;

void drawErrorText(CGContextRef __nonnull context, CGRect rect);

@end

#pragma mark -

// Draws the string "ERROR" in the given context in big red letters
void drawErrorText(CGContextRef __nonnull context, CGRect rect)
{
    CGContextSaveGState(context);

    CGFloat w = rect.size.width;
    CGFloat h = rect.size.height;

    CGContextSelectFont(context, "Verdana", h / 4, kCGEncodingMacRoman);
    CGContextSetTextDrawingMode(context, kCGTextFillStroke);

    CGContextSetRGBFillColor(context, 1, 0, 0, 0.5);
    CGContextSetRGBStrokeColor(context, 0, 0, 0, 1);

    CGContextSetTextMatrix(context, CGAffineTransformIdentity);

    // Compute the width of the text
    CGPoint r0 = CGContextGetTextPosition(context);
    CGContextSetTextDrawingMode(context, kCGTextInvisible);
    CGContextShowText(context, "ERROR", 5); // 10
    CGPoint r1 = CGContextGetTextPosition(context);

    CGFloat width  = r1.x - r0.x;
    CGFloat height = h / 3;

    CGFloat x = rect.origin.x + w / 2.0 - width / 2.0;
    CGFloat y = rect.origin.y + h / 2.0 - height / 2.0;

    CGContextSetTextDrawingMode(context, kCGTextFillStroke);
    CGContextShowTextAtPoint(context, x, y, "ERROR", 5);

    CGContextRestoreGState(context);
}

#pragma mark -

@implementation CorePlotQCPlugIn

@synthesize graph;
@synthesize imageData;
@synthesize bitmapContext;
@synthesize imageProvider;

// TODO: Make the port accessors dynamic, that way certain inputs can be removed based on settings and subclasses won't need the @dynamic declarations

/*
 * Accessor for the output image
 */
@dynamic outputImage;

/*
 * Dynamic accessors for the static PlugIn inputs
 */
@dynamic inputPixelsWide, inputPixelsHigh;
@dynamic inputPlotAreaColor;
@dynamic inputAxisColor, inputAxisLineWidth, inputAxisMinorTickWidth, inputAxisMajorTickWidth, inputAxisMajorTickLength, inputAxisMinorTickLength;
@dynamic inputMajorGridLineWidth, inputMinorGridLineWidth;
@dynamic inputXMin, inputXMax, inputYMin, inputYMax;
@dynamic inputXMajorIntervals, inputYMajorIntervals, inputXMinorIntervals, inputYMinorIntervals;

/*
 * Synthesized accessors for internal PlugIn settings
 */
@synthesize numberOfPlots;

+(nonnull NSDictionary<NSString *, NSString *> *)attributes
{
    /*
     * Return a dictionary of attributes describing the plug-in (QCPlugInAttributeNameKey, QCPlugInAttributeDescriptionKey...).
     */

    return @{
               QCPlugInAttributeNameKey: kQCPlugIn_Name,
               QCPlugInAttributeDescriptionKey: kQCPlugIn_Description
    };
}

+(QCPlugInExecutionMode)executionMode
{
    /*
     * Return the execution mode of the plug-in: kQCPlugInExecutionModeProvider, kQCPlugInExecutionModeProcessor, or kQCPlugInExecutionModeConsumer.
     */

    return kQCPlugInExecutionModeProcessor;
}

+(QCPlugInTimeMode)timeMode
{
    /*
     * Return the time dependency mode of the plug-in: kQCPlugInTimeModeNone, kQCPlugInTimeModeIdle or kQCPlugInTimeModeTimeBase.
     */

    return kQCPlugInTimeModeNone;
}

-(nonnull instancetype)init
{
    if ( (self = [super init]) ) {
        /*
         * Allocate any permanent resource required by the plug-in.
         */

        [self createGraph];

        self.numberOfPlots = 1;

        imageData     = nil;
        imageProvider = nil;
        bitmapContext = NULL;
    }

    return self;
}

-(void)dealloc
{
    [self freeResources];
}

-(void)freeImageResources
{
    self.bitmapContext = NULL;
    self.imageData     = nil;
}

-(void)freeResources
{
    [self freeImageResources];
    self.graph = nil;
}

-(nullable QCPlugInViewController *)createViewController
{
    /*
     * Return a new QCPlugInViewController to edit the internal settings of this plug-in instance.
     * You can return a subclass of QCPlugInViewController if necessary.
     */

    return [[QCPlugInViewController alloc] initWithPlugIn:self viewNibName:@"Settings"];
}

#pragma mark -
#pragma mark Input and output port configuration

<<<<<<< HEAD
+(CPTStringArray *)sortedPropertyPortKeys
=======
+(nonnull CPTStringArray)sortedPropertyPortKeys
>>>>>>> 03924990
{
    return @[@"inputPixelsWide",
             @"inputPixelsHigh",
             @"inputPlotAreaColor",
             @"inputAxisColor",
             @"inputAxisLineWidth",

             @"inputXMin",
             @"inputXMax",
             @"inputYMin",
             @"inputYMax",

             @"inputXMajorIntervals",
             @"inputYMajorIntervals",
             @"inputAxisMajorTickLength",
             @"inputAxisMajorTickWidth",

             @"inputXMinorIntervals",
             @"inputYMinorIntervals",
             @"inputAxisMinorTickLength",
             @"inputAxisMinorTickWidth"];
}

<<<<<<< HEAD
+(CPTDictionary *)attributesForPropertyPortWithKey:(NSString *)key
=======
+(nonnull CPTDictionary)attributesForPropertyPortWithKey:(nonnull NSString *)key
>>>>>>> 03924990
{
    /*
     * Specify the optional attributes for property based ports (QCPortAttributeNameKey, QCPortAttributeDefaultValueKey...).
     */

    if ( [key isEqualToString:@"inputXMin"] ) {
        return @{
                   QCPortAttributeNameKey: @"X Range Min",
                   QCPortAttributeDefaultValueKey: @(-1.0)
        };
    }

    if ( [key isEqualToString:@"inputXMax"] ) {
        return @{
                   QCPortAttributeNameKey: @"X Range Max",
                   QCPortAttributeDefaultValueKey: @1.0
        };
    }

    if ( [key isEqualToString:@"inputYMin"] ) {
        return @{
                   QCPortAttributeNameKey: @"Y Range Min",
                   QCPortAttributeDefaultValueKey: @(-1.0)
        };
    }

    if ( [key isEqualToString:@"inputYMax"] ) {
        return @{
                   QCPortAttributeNameKey: @"Y Range Max",
                   QCPortAttributeDefaultValueKey: @1.0
        };
    }

    if ( [key isEqualToString:@"inputXMajorIntervals"] ) {
        return @{
                   QCPortAttributeNameKey: @"X Major Intervals",
                   QCPortAttributeDefaultValueKey: @4.0,
                   QCPortAttributeMinimumValueKey: @0.0
        };
    }

    if ( [key isEqualToString:@"inputYMajorIntervals"] ) {
        return @{
                   QCPortAttributeNameKey: @"Y Major Intervals",
                   QCPortAttributeDefaultValueKey: @4.0,
                   QCPortAttributeMinimumValueKey: @0.0
        };
    }

    if ( [key isEqualToString:@"inputXMinorIntervals"] ) {
        return @{
                   QCPortAttributeNameKey: @"X Minor Intervals",
                   QCPortAttributeDefaultValueKey: @1,
                   QCPortAttributeMinimumValueKey: @0
        };
    }

    if ( [key isEqualToString:@"inputYMinorIntervals"] ) {
        return @{
                   QCPortAttributeNameKey: @"Y Minor Intervals",
                   QCPortAttributeDefaultValueKey: @1,
                   QCPortAttributeMinimumValueKey: @0
        };
    }

    if ( [key isEqualToString:@"inputAxisColor"] ) {
        CGColorRef axisColor  = CGColorCreateGenericRGB(1.0, 1.0, 1.0, 1.0);
        CPTDictionary *result = @{
            QCPortAttributeNameKey: @"Axis Color",
            QCPortAttributeDefaultValueKey: CFBridgingRelease(axisColor)
        };
        return result;
    }

    if ( [key isEqualToString:@"inputAxisLineWidth"] ) {
        return @{
                   QCPortAttributeNameKey: @"Axis Line Width",
                   QCPortAttributeMinimumValueKey: @0.0,
                   QCPortAttributeDefaultValueKey: @1.0
        };
    }

    if ( [key isEqualToString:@"inputAxisMajorTickWidth"] ) {
        return @{
                   QCPortAttributeNameKey: @"Major Tick Width",
                   QCPortAttributeMinimumValueKey: @0.0,
                   QCPortAttributeDefaultValueKey: @2.0
        };
    }

    if ( [key isEqualToString:@"inputAxisMinorTickWidth"] ) {
        return @{
                   QCPortAttributeNameKey: @"Minor Tick Width",
                   QCPortAttributeMinimumValueKey: @0.0,
                   QCPortAttributeDefaultValueKey: @1.0
        };
    }

    if ( [key isEqualToString:@"inputAxisMajorTickLength"] ) {
        return @{
                   QCPortAttributeNameKey: @"Major Tick Length",
                   QCPortAttributeMinimumValueKey: @0.0,
                   QCPortAttributeDefaultValueKey: @10.0
        };
    }

    if ( [key isEqualToString:@"inputAxisMinorTickLength"] ) {
        return @{
                   QCPortAttributeNameKey: @"Minor Tick Length",
                   QCPortAttributeMinimumValueKey: @0.0,
                   QCPortAttributeDefaultValueKey: @3.0
        };
    }

    if ( [key isEqualToString:@"inputMajorGridLineWidth"] ) {
        return @{
                   QCPortAttributeNameKey: @"Major Grid Line Width",
                   QCPortAttributeMinimumValueKey: @0.0,
                   QCPortAttributeDefaultValueKey: @1.0
        };
    }

    if ( [key isEqualToString:@"inputMinorGridLineWidth"] ) {
        return @{
                   QCPortAttributeNameKey: @"Minor Grid Line Width",
                   QCPortAttributeMinimumValueKey: @0.0,
                   QCPortAttributeDefaultValueKey: @0.0
        };
    }

    if ( [key isEqualToString:@"inputPlotAreaColor"] ) {
        CGColorRef plotAreaColor = CGColorCreateGenericRGB(0.0, 0.0, 0.0, 0.4);
        CPTDictionary *result    = @{
            QCPortAttributeNameKey: @"Plot Area Color",
            QCPortAttributeDefaultValueKey: CFBridgingRelease(plotAreaColor)
        };
        return result;
    }

    if ( [key isEqualToString:@"inputPixelsWide"] ) {
        return @{
                   QCPortAttributeNameKey: @"Pixels Wide",
                   QCPortAttributeMinimumValueKey: @1,
                   QCPortAttributeDefaultValueKey: @512
        };
    }

    if ( [key isEqualToString:@"inputPixelsHigh"] ) {
        return @{
                   QCPortAttributeNameKey: @"Pixels High",
                   QCPortAttributeMinimumValueKey: @1,
                   QCPortAttributeDefaultValueKey: @512
        };
    }

    if ( [key isEqualToString:@"outputImage"] ) {
        return @{
                   QCPortAttributeNameKey: @"Image"
        };
    }

    return nil;
}

#pragma mark -
#pragma mark Graph configuration

-(void)createGraph
{
    if ( !self.graph ) {
        // Create graph from theme
        CPTTheme *theme      = [CPTTheme themeNamed:kCPTPlainBlackTheme];
        CPTXYGraph *newGraph = (CPTXYGraph *)[theme newGraph];
        self.graph = newGraph;

        // Setup scatter plot space
        CPTXYPlotSpace *plotSpace = (CPTXYPlotSpace *)newGraph.defaultPlotSpace;
        plotSpace.xRange = [CPTPlotRange plotRangeWithLocation:@1.0 length:@1.0];
        plotSpace.yRange = [CPTPlotRange plotRangeWithLocation:@(-1.0) length:@1.0];

        // Axes
        CPTXYAxisSet *axisSet = (CPTXYAxisSet *)newGraph.axisSet;

        CPTXYAxis *x = axisSet.xAxis;
        x.majorIntervalLength   = @0.5;
        x.minorTicksPerInterval = 2;

        CPTXYAxis *y = axisSet.yAxis;
        y.majorIntervalLength   = @0.5;
        y.minorTicksPerInterval = 5;
    }
}

-(nonnull CGColorRef)newDefaultColorForPlot:(NSUInteger)index alpha:(CGFloat)alpha
{
    CGColorRef color;

    switch ( index ) {
        case 0:
            color = CGColorCreateGenericRGB(1.0, 0.0, 0.0, alpha);
            break;

        case 1:
            color = CGColorCreateGenericRGB(0.0, 1.0, 0.0, alpha);
            break;

        case 2:
            color = CGColorCreateGenericRGB(0.0, 0.0, 1.0, alpha);
            break;

        case 3:
            color = CGColorCreateGenericRGB(1.0, 1.0, 0.0, alpha);
            break;

        case 4:
            color = CGColorCreateGenericRGB(1.0, 0.0, 1.0, alpha);
            break;

        case 5:
            color = CGColorCreateGenericRGB(0.0, 1.0, 1.0, alpha);
            break;

        default:
            color = CGColorCreateGenericRGB(1.0, 0.0, 0.0, alpha);
            break;
    }

    return color;
}

-(void)addPlots:(NSUInteger)count
{
    NSUInteger plotCount = self.numberOfPlots;

    for ( NSUInteger i = 0; i < count; i++ ) {
        [self addPlotWithIndex:i + plotCount];
    }
}

-(BOOL)configureAxis
{
    CPTColor *axisColor = [CPTColor colorWithCGColor:self.inputAxisColor];

    CPTXYAxisSet *set              = (CPTXYAxisSet *)self.graph.axisSet;
    CPTMutableLineStyle *lineStyle = [CPTMutableLineStyle lineStyle];

    lineStyle.lineColor     = axisColor;
    lineStyle.lineWidth     = self.inputAxisLineWidth;
    set.xAxis.axisLineStyle = lineStyle;
    set.yAxis.axisLineStyle = lineStyle;

    lineStyle.lineWidth          = self.inputAxisMajorTickWidth;
    set.xAxis.majorTickLineStyle = lineStyle;
    set.yAxis.majorTickLineStyle = lineStyle;

    lineStyle.lineWidth          = self.inputAxisMinorTickWidth;
    set.xAxis.minorTickLineStyle = lineStyle;
    set.yAxis.minorTickLineStyle = lineStyle;

    CPTMutableTextStyle *textStyle = [CPTMutableTextStyle textStyle];
    textStyle.color          = axisColor;
    set.xAxis.labelTextStyle = textStyle;

    double xrange = self.inputXMax - self.inputXMin;
    set.xAxis.majorIntervalLength   = @( xrange / (self.inputXMajorIntervals) );
    set.xAxis.minorTicksPerInterval = self.inputXMinorIntervals;

    double yrange = self.inputYMax - self.inputYMin;
    set.yAxis.majorIntervalLength   = @( yrange / (self.inputYMajorIntervals) );
    set.yAxis.minorTicksPerInterval = self.inputYMinorIntervals;

    set.xAxis.minorTickLength = self.inputAxisMinorTickLength;
    set.yAxis.minorTickLength = self.inputAxisMinorTickLength;

    set.xAxis.majorTickLength = self.inputAxisMajorTickLength;
    set.yAxis.majorTickLength = self.inputAxisMajorTickLength;

    if ( [self didValueForInputKeyChange:@"inputMajorGridLineWidth"] || [self didValueForInputKeyChange:@"inputAxisColor"] ) {
        CPTMutableLineStyle *majorGridLineStyle = nil;
        if ( self.inputMajorGridLineWidth == 0.0 ) {
            majorGridLineStyle = nil;
        }
        else {
            majorGridLineStyle           = [CPTMutableLineStyle lineStyle];
            majorGridLineStyle.lineColor = [CPTColor colorWithCGColor:self.inputAxisColor];
            majorGridLineStyle.lineWidth = self.inputMajorGridLineWidth;
        }

        set.xAxis.majorGridLineStyle = majorGridLineStyle;
        set.yAxis.majorGridLineStyle = majorGridLineStyle;
    }

    if ( [self didValueForInputKeyChange:@"inputMinorGridLineWidth"] || [self didValueForInputKeyChange:@"inputAxisColor"] ) {
        CPTMutableLineStyle *minorGridLineStyle;
        if ( self.inputMinorGridLineWidth == 0.0 ) {
            minorGridLineStyle = nil;
        }
        else {
            minorGridLineStyle           = [CPTMutableLineStyle lineStyle];
            minorGridLineStyle.lineColor = [CPTColor colorWithCGColor:self.inputAxisColor];
            minorGridLineStyle.lineWidth = self.inputMinorGridLineWidth;
        }

        set.xAxis.minorGridLineStyle = minorGridLineStyle;
        set.yAxis.minorGridLineStyle = minorGridLineStyle;
    }

    return YES;
}

-(nonnull CGColorRef)dataLineColor:(NSUInteger)index
{
    NSString *key = [NSString stringWithFormat:@"plotDataLineColor%lu", (unsigned long)index];

    return (__bridge CGColorRef)([self valueForInputKey:key]);
}

-(CGFloat)dataLineWidth:(NSUInteger)index
{
    NSString *key = [NSString stringWithFormat:@"plotDataLineWidth%lu", (unsigned long)index];

    NSNumber *inputValue = [self valueForInputKey:key];

    return inputValue.doubleValue;
}

-(nonnull CGColorRef)areaFillColor:(NSUInteger)index
{
    NSString *key = [NSString stringWithFormat:@"plotFillColor%lu", (unsigned long)index];

    return (__bridge CGColorRef)([self valueForInputKey:key]);
}

-(nonnull CGImageRef)newAreaFillImage:(NSUInteger)index
{
    NSString *key = [NSString stringWithFormat:@"plotFillImage%lu", (unsigned long)index];

    id<QCPlugInInputImageSource> img = [self valueForInputKey:key];
    if ( !img ) {
        return nil;
    }

#if __BIG_ENDIAN__
    NSString *pixelFormat = QCPlugInPixelFormatARGB8;
#else
    NSString *pixelFormat = QCPlugInPixelFormatBGRA8;
#endif

    CGColorSpaceRef rgbColorSpace = CGColorSpaceCreateDeviceRGB();
    [img lockBufferRepresentationWithPixelFormat:pixelFormat colorSpace:rgbColorSpace forBounds:[img imageBounds]];
    CGColorSpaceRelease(rgbColorSpace);

    const void *baseAddress     = [img bufferBaseAddress];
    NSUInteger pixelsWide       = [img bufferPixelsWide];
    NSUInteger pixelsHigh       = [img bufferPixelsHigh];
    NSUInteger bitsPerComponent = 8;
    NSUInteger bytesPerRow      = [img bufferBytesPerRow];
    CGColorSpaceRef colorSpace  = [img bufferColorSpace];

    CGContextRef imgContext = CGBitmapContextCreate(baseAddress,
                                                    pixelsWide,
                                                    pixelsHigh,
                                                    bitsPerComponent,
                                                    bytesPerRow,
                                                    colorSpace,
                                                    (CGBitmapInfo)kCGImageAlphaNoneSkipLast);

    CGImageRef imageRef = CGBitmapContextCreateImage(imgContext);

    [img unlockBufferRepresentation];

    CGContextRelease(imgContext);

    return imageRef;
}

static void _BufferReleaseCallback(const void *__nonnull address, void *__nonnull context)
{
    // Don't do anything.  We release the buffer manually when it's recreated or during dealloc
}

-(void)createImageResourcesWithContext:(nonnull id<QCPlugInContext>)context
{
    // Create a CG bitmap for drawing.  The image data is released when QC calls _BufferReleaseCallback
    CGSize boundsSize           = self.graph.bounds.size;
    NSUInteger bitsPerComponent = 8;
    size_t rowBytes             = (size_t)boundsSize.width * 4;

    if ( rowBytes % 16 ) {
        rowBytes = ( (rowBytes / 16) + 1 ) * 16;
    }

    if ( !self.imageData ) {
        size_t bufferLength = rowBytes * (size_t)boundsSize.height;
        void *buffer        = valloc(bufferLength);

        if ( !buffer ) {
            NSLog(@"Couldn't allocate memory for image data");
            return;
        }

        self.imageData = [NSMutableData dataWithBytesNoCopy:buffer length:bufferLength];
    }

    CGContextRef newContext = CGBitmapContextCreate(self.imageData.mutableBytes,
                                                    (size_t)boundsSize.width,
                                                    (size_t)boundsSize.height,
                                                    bitsPerComponent,
                                                    rowBytes,
                                                    [context colorSpace],
                                                    (CGBitmapInfo)kCGImageAlphaPremultipliedFirst);
    self.bitmapContext = newContext;

    if ( !newContext ) {
        self.imageData = nil;
        NSLog(@"Couldn't create bitmap context");
        return;
    }

    CGContextRelease(newContext);

    if ( rowBytes % 16 ) {
        rowBytes = ( (rowBytes / 16) + 1 ) * 16;
    }

    // Note: I don't have a PPC to test on so this may or may not cause some color issues
#if __BIG_ENDIAN__
    self.imageProvider = [context outputImageProviderFromBufferWithPixelFormat:QCPlugInPixelFormatBGRA8
                                                                    pixelsWide:(NSUInteger)boundsSize.width
                                                                    pixelsHigh:(NSUInteger)boundsSize.height
                                                                   baseAddress:self.imageData.bytes
                                                                   bytesPerRow:rowBytes
                                                               releaseCallback:_BufferReleaseCallback
                                                                releaseContext:NULL
                                                                    colorSpace:[context colorSpace]
                                                              shouldColorMatch:YES];
#else
    self.imageProvider = [context outputImageProviderFromBufferWithPixelFormat:QCPlugInPixelFormatARGB8
                                                                    pixelsWide:(NSUInteger)boundsSize.width
                                                                    pixelsHigh:(NSUInteger)boundsSize.height
                                                                   baseAddress:self.imageData.bytes
                                                                   bytesPerRow:rowBytes
                                                               releaseCallback:_BufferReleaseCallback
                                                                releaseContext:NULL
                                                                    colorSpace:[context colorSpace]
                                                              shouldColorMatch:YES];
#endif
}

#pragma mark -
#pragma mark Data source methods

-(NSUInteger)numberOfRecordsForPlot:(nonnull CPTPlot *)plot
{
    return 0;
}

-(nullable id)numberForPlot:(nonnull CPTPlot *)plot field:(NSUInteger)fieldEnum recordIndex:(NSUInteger)index
{
    return @0;
}

#pragma mark -
#pragma mark Methods for dealing with plugin keys

-(NSUInteger)numberOfPlots
{
    return numberOfPlots;
}

-(void)setNumberOfPlots:(NSUInteger)number
{
    number = MAX(1, number);

    if ( number > numberOfPlots ) {
        [self addPlots:number - numberOfPlots];
    }
    else {
        [self removePlots:numberOfPlots - number];
    }

    numberOfPlots = number;
}

<<<<<<< HEAD
+(CPTStringArray *)plugInKeys
=======
+(nonnull CPTStringArray)plugInKeys
>>>>>>> 03924990
{
    return @[@"numberOfPlots"];
}

-(nonnull id)serializedValueForKey:(nonnull NSString *)key
{
    /*
     * Provide custom serialization for the plug-in internal settings that are not values complying to the <NSCoding> protocol.
     * The return object must be nil or a PList compatible i.e. NSString, NSNumber, NSDate, NSData, NSArray or NSDictionary.
     */

    if ( [key isEqualToString:@"numberOfPlots"] ) {
        return @(self.numberOfPlots);
    }
    else {
        return [super serializedValueForKey:key];
    }
}

-(void)setSerializedValue:(nonnull id)serializedValue forKey:(nonnull NSString *)key
{
    /*
     * Provide deserialization for the plug-in internal settings that were custom serialized in -serializedValueForKey.
     * Deserialize the value, then call [self setValue:value forKey:key] to set the corresponding internal setting of the plug-in instance to that deserialized value.
     */

    if ( [key isEqualToString:@"numberOfPlots"] ) {
        [self setNumberOfPlots:MAX(1, [(NSNumber *) serializedValue unsignedIntegerValue])];
    }
    else {
        [super setSerializedValue:serializedValue forKey:key];
    }
}

#pragma mark -
#pragma mark Accessors

-(void)setBitmapContext:(nullable CGContextRef)newContext
{
    if ( newContext != bitmapContext ) {
        CGContextRelease(bitmapContext);
        bitmapContext = CGContextRetain(newContext);
    }
}

#pragma mark -
#pragma mark Subclass methods

-(void)addPlotWithIndex:(NSUInteger)index
{
    /*
     * Subclasses should override this method to create their own ports, plots, and add the plots to the graph
     */
}

-(void)removePlots:(NSUInteger)count
{
    /*
     * Subclasses should override this method to remove plots and their ports
     */
}

-(BOOL)configurePlots
{
    /*
     * Subclasses sjpi;d override this method to configure the plots (i.e., by using values from the input ports)
     */

    return YES;
}

-(BOOL)configureGraph
{
    /*
     * Subclasses can override this method to configure the graph (i.e., by using values from the input ports)
     */

    // Configure the graph area
    CGRect frame = CPTRectMake( 0.0, 0.0, MAX(1, self.inputPixelsWide), MAX(1, self.inputPixelsHigh) );

    self.graph.bounds = frame;

    self.graph.paddingLeft   = 0.0;
    self.graph.paddingRight  = 0.0;
    self.graph.paddingTop    = 0.0;
    self.graph.paddingBottom = 0.0;

    // Perform some sanity checks.  If there is a configuration error set the error flag so that a message is displayed
    if ( (self.inputXMax <= self.inputXMin) || (self.inputYMax <= self.inputYMin) ) {
        return NO;
    }

    self.graph.fill               = nil;
    self.graph.plotAreaFrame.fill = [CPTFill fillWithColor:[CPTColor colorWithCGColor:self.inputPlotAreaColor]];
    if ( self.inputAxisLineWidth > 0.0 ) {
        CPTMutableLineStyle *lineStyle = [CPTMutableLineStyle lineStyle];
        lineStyle.lineWidth                      = self.inputAxisLineWidth;
        lineStyle.lineColor                      = [CPTColor colorWithCGColor:self.inputAxisColor];
        self.graph.plotAreaFrame.borderLineStyle = lineStyle;
    }
    else {
        self.graph.plotAreaFrame.borderLineStyle = nil;
    }

    // Configure the plot space and axis sets
    CPTXYPlotSpace *plotSpace = (CPTXYPlotSpace *)self.graph.defaultPlotSpace;
    plotSpace.xRange = [CPTPlotRange plotRangeWithLocation:@(self.inputXMin) length:@(self.inputXMax - self.inputXMin)];
    plotSpace.yRange = [CPTPlotRange plotRangeWithLocation:@(self.inputYMin) length:@(self.inputYMax - self.inputYMin)];

    [self configureAxis];

    [self.graph layoutIfNeeded];
    [self.graph setNeedsDisplay];

    return YES;
}

@end

#pragma mark -

@implementation CorePlotQCPlugIn(Execution)

<<<<<<< HEAD
-(BOOL)execute:(id<QCPlugInContext>)context atTime:(NSTimeInterval)time withArguments:(CPTDictionary *)arguments
=======
-(BOOL)execute:(nonnull id<QCPlugInContext>)context atTime:(NSTimeInterval)time withArguments:(nullable CPTDictionary)arguments
>>>>>>> 03924990
{
    // Configure the plot for drawing
    BOOL configurationCheck = [self configureGraph];

    // If the output image dimensions change recreate the image resources
    if ( [self didValueForInputKeyChange:@"inputPixelsWide"] || [self didValueForInputKeyChange:@"inputPixelsHigh"] || !self.imageProvider ) {
        [self freeImageResources];
    }

    // Verifies that the image data + bitmap context are valid
    [self createImageResourcesWithContext:context];

    // Draw the plot ...
    CGSize boundsSize      = self.graph.bounds.size;
    CGContextRef bmContext = self.bitmapContext;
    CGContextClearRect( bmContext, CPTRectMake(0.0, 0.0, boundsSize.width, boundsSize.height) );
    CGContextSetRGBFillColor(bmContext, 0.0, 0.0, 0.0, 0.0);
    CGContextFillRect( bmContext, CPTRectMake(0, 0, boundsSize.width, boundsSize.height) );
    CGContextSetAllowsAntialiasing(bmContext, true);

    if ( configurationCheck ) {
        [self configurePlots];
        [self.graph recursivelyRenderInContext:bmContext];
    }
    else {
        drawErrorText( bmContext, CPTRectMake(0, 0, self.inputPixelsWide, self.inputPixelsHigh) );
    }

    // CGContextSetAllowsAntialiasing(bitmapContext, false);
    CGContextFlush(bmContext);

    // ... and put it on the output port
    self.outputImage = self.imageProvider;

    return YES;
}

@end<|MERGE_RESOLUTION|>--- conflicted
+++ resolved
@@ -162,11 +162,7 @@
 #pragma mark -
 #pragma mark Input and output port configuration
 
-<<<<<<< HEAD
-+(CPTStringArray *)sortedPropertyPortKeys
-=======
-+(nonnull CPTStringArray)sortedPropertyPortKeys
->>>>>>> 03924990
++(nonnull CPTStringArray *)sortedPropertyPortKeys
 {
     return @[@"inputPixelsWide",
              @"inputPixelsHigh",
@@ -190,11 +186,7 @@
              @"inputAxisMinorTickWidth"];
 }
 
-<<<<<<< HEAD
-+(CPTDictionary *)attributesForPropertyPortWithKey:(NSString *)key
-=======
-+(nonnull CPTDictionary)attributesForPropertyPortWithKey:(nonnull NSString *)key
->>>>>>> 03924990
++(nonnull CPTDictionary *)attributesForPropertyPortWithKey:(nonnull NSString *)key
 {
     /*
      * Specify the optional attributes for property based ports (QCPortAttributeNameKey, QCPortAttributeDefaultValueKey...).
@@ -679,11 +671,7 @@
     numberOfPlots = number;
 }
 
-<<<<<<< HEAD
-+(CPTStringArray *)plugInKeys
-=======
-+(nonnull CPTStringArray)plugInKeys
->>>>>>> 03924990
++(nonnull CPTStringArray *)plugInKeys
 {
     return @[@"numberOfPlots"];
 }
@@ -807,11 +795,7 @@
 
 @implementation CorePlotQCPlugIn(Execution)
 
-<<<<<<< HEAD
--(BOOL)execute:(id<QCPlugInContext>)context atTime:(NSTimeInterval)time withArguments:(CPTDictionary *)arguments
-=======
--(BOOL)execute:(nonnull id<QCPlugInContext>)context atTime:(NSTimeInterval)time withArguments:(nullable CPTDictionary)arguments
->>>>>>> 03924990
+-(BOOL)execute:(nonnull id<QCPlugInContext>)context atTime:(NSTimeInterval)time withArguments:(nullable CPTDictionary *)arguments
 {
     // Configure the plot for drawing
     BOOL configurationCheck = [self configureGraph];
