--- conflicted
+++ resolved
@@ -30,27 +30,15 @@
 #else
 	CGRect bounds = NSRectToCGRect(layerHostingView.bounds);
 #endif
-<<<<<<< HEAD
-    
-    // Create graph
-    CPTGraph* graph = [[[CPTXYGraph alloc] initWithFrame:bounds] autorelease];
-    [self addGraph:graph toHostingView:layerHostingView];
-    [self applyTheme:theme toGraph:graph withDefault:[CPTTheme themeNamed:kCPTSlateTheme]];
-    
-    [self setTitleDefaultsForGraph:graph withBounds:bounds];
-    [self setPaddingDefaultsForGraph:graph withBounds:bounds];
-    
-=======
 
 	// Create graph
-	CPTGraph *graph = [[[CPTXYGraph alloc] initWithFrame:[layerHostingView bounds]] autorelease];
+	CPTGraph *graph = [[[CPTXYGraph alloc] initWithFrame:bounds] autorelease];
 	[self addGraph:graph toHostingView:layerHostingView];
 	[self applyTheme:theme toGraph:graph withDefault:[CPTTheme themeNamed:kCPTSlateTheme]];
 
 	[self setTitleDefaultsForGraph:graph withBounds:bounds];
 	[self setPaddingDefaultsForGraph:graph withBounds:bounds];
 
->>>>>>> 0bdcbbc8
 	graph.fill = [CPTFill fillWithColor:[CPTColor darkGrayColor]];
 
 	// Plot area
