
#import "CPTheme.h"
#import "CPExceptions.h"
#import "CPDarkGradientTheme.h"
#import "CPPlainBlackTheme.h"
#import "CPPlainWhiteTheme.h"
#import "CPStocksTheme.h"
#import "CPGraph.h"
#import "CPXYGraph.h"

// theme names
NSString * const kCPDarkGradientTheme = @"Dark Gradients";	///< Dark gradient theme.
NSString * const kCPPlainWhiteTheme = @"Plain White";		///< Plain white theme.
NSString * const kCPPlainBlackTheme = @"Plain Black";		///< Plain black theme.
NSString * const kCPStocksTheme = @"Stocks";				///< Stocks theme.

/** @brief Creates a CPGraph instance formatted with predefined themes.
 *
 *	@todo More documentation needed 
 **/

@implementation CPTheme

<<<<<<< HEAD
/// @defgroup CPTheme CPTheme
=======
@synthesize graphClass;

/// @defgroup CPTheme CPTheme Methods
>>>>>>> c4562df1
/// @{

/**	@property graphClass
 *	@brief The class of the graph object to create.
 **/
@synthesize graphClass;

/**	@brief List of the available themes.
 *	@return An NSArray with all available themes.
 **/
+(NSArray *)themeClasses {
	static NSArray *themeClasses = nil;
	if ( themeClasses == nil ) {
		themeClasses = [[NSArray alloc] initWithObjects:[CPDarkGradientTheme class], [CPPlainBlackTheme class], [CPPlainWhiteTheme class],  [CPStocksTheme class], nil];
	}
	return themeClasses;
}

/**	@brief Gets a named theme.
 *	@param themeName The name of the desired theme.
 *	@return A CPTheme instance with name matching themeName or nil if no themes with a matching name were found.
 **/
+(CPTheme *)themeNamed:(NSString *)themeName
{
	static NSMutableDictionary *themes = nil;
	if ( themes == nil ) themes = [[NSMutableDictionary alloc] init];
	
	CPTheme *theme = [themes objectForKey:themeName];
	if ( theme ) return theme;
	
	for ( Class themeClass in [CPTheme themeClasses] ) {
		if ( [themeName isEqualToString:[themeClass name]] ) {
			theme = [[themeClass alloc] init];
			[themes setObject:theme forKey:themeName];
			break;
		}
	}
	
	return [theme autorelease];
}

/**	@brief The name of the theme.
 *	@return The name.
 **/
+(NSString *)name 
{
	return NSStringFromClass(self);
}

/**	@brief A subclass of CPGraph that the graphClass must descend from.
 *	@return The required subclass.
 **/
+(Class)requiredGraphSubclass
{
    return [CPGraph class];
}

/**	@brief Sets the class used when creating a new graph
 *	@param newGraphClass the type of class, must inherit from CPGraph
 **/
-(void)setGraphClass:(Class)newGraphClass 
{
	if ( newGraphClass != Nil && ![newGraphClass isSubclassOfClass:[[self class] requiredGraphSubclass]] ) {
		[NSException raise:CPException format:@"newGraphClass must be a subclass of %@", [[self class] requiredGraphSubclass]];
	}
	if ( graphClass != newGraphClass ) {
        graphClass = newGraphClass;
    }
}
///	@}

@end

///	@brief CPTheme abstract methods—must be overridden by subclasses
@implementation CPTheme(AbstractMethods)

/// @addtogroup CPTheme
/// @{

/** @brief Creates and returns a new CPGraph instance formatted with the theme.
 *  @return A new CPGraph instance formatted with the theme.
 **/
-(id)newGraph
{
	return nil;
}

-(void)applyThemeToGraph:(CPXYGraph *)graph
{
}

///	@}

@end<|MERGE_RESOLUTION|>--- conflicted
+++ resolved
@@ -21,13 +21,7 @@
 
 @implementation CPTheme
 
-<<<<<<< HEAD
 /// @defgroup CPTheme CPTheme
-=======
-@synthesize graphClass;
-
-/// @defgroup CPTheme CPTheme Methods
->>>>>>> c4562df1
 /// @{
 
 /**	@property graphClass
@@ -115,7 +109,7 @@
 	return nil;
 }
 
--(void)applyThemeToGraph:(CPXYGraph *)graph
+-(void)applyThemeToGraph:(CPGraph *)graph
 {
 }
 
