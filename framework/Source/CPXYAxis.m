--- conflicted
+++ resolved
@@ -1,19 +1,15 @@
-#import "CPPlotSpace.h"
-#import "CPLineStyle.h"
-#import "CPPlotRange.h"
-#import "CPPlotArea.h"
-#import "CPUtilities.h"
-<<<<<<< HEAD
-#import "CPXYAxis.h"
-#import "CPXYGridLines.h"
-=======
-#import "CPLineStyle.h"
 #import "CPAxisLabel.h"
 #import "CPConstrainedPosition.h"
+#import "CPDefinitions.h"
+#import "CPExceptions.h"
+#import "CPLineStyle.h"
+#import "CPPlotArea.h"
+#import "CPPlotRange.h"
+#import "CPPlotSpace.h"
+#import "CPUtilities.h"
+#import "CPXYAxis.h"
 #import "CPXYPlotSpace.h"
-#import "CPExceptions.h"
-#import "CPDefinitions.h"
->>>>>>> 845c09de
+#import "CPXYGridLines.h"
 
 ///	@cond
 @interface CPXYAxis ()
@@ -95,18 +91,10 @@
 -(CGPoint)viewPointForOrthogonalCoordinateDecimal:(NSDecimal)orthogonalCoord axisCoordinateDecimal:(NSDecimal)coordinateDecimalNumber
 {
     CPCoordinate orthogonalCoordinate = (self.coordinate == CPCoordinateX ? CPCoordinateY : CPCoordinateX);
-<<<<<<< HEAD
-    
-	CPPlotArea *plotArea = self.plotArea;
-    NSDecimal plotPoint[2];
-    plotPoint[self.coordinate] = coordinateDecimalNumber;
-    plotPoint[orthogonalCoordinate] = self.constantCoordinateValue;
-    CGPoint point = [self convertPoint:[self.plotSpace plotAreaViewPointForPlotPoint:plotPoint] fromLayer:plotArea];
-=======
     NSDecimal plotPoint[2];
     plotPoint[self.coordinate] = coordinateDecimalNumber;
     plotPoint[orthogonalCoordinate] = orthogonalCoord;
-    CGPoint point = [self.plotSpace plotAreaViewPointForPlotPoint:plotPoint];
+    CGPoint point = [self convertPoint:[self.plotSpace plotAreaViewPointForPlotPoint:plotPoint] fromLayer:self.plotArea];
     return point;
 }
 
@@ -132,7 +120,6 @@
 			[NSException raise:CPException format:@"Plot area relative positioning requires a CPConstrainedPosition"];
         }
     }
->>>>>>> 845c09de
     
     return point;
 }
@@ -196,55 +183,6 @@
 	CGContextStrokePath(theContext);
 }
 
-<<<<<<< HEAD
-=======
--(void)terminalPointsForGridLineWithCoordinateDecimalNumber:(NSDecimal)coordinateDecimalNumber startPoint:(CGPoint *)startPoint endPoint:(CGPoint *)endPoint
-{
-    CPCoordinate orthogonalCoordinate = (self.coordinate == CPCoordinateX ? CPCoordinateY : CPCoordinateX);
-    CPPlotRange *orthogonalRange = [[self.plotSpace plotRangeForCoordinate:orthogonalCoordinate] copy];
-    if (self.gridLinesRange) {
-        [orthogonalRange intersectionPlotRange:self.gridLinesRange];
-    }
-    
-    // Start point
-    NSDecimal plotPoint[2];
-    plotPoint[self.coordinate] = coordinateDecimalNumber;
-    plotPoint[orthogonalCoordinate] = orthogonalRange.location;
-    *startPoint = [self.plotSpace plotAreaViewPointForPlotPoint:plotPoint];
-    
-    // End point
-    plotPoint[orthogonalCoordinate] = orthogonalRange.end;
-    *endPoint = [self.plotSpace plotAreaViewPointForPlotPoint:plotPoint];
-    [orthogonalRange release];
-}
-
--(void)drawGridLinesInContext:(CGContextRef)theContext atLocations:(NSSet *)locations isMajor:(BOOL)major
-{
-	if ( major && !self.majorGridLineStyle ) return;
-    if ( !major && !self.minorGridLineStyle ) return; 
-    
-	[(major ? self.majorGridLineStyle : self.minorGridLineStyle) setLineStyleInContext:theContext];
-	CGContextBeginPath(theContext);
-	
-    for ( NSDecimalNumber *location in locations ) {
-        CGPoint startViewPoint;
-        CGPoint endViewPoint;
-        [self terminalPointsForGridLineWithCoordinateDecimalNumber:[location decimalValue] startPoint:&startViewPoint endPoint:&endViewPoint];
-        
-        // Align to pixels
-        startViewPoint = CPAlignPointToUserSpace(theContext, startViewPoint);
-        endViewPoint = CPAlignPointToUserSpace(theContext, endViewPoint);
-        
-        // Add grid line 
-        CGContextMoveToPoint(theContext, startViewPoint.x, startViewPoint.y);
-        CGContextAddLineToPoint(theContext, endViewPoint.x, endViewPoint.y);
-    }
-    
-	// Stroke grid line
-	CGContextStrokePath(theContext);
-}
-
->>>>>>> 845c09de
 -(void)renderAsVectorInContext:(CGContextRef)theContext
 {
 	[super renderAsVectorInContext:theContext];
@@ -300,13 +238,6 @@
 }
 
 #pragma mark -
-<<<<<<< HEAD
-#pragma mark Accessors
-
--(Class)gridLineClass
-{
-	return [CPXYGridLines class];
-=======
 #pragma mark Constraints
 
 -(void)updateConstraints
@@ -341,7 +272,11 @@
 {
     orthogonalCoordinateDecimal = newCoord;
     [self updateConstraints];
->>>>>>> 845c09de
+}
+
+-(Class)gridLineClass
+{
+	return [CPXYGridLines class];
 }
 
 @end