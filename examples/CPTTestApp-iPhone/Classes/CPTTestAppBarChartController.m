--- conflicted
+++ resolved
@@ -112,13 +112,8 @@
     // Define some custom labels for the data elements
     x.labelRotation  = M_PI_4;
     x.labelingPolicy = CPTAxisLabelingPolicyNone;
-<<<<<<< HEAD
     NSArray *customTickLocations = @[@1, @5, @10, @15];
-    NSArray *xAxisLabels         = @[@"Label A", @"Label B", @"Label C", @"Label D", @"Label E"];
-=======
-    NSArray *customTickLocations = [NSArray arrayWithObjects:[NSDecimalNumber numberWithInt:1], [NSDecimalNumber numberWithInt:5], [NSDecimalNumber numberWithInt:10], [NSDecimalNumber numberWithInt:15], nil];
-    NSArray *xAxisLabels         = [NSArray arrayWithObjects:@"Label A", @"Label B", @"Label C", @"Label D", nil];
->>>>>>> 46e26dda
+    NSArray *xAxisLabels         = @[@"Label A", @"Label B", @"Label C", @"Label D"];
     NSUInteger labelLocation     = 0;
     NSMutableSet *customLabels   = [NSMutableSet setWithCapacity:[xAxisLabels count]];
     for ( NSNumber *tickLocation in customTickLocations ) {
