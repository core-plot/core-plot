//
// CompositePlot.h
// CorePlotGallery
//

#import "PlotItem.h"

@interface CompositePlot : PlotItem<CPTPlotSpaceDelegate,
                                    CPTScatterPlotDataSource,
                                    CPTScatterPlotDelegate,
                                    CPTBarPlotDelegate>

<<<<<<< HEAD
@property (readwrite, strong, nonatomic) CPTMutableNumberArray *dataForChart;
@property (readwrite, strong, nonatomic) NSMutableArray<NSDictionary *> *dataForPlot;
=======
@property (readwrite, strong, nonatomic, nonnull) CPTMutableNumberArray dataForChart;
@property (readwrite, strong, nonatomic, nonnull) NSMutableArray<NSDictionary *> *dataForPlot;
>>>>>>> 03924990

-(void)renderScatterPlotInHostingView:(nonnull CPTGraphHostingView *)hostingView withTheme:(nullable CPTTheme *)theme;
-(void)renderBarPlotInHostingView:(nonnull CPTGraphHostingView *)hostingView withTheme:(nullable CPTTheme *)theme;
-(void)renderPieChartInHostingView:(nonnull CPTGraphHostingView *)hostingView withTheme:(nullable CPTTheme *)theme;

@end<|MERGE_RESOLUTION|>--- conflicted
+++ resolved
@@ -10,13 +10,8 @@
                                     CPTScatterPlotDelegate,
                                     CPTBarPlotDelegate>
 
-<<<<<<< HEAD
-@property (readwrite, strong, nonatomic) CPTMutableNumberArray *dataForChart;
-@property (readwrite, strong, nonatomic) NSMutableArray<NSDictionary *> *dataForPlot;
-=======
-@property (readwrite, strong, nonatomic, nonnull) CPTMutableNumberArray dataForChart;
+@property (readwrite, strong, nonatomic, nonnull) CPTMutableNumberArray *dataForChart;
 @property (readwrite, strong, nonatomic, nonnull) NSMutableArray<NSDictionary *> *dataForPlot;
->>>>>>> 03924990
 
 -(void)renderScatterPlotInHostingView:(nonnull CPTGraphHostingView *)hostingView withTheme:(nullable CPTTheme *)theme;
 -(void)renderBarPlotInHostingView:(nonnull CPTGraphHostingView *)hostingView withTheme:(nullable CPTTheme *)theme;
