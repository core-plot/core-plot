#import "CPTLegend.h"

#import "CPTExceptions.h"
#import "CPTFill.h"
#import "CPTGraph.h"
#import "CPTLegendEntry.h"
#import "CPTLineStyle.h"
#import "CPTPathExtensions.h"
#import "CPTPlot.h"
#import "CPTTextStyle.h"
#import "CPTUtilities.h"
#import "NSCoderExtensions.h"
#import "NSNumberExtensions.h"
#import <tgmath.h>

/** @defgroup legendAnimation Legends
 *  @brief Legend properties that can be animated using Core Animation.
 *  @if MacOnly
 *  @since Custom layer property animation is supported on MacOS 10.6 and later.
 *  @endif
 *  @ingroup animation
 **/

NSString *const CPTLegendNeedsRedrawForPlotNotification        = @"CPTLegendNeedsRedrawForPlotNotification";
NSString *const CPTLegendNeedsLayoutForPlotNotification        = @"CPTLegendNeedsLayoutForPlotNotification";
NSString *const CPTLegendNeedsReloadEntriesForPlotNotification = @"CPTLegendNeedsReloadEntriesForPlotNotification";

/// @cond
@interface CPTLegend()

@property (nonatomic, readwrite, strong) NSMutableArray *plots;
@property (nonatomic, readwrite, strong) NSMutableArray *legendEntries;
@property (nonatomic, readwrite, strong) NSArray *rowHeightsThatFit;
@property (nonatomic, readwrite, strong) NSArray *columnWidthsThatFit;
@property (nonatomic, readwrite, assign) BOOL layoutChanged;

-(void)recalculateLayout;
-(void)removeLegendEntriesForPlot:(CPTPlot *)plot;
-(void)legendNeedsRedraw:(NSNotification *)notif;
-(void)legendNeedsLayout:(NSNotification *)notif;
-(void)legendNeedsReloadEntries:(NSNotification *)notif;

@end

/// @endcond

#pragma mark -

/** @brief A graph legend.
 *
 *  The legend consists of one or more legend entries associated with plots. Each legend
 *  entry is made up of a graphical @quote{swatch} that corresponds with the plot and a text
 *  title or label to identify the data series to the viewer. The swatches provide a visual
 *  connection to the plot. For instance, a swatch for a scatter plot might include a line
 *  segment drawn in the line style of the plot along with a plot symbol while a swatch for
 *  a pie chart might only show a rectangle or other shape filled with the background fill
 *  of the corresponding pie slice.
 *
 *  The plots are not required to belong to the same graph, although that is the usual
 *  case. This allows creation of a master legend that covers multiple graphs.
 *
 *  @see See @ref legendAnimation "Legends" for a list of animatable properties.
 **/
@implementation CPTLegend

/** @property CPTTextStyle *textStyle
 *  @brief The text style used to draw all legend entry titles.
 **/
@synthesize textStyle;

/** @property CGSize swatchSize
 *  @brief The size of the graphical swatch.
 *  If swatchSize is (@num{0.0}, @num{0.0}), swatches will be drawn using a square @num{150%} of the text size on a side.
 **/
@synthesize swatchSize;

/** @property CPTLineStyle *swatchBorderLineStyle
 *  @brief The line style for the border drawn around each swatch.
 *  If @nil (the default), no border is drawn.
 **/
@synthesize swatchBorderLineStyle;

/** @property CGFloat swatchCornerRadius
 *  @brief The corner radius for each swatch. Default is @num{0.0}.
 *  @ingroup legendAnimation
 **/
@synthesize swatchCornerRadius;

/** @property CPTFill *swatchFill
 *  @brief The background fill drawn behind each swatch.
 *  If @nil (the default), no fill is drawn.
 **/
@synthesize swatchFill;

/** @property CPTLineStyle *entryBorderLineStyle
 *  @brief The line style for the border drawn around each legend entry.
 *  If @nil (the default), no border is drawn.
 **/
@synthesize entryBorderLineStyle;

/** @property CGFloat entryCornerRadius
 *  @brief The corner radius for the border around each legend entry. Default is @num{0.0}.
 *  @ingroup legendAnimation
 **/
@synthesize entryCornerRadius;

/** @property CPTFill *entryFill
 *  @brief The background fill drawn behind each legend entry.
 *  If @nil (the default), no fill is drawn.
 **/
@synthesize entryFill;

/** @property CGFloat entryPaddingLeft
 *  @brief Amount to inset the swatch and title from the left side of the legend entry.
 **/
@synthesize entryPaddingLeft;

/** @property CGFloat entryPaddingTop
 *  @brief Amount to inset the swatch and title from the top of the legend entry.
 **/
@synthesize entryPaddingTop;

/** @property CGFloat entryPaddingRight
 *  @brief Amount to inset the swatch and title from the right side of the legend entry.
 **/
@synthesize entryPaddingRight;

/** @property CGFloat entryPaddingBottom
 *  @brief Amount to inset the swatch and title from the bottom of the legend entry.
 **/
@synthesize entryPaddingBottom;

/** @property NSUInteger numberOfRows
 *  @brief The desired number of rows of legend entries.
 *  If zero (@num{0}) (the default), the number of rows will be automatically determined.
 *  If both @ref numberOfRows and @ref numberOfColumns are greater than zero but their product is less than
 *  the total number of legend entries, some entries will not be shown.
 **/
@synthesize numberOfRows;

/** @property NSUInteger numberOfColumns
 *  @brief The desired number of columns of legend entries.
 *  If zero (@num{0}) (the default), the number of columns will be automatically determined.
 *  If both @ref numberOfRows and @ref numberOfColumns are greater than zero but their product is less than
 *  the total number of legend entries, some entries will not be shown.
 **/
@synthesize numberOfColumns;

/** @property BOOL equalRows
 *  @brief If @YES (the default) each row of legend entries will have the same height, otherwise rows will be sized to best fit the entries.
 **/
@synthesize equalRows;

/** @property BOOL equalColumns
 *  @brief If @YES each column of legend entries will have the same width, otherwise columns will be sized to best fit the entries.
 *  Default is @NO, meaning columns will be sized for the best fit.
 **/
@synthesize equalColumns;

/** @property NSArray *rowHeights
 *  @brief The desired height of each row of legend entries, including the swatch and title.
 *  Each element in this array should be an NSNumber representing the height of the corresponding row in device units.
 *  Rows are numbered from top to bottom starting from zero (@num{0}). If @nil, all rows will be sized automatically.
 *  If there are more rows in the legend than specified in this array, the remaining rows will be sized automatically.
 *  Default is @nil.
 **/
@synthesize rowHeights;

/** @property NSArray *rowHeightsThatFit
 *  @brief The computed best-fit height of each row of legend entries, including the swatch and title.
 *  Each element in this array is an NSNumber representing the height of the corresponding row in device units.
 *  Rows are numbered from top to bottom starting from zero (@num{0}).
 **/
@synthesize rowHeightsThatFit;

/** @property NSArray *columnWidths
 *  @brief The desired width of each column of legend entries, including the swatch, title, and title offset.
 *  Each element in this array should be an NSNumber representing the width of the corresponding column in device units.
 *  Columns are numbered from left to right starting from zero (@num{0}). If @nil, all columns will be sized automatically.
 *  If there are more columns in the legend than specified in this array, the remaining columns will be sized automatically.
 *  Default is @nil.
 **/
@synthesize columnWidths;

/** @property NSArray *columnWidthsThatFit
 *  @brief The computed best-fit width of each column of legend entries, including the swatch, title, and title offset.
 *  Each element in this array is an NSNumber representing the width of the corresponding column in device units.
 *  Columns are numbered from left to right starting from zero (@num{0}).
 **/
@synthesize columnWidthsThatFit;

/** @property CGFloat columnMargin
 *  @brief The margin between columns, specified in device units. Default is @num{10.0}.
 **/
@synthesize columnMargin;

/** @property CGFloat rowMargin
 *  @brief The margin between rows, specified in device units. Default is @num{5.0}.
 **/
@synthesize rowMargin;

/** @property CGFloat titleOffset
 *  @brief The distance between each swatch and its title, specified in device units. Default is @num{5.0}.
 **/
@synthesize titleOffset;

/** @property NSMutableArray *plots
 *  @brief An array of all plots associated with the legend.
 **/
@synthesize plots;

/** @property NSMutableArray *legendEntries
 *  @brief An array of all legend entries.
 **/
@synthesize legendEntries;

/** @property  BOOL layoutChanged
 *  @brief If @YES, the legend layout needs to recalculated.
 **/
@synthesize layoutChanged;

#pragma mark -
#pragma mark Factory Methods

/** @brief Creates and returns a new CPTLegend instance with legend entries for each plot in the given array.
 *  @param newPlots An array of plots.
 *  @return A new CPTLegend instance.
 **/
+(instancetype)legendWithPlots:(NSArray *)newPlots
{
    return [[self alloc] initWithPlots:newPlots];
}

/** @brief Creates and returns a new CPTLegend instance with legend entries for each plot in the given graph.
 *  @param graph The graph.
 *  @return A new CPTLegend instance.
 **/
+(instancetype)legendWithGraph:(CPTGraph *)graph
{
    return [[self alloc] initWithGraph:graph];
}

#pragma mark -
#pragma mark Init/Dealloc

/// @name Initialization
/// @{

/** @brief Initializes a newly allocated CPTLegend object with the provided frame rectangle.
 *
 *  This is the designated initializer. The initialized layer will have the following properties:
 *  - @ref layoutChanged = @YES
 *  - @ref textStyle = default text style
 *  - @ref swatchSize = (@num{0.0}, @num{0.0})
 *  - @ref swatchBorderLineStyle = @nil
 *  - @ref swatchCornerRadius = @num{0}
 *  - @ref swatchFill = @nil
 *  - @ref entryBorderLineStyle = @nil
 *  - @ref entryCornerRadius = @num{0}
 *  - @ref entryFill = @nil
 *  - @ref entryPaddingLeft = @num{0}
 *  - @ref entryPaddingTop = @num{0}
 *  - @ref entryPaddingRight = @num{0}
 *  - @ref entryPaddingBottom = @num{0}
 *  - @ref numberOfRows = @num{0}
 *  - @ref numberOfColumns = @num{0}
 *  - @ref equalRows = @YES
 *  - @ref equalColumns = @NO
 *  - @ref rowHeights = @nil
 *  - @ref rowHeightsThatFit = @nil
 *  - @ref columnWidths = @nil
 *  - @ref columnWidthsThatFit = @nil
 *  - @ref columnMargin = @num{10.0}
 *  - @ref rowMargin = @num{5.0}
 *  - @ref titleOffset = @num{5.0}
 *  - @ref paddingLeft = @num{5.0}
 *  - @ref paddingTop = @num{5.0}
 *  - @ref paddingRight = @num{5.0}
 *  - @ref paddingBottom = @num{5.0}
 *  - @ref needsDisplayOnBoundsChange = @YES
 *
 *  @param newFrame The frame rectangle.
 *  @return The initialized CPTLegend object.
 **/
-(instancetype)initWithFrame:(CGRect)newFrame
{
    if ( (self = [super initWithFrame:newFrame]) ) {
        plots                 = [[NSMutableArray alloc] init];
        legendEntries         = [[NSMutableArray alloc] init];
        layoutChanged         = YES;
        textStyle             = [[CPTTextStyle alloc] init];
        swatchSize            = CGSizeZero;
        swatchBorderLineStyle = nil;
        swatchCornerRadius    = CPTFloat(0.0);
        swatchFill            = nil;
        entryBorderLineStyle  = nil;
        entryCornerRadius     = CPTFloat(0.0);
        entryFill             = nil;
        entryPaddingLeft      = CPTFloat(0.0);
        entryPaddingTop       = CPTFloat(0.0);
        entryPaddingRight     = CPTFloat(0.0);
        entryPaddingBottom    = CPTFloat(0.0);
        numberOfRows          = 0;
        numberOfColumns       = 0;
        equalRows             = YES;
        equalColumns          = NO;
        rowHeights            = nil;
        rowHeightsThatFit     = nil;
        columnWidths          = nil;
        columnWidthsThatFit   = nil;
        columnMargin          = CPTFloat(10.0);
        rowMargin             = CPTFloat(5.0);
        titleOffset           = CPTFloat(5.0);

        self.paddingLeft                = CPTFloat(5.0);
        self.paddingTop                 = CPTFloat(5.0);
        self.paddingRight               = CPTFloat(5.0);
        self.paddingBottom              = CPTFloat(5.0);
        self.needsDisplayOnBoundsChange = YES;
    }
    return self;
}

/// @}

/** @brief Initializes a newly allocated CPTLegend object and adds legend entries for each plot in the given array.
 *  @param newPlots An array of plots.
 *  @return The initialized CPTLegend object.
 **/
-(instancetype)initWithPlots:(NSArray *)newPlots
{
    if ( (self = [self initWithFrame:CGRectZero]) ) {
        for ( CPTPlot *plot in newPlots ) {
            [self addPlot:plot];
        }
    }
    return self;
}

/** @brief Initializes a newly allocated CPTLegend object and adds legend entries for each plot in the given graph.
 *  @param graph A graph.
 *  @return The initialized CPTLegend object.
 **/
-(instancetype)initWithGraph:(CPTGraph *)graph
{
    if ( (self = [self initWithFrame:CGRectZero]) ) {
        for ( CPTPlot *plot in [graph allPlots] ) {
            [self addPlot:plot];
        }
    }
    return self;
}

/// @cond

-(instancetype)initWithLayer:(id)layer
{
    if ( (self = [super initWithLayer:layer]) ) {
        CPTLegend *theLayer = (CPTLegend *)layer;

        plots                 = theLayer->plots;
        legendEntries         = theLayer->legendEntries;
        layoutChanged         = theLayer->layoutChanged;
        textStyle             = theLayer->textStyle;
        swatchSize            = theLayer->swatchSize;
        swatchBorderLineStyle = theLayer->swatchBorderLineStyle;
        swatchCornerRadius    = theLayer->swatchCornerRadius;
<<<<<<< HEAD
        swatchFill            = theLayer->swatchFill;
=======
        swatchFill            = [theLayer->swatchFill retain];
        entryBorderLineStyle  = [theLayer->entryBorderLineStyle retain];
        entryCornerRadius     = theLayer->entryCornerRadius;
        entryFill             = [theLayer->entryFill retain];
        entryPaddingLeft      = theLayer->entryPaddingLeft;
        entryPaddingTop       = theLayer->entryPaddingTop;
        entryPaddingRight     = theLayer->entryPaddingRight;
        entryPaddingBottom    = theLayer->entryPaddingBottom;
>>>>>>> 0bed0fe5
        numberOfRows          = theLayer->numberOfRows;
        numberOfColumns       = theLayer->numberOfColumns;
        equalRows             = theLayer->equalRows;
        equalColumns          = theLayer->equalColumns;
        rowHeights            = theLayer->rowHeights;
        rowHeightsThatFit     = theLayer->rowHeightsThatFit;
        columnWidths          = theLayer->columnWidths;
        columnWidthsThatFit   = theLayer->columnWidthsThatFit;
        columnMargin          = theLayer->columnMargin;
        rowMargin             = theLayer->rowMargin;
        titleOffset           = theLayer->titleOffset;
    }
    return self;
}

-(void)dealloc
{
    [[NSNotificationCenter defaultCenter] removeObserver:self];
<<<<<<< HEAD
=======

    [plots release];
    [legendEntries release];
    [textStyle release];
    [swatchBorderLineStyle release];
    [swatchFill release];
    [entryBorderLineStyle release];
    [entryFill release];
    [rowHeights release];
    [rowHeightsThatFit release];
    [columnWidths release];
    [columnWidthsThatFit release];

    [super dealloc];
>>>>>>> 0bed0fe5
}

/// @endcond

#pragma mark -
#pragma mark NSCoding Methods

/// @cond

-(void)encodeWithCoder:(NSCoder *)coder
{
    [super encodeWithCoder:coder];

    [coder encodeObject:self.plots forKey:@"CPTLegend.plots"];
    [coder encodeObject:self.legendEntries forKey:@"CPTLegend.legendEntries"];
    [coder encodeBool:self.layoutChanged forKey:@"CPTLegend.layoutChanged"];
    [coder encodeObject:self.textStyle forKey:@"CPTLegend.textStyle"];
    [coder encodeCPTSize:self.swatchSize forKey:@"CPTLegend.swatchSize"];
    [coder encodeObject:self.swatchBorderLineStyle forKey:@"CPTLegend.swatchBorderLineStyle"];
    [coder encodeCGFloat:self.swatchCornerRadius forKey:@"CPTLegend.swatchCornerRadius"];
    [coder encodeObject:self.swatchFill forKey:@"CPTLegend.swatchFill"];
    [coder encodeObject:self.entryBorderLineStyle forKey:@"CPTLegend.entryBorderLineStyle"];
    [coder encodeCGFloat:self.entryCornerRadius forKey:@"CPTLegend.entryCornerRadius"];
    [coder encodeObject:self.entryFill forKey:@"CPTLegend.entryFill"];
    [coder encodeCGFloat:self.entryPaddingLeft forKey:@"CPTLegend.entryPaddingLeft"];
    [coder encodeCGFloat:self.entryPaddingTop forKey:@"CPTLegend.entryPaddingTop"];
    [coder encodeCGFloat:self.entryPaddingRight forKey:@"CPTLegend.entryPaddingRight"];
    [coder encodeCGFloat:self.entryPaddingBottom forKey:@"CPTLegend.entryPaddingBottom"];
    [coder encodeInteger:(NSInteger)self.numberOfRows forKey:@"CPTLegend.numberOfRows"];
    [coder encodeInteger:(NSInteger)self.numberOfColumns forKey:@"CPTLegend.numberOfColumns"];
    [coder encodeBool:self.equalRows forKey:@"CPTLegend.equalRows"];
    [coder encodeBool:self.equalColumns forKey:@"CPTLegend.equalColumns"];
    [coder encodeObject:self.rowHeights forKey:@"CPTLegend.rowHeights"];
    [coder encodeObject:self.rowHeightsThatFit forKey:@"CPTLegend.rowHeightsThatFit"];
    [coder encodeObject:self.columnWidths forKey:@"CPTLegend.columnWidths"];
    [coder encodeObject:self.columnWidthsThatFit forKey:@"CPTLegend.columnWidthsThatFit"];
    [coder encodeCGFloat:self.columnMargin forKey:@"CPTLegend.columnMargin"];
    [coder encodeCGFloat:self.rowMargin forKey:@"CPTLegend.rowMargin"];
    [coder encodeCGFloat:self.titleOffset forKey:@"CPTLegend.titleOffset"];
}

-(instancetype)initWithCoder:(NSCoder *)coder
{
    if ( (self = [super initWithCoder:coder]) ) {
        plots                 = [[coder decodeObjectForKey:@"CPTLegend.plots"] mutableCopy];
        legendEntries         = [[coder decodeObjectForKey:@"CPTLegend.legendEntries"] mutableCopy];
        layoutChanged         = [coder decodeBoolForKey:@"CPTLegend.layoutChanged"];
        textStyle             = [[coder decodeObjectForKey:@"CPTLegend.textStyle"] copy];
        swatchSize            = [coder decodeCPTSizeForKey:@"CPTLegend.swatchSize"];
        swatchBorderLineStyle = [[coder decodeObjectForKey:@"CPTLegend.swatchBorderLineStyle"] copy];
        swatchCornerRadius    = [coder decodeCGFloatForKey:@"CPTLegend.swatchCornerRadius"];
        swatchFill            = [[coder decodeObjectForKey:@"CPTLegend.swatchFill"] copy];
        entryBorderLineStyle  = [[coder decodeObjectForKey:@"CPTLegend.entryBorderLineStyle"] copy];
        entryCornerRadius     = [coder decodeCGFloatForKey:@"CPTLegend.entryCornerRadius"];
        entryFill             = [[coder decodeObjectForKey:@"CPTLegend.entryFill"] copy];
        entryPaddingLeft      = [coder decodeCGFloatForKey:@"CPTLegend.entryPaddingLeft"];
        entryPaddingTop       = [coder decodeCGFloatForKey:@"CPTLegend.entryPaddingTop"];
        entryPaddingRight     = [coder decodeCGFloatForKey:@"CPTLegend.entryPaddingRight"];
        entryPaddingBottom    = [coder decodeCGFloatForKey:@"CPTLegend.entryPaddingBottom"];
        numberOfRows          = (NSUInteger)[coder decodeIntegerForKey : @"CPTLegend.numberOfRows"];
        numberOfColumns       = (NSUInteger)[coder decodeIntegerForKey : @"CPTLegend.numberOfColumns"];
        equalRows             = [coder decodeBoolForKey:@"CPTLegend.equalRows"];
        equalColumns          = [coder decodeBoolForKey:@"CPTLegend.equalColumns"];
        rowHeights            = [[coder decodeObjectForKey:@"CPTLegend.rowHeights"] copy];
        rowHeightsThatFit     = [coder decodeObjectForKey:@"CPTLegend.rowHeightsThatFit"];
        columnWidths          = [[coder decodeObjectForKey:@"CPTLegend.columnWidths"] copy];
        columnWidthsThatFit   = [coder decodeObjectForKey:@"CPTLegend.columnWidthsThatFit"];
        columnMargin          = [coder decodeCGFloatForKey:@"CPTLegend.columnMargin"];
        rowMargin             = [coder decodeCGFloatForKey:@"CPTLegend.rowMargin"];
        titleOffset           = [coder decodeCGFloatForKey:@"CPTLegend.titleOffset"];
    }
    return self;
}

/// @endcond

#pragma mark -
#pragma mark Drawing

/// @cond

-(void)renderAsVectorInContext:(CGContextRef)context
{
    if ( self.hidden ) {
        return;
    }

    [super renderAsVectorInContext:context];

    if ( self.legendEntries.count == 0 ) {
        return;
    }

    // calculate column positions
    NSArray *computedColumnWidths = self.columnWidthsThatFit;
    NSUInteger columnCount        = computedColumnWidths.count;
    CGFloat *actualColumnWidths   = malloc(sizeof(CGFloat) * columnCount);
    CGFloat *columnPositions      = malloc(sizeof(CGFloat) * columnCount);
    columnPositions[0] = self.paddingLeft;
    CGFloat theOffset       = self.titleOffset;
    CGSize theSwatchSize    = self.swatchSize;
    CGFloat theColumnMargin = self.columnMargin;

    CGFloat padLeft   = self.entryPaddingLeft;
    CGFloat padTop    = self.entryPaddingTop;
    CGFloat padRight  = self.entryPaddingRight;
    CGFloat padBottom = self.entryPaddingBottom;

    for ( NSUInteger col = 0; col < columnCount; col++ ) {
        NSNumber *colWidth = computedColumnWidths[col];
        CGFloat width      = [colWidth cgFloatValue];
        actualColumnWidths[col] = width;
        if ( col < columnCount - 1 ) {
            columnPositions[col + 1] = columnPositions[col] + padLeft + width + padRight + theOffset + theSwatchSize.width + theColumnMargin;
        }
    }

    // calculate row positions
    NSArray *computedRowHeights = self.rowHeightsThatFit;
    NSUInteger rowCount         = computedRowHeights.count;
    CGFloat *actualRowHeights   = malloc(sizeof(CGFloat) * rowCount);
    CGFloat *rowPositions       = malloc(sizeof(CGFloat) * rowCount);
    rowPositions[rowCount - 1] = self.paddingBottom;
    CGFloat theRowMargin = self.rowMargin;

    for ( NSUInteger rw = 0; rw < rowCount; rw++ ) {
        NSUInteger row      = rowCount - rw - 1;
        NSNumber *rowHeight = computedRowHeights[row];
        CGFloat height      = [rowHeight cgFloatValue];
        actualRowHeights[row] = height;
        if ( row < rowCount - 1 ) {
            rowPositions[row] = rowPositions[row + 1] + padBottom + height + padTop + theRowMargin;
        }
    }

    // draw legend entries
    NSUInteger desiredRowCount    = self.numberOfRows;
    NSUInteger desiredColumnCount = self.numberOfColumns;

    CPTFill *theEntryFill           = self.entryFill;
    CPTLineStyle *theEntryLineStyle = self.entryBorderLineStyle;
    CGFloat entryRadius             = self.entryCornerRadius;

    id<CPTLegendDelegate> theDelegate = (id<CPTLegendDelegate>)self.delegate;
    BOOL delegateCanDraw              = [theDelegate respondsToSelector:@selector(legend:shouldDrawSwatchAtIndex:forPlot:inRect:inContext:)];
    BOOL delegateProvidesFills        = [theDelegate respondsToSelector:@selector(legend:fillForEntryAtIndex:forPlot:)];
    BOOL delegateProvidesLines        = [theDelegate respondsToSelector:@selector(legend:lineStyleForEntryAtIndex:forPlot:)];

    for ( CPTLegendEntry *legendEntry in self.legendEntries ) {
        NSUInteger row = legendEntry.row;
        NSUInteger col = legendEntry.column;

        if ( ( (desiredRowCount == 0) || (row < desiredRowCount) ) &&
             ( (desiredColumnCount == 0) || (col < desiredColumnCount) ) ) {
<<<<<<< HEAD
            CPTPlot *thePlot = legendEntry.plot;
=======
            NSUInteger entryIndex = legendEntry.index;
            CPTPlot *entryPlot    = legendEntry.plot;
>>>>>>> 0bed0fe5

            CGFloat left        = columnPositions[col];
            CGFloat rowPosition = rowPositions[row];
            CGRect entryRect    = CPTRectMake(left,
                                              rowPosition,
                                              padLeft + theSwatchSize.width + theOffset + actualColumnWidths[col] + CPTFloat(1.0) + padRight,
                                              padBottom + actualRowHeights[row] + padTop);

            // draw background
            CPTFill *theFill = nil;
            if ( delegateProvidesFills ) {
                theFill = [theDelegate legend:self fillForEntryAtIndex:entryIndex forPlot:entryPlot];
            }
            if ( !theFill ) {
                theFill = theEntryFill;
            }
            if ( theFill ) {
                CGContextBeginPath(context);
                AddRoundedRectPath(context, CPTAlignIntegralRectToUserSpace(context, entryRect), entryRadius);
                [theFill fillPathInContext:context];
            }

            CPTLineStyle *theLineStyle = nil;
            if ( delegateProvidesLines ) {
                theLineStyle = [theDelegate legend:self lineStyleForEntryAtIndex:entryIndex forPlot:entryPlot];
            }
            if ( !theLineStyle ) {
                theLineStyle = theEntryLineStyle;
            }
            if ( theLineStyle ) {
                [theLineStyle setLineStyleInContext:context];
                CGContextBeginPath(context);
                AddRoundedRectPath(context, CPTAlignBorderedRectToUserSpace(context, entryRect, theLineStyle), entryRadius);
                [theLineStyle strokePathInContext:context];
            }

            // draw swatch
            left += padLeft;
            CGRect swatchRect = CPTRectMake(left,
                                            rowPosition + (entryRect.size.height - theSwatchSize.height) * CPTFloat(0.5),
                                            theSwatchSize.width,
                                            theSwatchSize.height);
            BOOL legendShouldDrawSwatch = YES;
            if ( delegateCanDraw ) {
                legendShouldDrawSwatch = [theDelegate legend:self
<<<<<<< HEAD
                                          shouldDrawSwatchAtIndex:legendEntry.index
                                                          forPlot:thePlot
=======
                                          shouldDrawSwatchAtIndex:entryIndex
                                                          forPlot:entryPlot
>>>>>>> 0bed0fe5
                                                           inRect:swatchRect
                                                        inContext:context];
            }
            if ( legendShouldDrawSwatch ) {
                [thePlot drawSwatchForLegend:self
                                     atIndex:legendEntry.index
                                      inRect:swatchRect
                                   inContext:context];
            }

            // draw title
            left += theSwatchSize.width + theOffset;

            [legendEntry drawTitleInRect:CPTAlignRectToUserSpace( context, CPTRectMake(left, rowPosition + padBottom, actualColumnWidths[col] + CPTFloat(1.0), actualRowHeights[row]) )
                               inContext:context
                                   scale:self.contentsScale];
        }
    }

    free(actualColumnWidths);
    free(columnPositions);
    free(actualRowHeights);
    free(rowPositions);
}

/// @endcond

#pragma mark -
#pragma mark Animation

/// @cond

+(BOOL)needsDisplayForKey:(NSString *)aKey
{
    static NSSet *keys = nil;

    if ( !keys ) {
        keys = [NSSet setWithArray:@[@"swatchSize",
                                     @"swatchCornerRadius"]];
    }

    if ( [keys containsObject:aKey] ) {
        return YES;
    }
    else {
        return [super needsDisplayForKey:aKey];
    }
}

/// @endcond

#pragma mark -
#pragma mark Layout

/**
 *  @brief Marks the receiver as needing to update the layout of its legend entries.
 **/
-(void)setLayoutChanged
{
    self.layoutChanged = YES;
}

/// @cond

-(void)layoutSublayers
{
    [self recalculateLayout];
    [super layoutSublayers];
}

-(void)recalculateLayout
{
    if ( !self.layoutChanged ) {
        return;
    }

    // compute the number of rows and columns needed to hold the legend entries
    NSUInteger rowCount           = self.numberOfRows;
    NSUInteger columnCount        = self.numberOfColumns;
    NSUInteger desiredRowCount    = rowCount;
    NSUInteger desiredColumnCount = columnCount;

    NSUInteger legendEntryCount = self.legendEntries.count;
    if ( (rowCount == 0) && (columnCount == 0) ) {
        rowCount    = (NSUInteger)lrint( sqrt( (double)legendEntryCount ) );
        columnCount = rowCount;
        if ( rowCount * columnCount < legendEntryCount ) {
            columnCount++;
        }
        if ( rowCount * columnCount < legendEntryCount ) {
            rowCount++;
        }
    }
    else if ( (rowCount == 0) && (columnCount > 0) ) {
        rowCount = legendEntryCount / columnCount;
        if ( legendEntryCount % columnCount ) {
            rowCount++;
        }
    }
    else if ( (rowCount > 0) && (columnCount == 0) ) {
        columnCount = legendEntryCount / rowCount;
        if ( legendEntryCount % rowCount ) {
            columnCount++;
        }
    }

    // compute row heights and column widths
    NSUInteger row               = 0;
    NSUInteger col               = 0;
    CGFloat *maxTitleHeight      = calloc( rowCount, sizeof(CGFloat) );
    CGFloat *maxTitleWidth       = calloc( columnCount, sizeof(CGFloat) );
    CGSize theSwatchSize         = self.swatchSize;
    NSArray *desiredRowHeights   = self.rowHeights;
    NSArray *desiredColumnWidths = self.columnWidths;
    Class numberClass            = [NSNumber class];

    for ( CPTLegendEntry *legendEntry in self.legendEntries ) {
        legendEntry.row    = row;
        legendEntry.column = col;
        CGSize titleSize = legendEntry.titleSize;

        if ( (desiredRowCount == 0) || (row < desiredRowCount) ) {
            maxTitleHeight[row] = MAX(MAX(maxTitleHeight[row], titleSize.height), theSwatchSize.height);

            if ( row < desiredRowHeights.count ) {
                id desiredRowHeight = desiredRowHeights[row];
                if ( [desiredRowHeight isKindOfClass:numberClass] ) {
                    maxTitleHeight[row] = MAX(maxTitleHeight[row], [(NSNumber *)desiredRowHeight cgFloatValue]);
                }
            }
        }

        if ( (desiredColumnCount == 0) || (col < desiredColumnCount) ) {
            maxTitleWidth[col] = MAX(MAX(maxTitleWidth[col], titleSize.width), theSwatchSize.width);

            if ( col < desiredColumnWidths.count ) {
                id desiredColumnWidth = desiredColumnWidths[col];
                if ( [desiredColumnWidth isKindOfClass:numberClass] ) {
                    maxTitleWidth[col] = MAX(maxTitleWidth[col], [(NSNumber *)desiredColumnWidth cgFloatValue]);
                }
            }
        }

        col++;
        if ( col >= columnCount ) {
            row++;
            col = 0;
            if ( row >= rowCount ) {
                break;
            }
        }
    }

    // save row heights and column widths
    NSMutableArray *maxRowHeights = [[NSMutableArray alloc] initWithCapacity:rowCount];
    for ( NSUInteger i = 0; i < rowCount; i++ ) {
        [maxRowHeights addObject:@(maxTitleHeight[i])];
    }
    self.rowHeightsThatFit = maxRowHeights;

    NSMutableArray *maxColumnWidths = [[NSMutableArray alloc] initWithCapacity:columnCount];
    for ( NSUInteger i = 0; i < columnCount; i++ ) {
        [maxColumnWidths addObject:@(maxTitleWidth[i])];
    }
    self.columnWidthsThatFit = maxColumnWidths;

    free(maxTitleHeight);
    free(maxTitleWidth);

    // compute the size needed to contain all legend entries, margins, and padding
    CGSize legendSize = CPTSizeMake(self.paddingLeft + self.paddingRight, self.paddingTop + self.paddingBottom);

    CGFloat lineWidth = self.borderLineStyle.lineWidth;
    legendSize.width  += lineWidth;
    legendSize.height += lineWidth;

    if ( self.equalColumns ) {
        NSNumber *maxWidth = [maxColumnWidths valueForKeyPath:@"@max.doubleValue"];
        legendSize.width += [maxWidth cgFloatValue] * columnCount;
    }
    else {
        for ( NSNumber *width in maxColumnWidths ) {
            legendSize.width += [width cgFloatValue];
        }
    }
    if ( columnCount > 0 ) {
        legendSize.width += ( (theSwatchSize.width + self.titleOffset + self.entryPaddingLeft + self.entryPaddingRight) * columnCount ) + ( self.columnMargin * (columnCount - 1) );
    }

    NSUInteger rows = row;
    if ( col ) {
        rows++;
    }
    for ( NSNumber *height in maxRowHeights ) {
        legendSize.height += [height cgFloatValue];
    }
    if ( rows > 0 ) {
        legendSize.height += ( (self.entryPaddingBottom + self.entryPaddingTop) * rowCount ) + ( self.rowMargin * (rows - 1) );
    }

    self.bounds = CPTRectMake( 0.0, 0.0, ceil(legendSize.width), ceil(legendSize.height) );
    [self pixelAlign];

    self.layoutChanged = NO;
}

/// @endcond

#pragma mark -
#pragma mark Plots

/** @brief All plots associated with the legend.
 *  @return An array of all plots associated with the legend.
 **/
-(NSArray *)allPlots
{
    return [NSArray arrayWithArray:self.plots];
}

/** @brief Gets the plot at the given index in the plot array.
 *  @param idx An index within the bounds of the plot array.
 *  @return The plot at the given index.
 **/
-(CPTPlot *)plotAtIndex:(NSUInteger)idx
{
    return (self.plots)[idx];
}

/** @brief Gets the plot with the given identifier from the plot array.
 *  @param identifier A plot identifier.
 *  @return The plot with the given identifier or nil if it was not found.
 **/
-(CPTPlot *)plotWithIdentifier:(id<NSCopying>)identifier
{
    for ( CPTPlot *plot in self.plots ) {
        if ( [[plot identifier] isEqual:identifier] ) {
            return plot;
        }
    }
    return nil;
}

#pragma mark -
#pragma mark Organizing Plots

/** @brief Add a plot to the legend.
 *  @param plot The plot.
 **/
-(void)addPlot:(CPTPlot *)plot
{
    if ( [plot isKindOfClass:[CPTPlot class]] ) {
        [self.plots addObject:plot];
        self.layoutChanged = YES;

        NSMutableArray *theLegendEntries = self.legendEntries;
        CPTTextStyle *theTextStyle       = self.textStyle;
        NSUInteger numberOfLegendEntries = [plot numberOfLegendEntries];
        for ( NSUInteger i = 0; i < numberOfLegendEntries; i++ ) {
            NSString *newTitle = [plot titleForLegendEntryAtIndex:i];
            if ( newTitle ) {
                CPTLegendEntry *newLegendEntry = [[CPTLegendEntry alloc] init];
                newLegendEntry.plot      = plot;
                newLegendEntry.index     = i;
                newLegendEntry.textStyle = theTextStyle;
                [theLegendEntries addObject:newLegendEntry];
            }
        }
        [[NSNotificationCenter defaultCenter] addObserver:self selector:@selector(legendNeedsRedraw:) name:CPTLegendNeedsRedrawForPlotNotification object:plot];
        [[NSNotificationCenter defaultCenter] addObserver:self selector:@selector(legendNeedsLayout:) name:CPTLegendNeedsLayoutForPlotNotification object:plot];
        [[NSNotificationCenter defaultCenter] addObserver:self selector:@selector(legendNeedsReloadEntries:) name:CPTLegendNeedsReloadEntriesForPlotNotification object:plot];
    }
}

/** @brief Add a plot to the legend at the given index in the plot array.
 *  @param plot The plot.
 *  @param idx An index within the bounds of the plot array.
 **/
-(void)insertPlot:(CPTPlot *)plot atIndex:(NSUInteger)idx
{
    if ( [plot isKindOfClass:[CPTPlot class]] ) {
        NSMutableArray *thePlots = self.plots;
        NSAssert(idx <= thePlots.count, @"index greater than the number of plots");

        NSMutableArray *theLegendEntries = self.legendEntries;
        NSUInteger legendEntryIndex      = 0;
        if ( idx == thePlots.count ) {
            legendEntryIndex = theLegendEntries.count;
        }
        else {
            CPTPlot *lastPlot = thePlots[idx];
            for ( CPTLegendEntry *legendEntry in theLegendEntries ) {
                if ( legendEntry.plot == lastPlot ) {
                    break;
                }
                legendEntryIndex++;
            }
        }

        [thePlots insertObject:plot atIndex:idx];
        self.layoutChanged = YES;

        CPTTextStyle *theTextStyle       = self.textStyle;
        NSUInteger numberOfLegendEntries = [plot numberOfLegendEntries];
        for ( NSUInteger i = 0; i < numberOfLegendEntries; i++ ) {
            NSString *newTitle = [plot titleForLegendEntryAtIndex:i];
            if ( newTitle ) {
                CPTLegendEntry *newLegendEntry = [[CPTLegendEntry alloc] init];
                newLegendEntry.plot      = plot;
                newLegendEntry.index     = i;
                newLegendEntry.textStyle = theTextStyle;
                [theLegendEntries insertObject:newLegendEntry atIndex:legendEntryIndex++];
            }
        }
        [[NSNotificationCenter defaultCenter] addObserver:self selector:@selector(legendNeedsRedraw:) name:CPTLegendNeedsRedrawForPlotNotification object:plot];
        [[NSNotificationCenter defaultCenter] addObserver:self selector:@selector(legendNeedsLayout:) name:CPTLegendNeedsLayoutForPlotNotification object:plot];
        [[NSNotificationCenter defaultCenter] addObserver:self selector:@selector(legendNeedsReloadEntries:) name:CPTLegendNeedsReloadEntriesForPlotNotification object:plot];
    }
}

/** @brief Remove a plot from the legend.
 *  @param plot The plot to remove.
 **/
-(void)removePlot:(CPTPlot *)plot
{
    if ( [self.plots containsObject:plot] ) {
        [self.plots removeObjectIdenticalTo:plot];
        [self removeLegendEntriesForPlot:plot];
        self.layoutChanged = YES;
        [[NSNotificationCenter defaultCenter] removeObserver:self name:CPTLegendNeedsRedrawForPlotNotification object:plot];
        [[NSNotificationCenter defaultCenter] removeObserver:self name:CPTLegendNeedsLayoutForPlotNotification object:plot];
        [[NSNotificationCenter defaultCenter] removeObserver:self name:CPTLegendNeedsReloadEntriesForPlotNotification object:plot];
    }
    else {
        [NSException raise:CPTException format:@"Tried to remove CPTPlot which did not exist."];
    }
}

/** @brief Remove a plot from the legend.
 *  @param identifier The identifier of the plot to remove.
 **/
-(void)removePlotWithIdentifier:(id<NSCopying>)identifier
{
    CPTPlot *plotToRemove = [self plotWithIdentifier:identifier];

    if ( plotToRemove ) {
        [self.plots removeObjectIdenticalTo:plotToRemove];
        [self removeLegendEntriesForPlot:plotToRemove];
        self.layoutChanged = YES;
        [[NSNotificationCenter defaultCenter] removeObserver:self name:CPTLegendNeedsRedrawForPlotNotification object:plotToRemove];
        [[NSNotificationCenter defaultCenter] removeObserver:self name:CPTLegendNeedsLayoutForPlotNotification object:plotToRemove];
        [[NSNotificationCenter defaultCenter] removeObserver:self name:CPTLegendNeedsReloadEntriesForPlotNotification object:plotToRemove];
    }
}

/// @cond

/** @internal
 *  @brief Remove all legend entries for the given plot from the legend.
 *  @param plot The plot.
 **/
-(void)removeLegendEntriesForPlot:(CPTPlot *)plot
{
    NSMutableArray *theLegendEntries = self.legendEntries;
    NSMutableArray *entriesToRemove  = [[NSMutableArray alloc] init];

    for ( CPTLegendEntry *legendEntry in theLegendEntries ) {
        if ( legendEntry.plot == plot ) {
            [entriesToRemove addObject:legendEntry];
        }
    }
    [theLegendEntries removeObjectsInArray:entriesToRemove];
}

/// @endcond

#pragma mark -
#pragma mark Notifications

/// @cond

-(void)legendNeedsRedraw:(NSNotification *)notif
{
    [self setNeedsDisplay];
}

-(void)legendNeedsLayout:(NSNotification *)notif
{
    self.layoutChanged = YES;
    [self setNeedsDisplay];
}

-(void)legendNeedsReloadEntries:(NSNotification *)notif
{
    CPTPlot *thePlot                 = (CPTPlot *)notif.object;
    NSMutableArray *theLegendEntries = self.legendEntries;

    NSUInteger legendEntryIndex = 0;

    for ( CPTLegendEntry *legendEntry in theLegendEntries ) {
        if ( legendEntry.plot == thePlot ) {
            break;
        }
        legendEntryIndex++;
    }

    [self removeLegendEntriesForPlot:thePlot];

    CPTTextStyle *theTextStyle       = self.textStyle;
    NSUInteger numberOfLegendEntries = [thePlot numberOfLegendEntries];
    for ( NSUInteger i = 0; i < numberOfLegendEntries; i++ ) {
        NSString *newTitle = [thePlot titleForLegendEntryAtIndex:i];
        if ( newTitle ) {
            CPTLegendEntry *newLegendEntry = [[CPTLegendEntry alloc] init];
            newLegendEntry.plot      = thePlot;
            newLegendEntry.index     = i;
            newLegendEntry.textStyle = theTextStyle;
            [theLegendEntries insertObject:newLegendEntry atIndex:legendEntryIndex++];
        }
    }
    self.layoutChanged = YES;
}

/// @endcond

#pragma mark -
#pragma mark Responder Chain and User interaction

/// @name User Interaction
/// @{

/**
 *  @brief Informs the receiver that the user has
 *  @if MacOnly pressed the mouse button. @endif
 *  @if iOSOnly touched the screen. @endif
 *
 *
 *  If this legend has a delegate that responds to the
 *  @link CPTLegendDelegate::legend:legendEntryForPlot:wasSelectedAtIndex: -legend:legendEntryForPlot:wasSelectedAtIndex: @endlink and/or
 *  @link CPTLegendDelegate::legend:legendEntryForPlot:wasSelectedAtIndex:withEvent: -legend:legendEntryForPlot:wasSelectedAtIndex:withEvent: @endlink
 *  methods, the legend entries are searched to find the plot and index of the one whose swatch or title contains the @par{interactionPoint}.
 *  The delegate method will be called and this method returns @YES if the @par{interactionPoint} is within a legend entry.
 *  This method returns @NO if the @par{interactionPoint} is too far away from all of the legend entries.
 *
 *  @param event The OS event.
 *  @param interactionPoint The coordinates of the interaction.
 *  @return Whether the event was handled or not.
 **/
-(BOOL)pointingDeviceDownEvent:(CPTNativeEvent *)event atPoint:(CGPoint)interactionPoint
{
    NSArray *myPlots = self.plots;

    if ( self.hidden || (myPlots.count == 0) ) {
        return NO;
    }

    id<CPTLegendDelegate> theDelegate = self.delegate;
    if ( [theDelegate respondsToSelector:@selector(legend:legendEntryForPlot:wasSelectedAtIndex:)] ||
         [theDelegate respondsToSelector:@selector(legend:legendEntryForPlot:wasSelectedAtIndex:withEvent:)] ) {
        // Convert the interaction point to the local coordinate system
        CPTGraph *theGraph = self.graph;
        if ( theGraph ) {
            interactionPoint = [self convertPoint:interactionPoint fromLayer:theGraph];
        }
        else {
            for ( CPTPlot *plot in myPlots ) {
                CPTGraph *plotGraph = plot.graph;

                if ( plotGraph ) {
                    interactionPoint = [self convertPoint:interactionPoint fromLayer:plotGraph];
                    break;
                }
            }
        }

        // Update layout if needed
        [self recalculateLayout];

        // Hit test the legend entries
        CGFloat rMargin = self.rowMargin;
        CGFloat cMargin = self.columnMargin;

        CGFloat swatchWidth = self.swatchSize.width + self.titleOffset;

        NSUInteger row = NSNotFound;
        NSUInteger col = NSNotFound;

        // Rows
        CGFloat position = CGRectGetMaxY(self.bounds) - self.paddingTop;
        NSUInteger i     = 0;
        for ( NSNumber *height in self.rowHeightsThatFit ) {
            CGFloat rowHeight = height.cgFloatValue;
            if ( (interactionPoint.y <= position) && (interactionPoint.y >= position - rowHeight) ) {
                row = i;
                break;
            }

            position -= rowHeight + rMargin;
            i++;
        }

        // Columns
        position = self.paddingLeft;
        i        = 0;
        for ( NSNumber *width in self.columnWidthsThatFit ) {
            CGFloat colWidth = width.cgFloatValue;
            if ( (interactionPoint.x >= position) && (interactionPoint.x <= position + colWidth) ) {
                col = i;
                break;
            }

            position += colWidth + swatchWidth + cMargin;
            i++;
        }

        // Notify the delegate if we found a hit
        if ( (row != NSNotFound) && (col != NSNotFound) ) {
            for ( CPTLegendEntry *legendEntry in self.legendEntries ) {
                if ( (legendEntry.row == row) && (legendEntry.column == col) ) {
                    CPTPlot *legendPlot = legendEntry.plot;

                    if ( [theDelegate respondsToSelector:@selector(legend:legendEntryForPlot:wasSelectedAtIndex:)] ) {
                        [theDelegate legend:self legendEntryForPlot:legendPlot wasSelectedAtIndex:legendEntry.index];
                    }
                    if ( [theDelegate respondsToSelector:@selector(legend:legendEntryForPlot:wasSelectedAtIndex:withEvent:)] ) {
                        [theDelegate legend:self legendEntryForPlot:legendPlot wasSelectedAtIndex:legendEntry.index withEvent:event];
                    }
                    return YES;
                }
            }
        }
    }

    return [super pointingDeviceDownEvent:event atPoint:interactionPoint];
}

/// @}

#pragma mark -
#pragma mark Description

/// @cond

-(NSString *)description
{
    return [NSString stringWithFormat:@"<%@ for plots %@>", [super description], self.plots];
}

/// @endcond

#pragma mark -
#pragma mark Accessors

/// @cond

-(void)setTextStyle:(CPTTextStyle *)newTextStyle
{
    if ( newTextStyle != textStyle ) {
        textStyle = [newTextStyle copy];
        [self.legendEntries makeObjectsPerformSelector:@selector(setTextStyle:) withObject:textStyle];
        self.layoutChanged = YES;
    }
}

-(void)setSwatchSize:(CGSize)newSwatchSize
{
    if ( !CGSizeEqualToSize(newSwatchSize, swatchSize) ) {
        swatchSize         = newSwatchSize;
        self.layoutChanged = YES;
    }
}

-(CGSize)swatchSize
{
    CGSize theSwatchSize = swatchSize;

    if ( CGSizeEqualToSize(theSwatchSize, CGSizeZero) ) {
        CPTTextStyle *theTextStyle = self.textStyle;
        CGFloat fontSize           = theTextStyle.fontSize;
        if ( fontSize > 0.0 ) {
            fontSize     *= CPTFloat(1.5);
            fontSize      = round(fontSize);
            theSwatchSize = CPTSizeMake(fontSize, fontSize);
        }
        else {
            theSwatchSize = CPTSizeMake(15.0, 15.0);
        }
    }
    return theSwatchSize;
}

-(void)setSwatchBorderLineStyle:(CPTLineStyle *)newSwatchBorderLineStyle
{
    if ( newSwatchBorderLineStyle != swatchBorderLineStyle ) {
        swatchBorderLineStyle = [newSwatchBorderLineStyle copy];
        [self setNeedsDisplay];
    }
}

-(void)setSwatchCornerRadius:(CGFloat)newSwatchCornerRadius
{
    if ( newSwatchCornerRadius != swatchCornerRadius ) {
        swatchCornerRadius = newSwatchCornerRadius;
        [self setNeedsDisplay];
    }
}

-(void)setSwatchFill:(CPTFill *)newSwatchFill
{
    if ( newSwatchFill != swatchFill ) {
        swatchFill = [newSwatchFill copy];
        [self setNeedsDisplay];
    }
}

-(void)setEntryBorderLineStyle:(CPTLineStyle *)newEntryBorderLineStyle
{
    if ( newEntryBorderLineStyle != entryBorderLineStyle ) {
        [entryBorderLineStyle release];
        entryBorderLineStyle = [newEntryBorderLineStyle copy];
        [self setNeedsDisplay];
    }
}

-(void)setEntryCornerRadius:(CGFloat)newEntryCornerRadius
{
    if ( newEntryCornerRadius != entryCornerRadius ) {
        entryCornerRadius = newEntryCornerRadius;
        [self setNeedsDisplay];
    }
}

-(void)setEntryFill:(CPTFill *)newEntryFill
{
    if ( newEntryFill != entryFill ) {
        [entryFill release];
        entryFill = [newEntryFill copy];
        [self setNeedsDisplay];
    }
}

-(void)setEntryPaddingLeft:(CGFloat)newPadding
{
    if ( newPadding != entryPaddingLeft ) {
        entryPaddingLeft   = newPadding;
        self.layoutChanged = YES;
    }
}

-(void)setEntryPaddingTop:(CGFloat)newPadding
{
    if ( newPadding != entryPaddingTop ) {
        entryPaddingTop    = newPadding;
        self.layoutChanged = YES;
    }
}

-(void)setEntryPaddingRight:(CGFloat)newPadding
{
    if ( newPadding != entryPaddingRight ) {
        entryPaddingRight  = newPadding;
        self.layoutChanged = YES;
    }
}

-(void)setEntryPaddingBottom:(CGFloat)newPadding
{
    if ( newPadding != entryPaddingBottom ) {
        entryPaddingBottom = newPadding;
        self.layoutChanged = YES;
    }
}

-(void)setNumberOfRows:(NSUInteger)newNumberOfRows
{
    if ( newNumberOfRows != numberOfRows ) {
        numberOfRows       = newNumberOfRows;
        self.layoutChanged = YES;
    }
}

-(void)setNumberOfColumns:(NSUInteger)newNumberOfColumns
{
    if ( newNumberOfColumns != numberOfColumns ) {
        numberOfColumns    = newNumberOfColumns;
        self.layoutChanged = YES;
    }
}

-(void)setEqualRows:(BOOL)newEqualRows
{
    if ( newEqualRows != equalRows ) {
        equalRows          = newEqualRows;
        self.layoutChanged = YES;
    }
}

-(void)setEqualColumns:(BOOL)newEqualColumns
{
    if ( newEqualColumns != equalColumns ) {
        equalColumns       = newEqualColumns;
        self.layoutChanged = YES;
    }
}

-(void)setRowHeights:(NSArray *)newRowHeights
{
    if ( newRowHeights != rowHeights ) {
        rowHeights         = [newRowHeights copy];
        self.layoutChanged = YES;
    }
}

-(void)setColumnWidths:(NSArray *)newColumnWidths
{
    if ( newColumnWidths != columnWidths ) {
        columnWidths       = [newColumnWidths copy];
        self.layoutChanged = YES;
    }
}

-(void)setColumnMargin:(CGFloat)newColumnMargin
{
    if ( newColumnMargin != columnMargin ) {
        columnMargin       = newColumnMargin;
        self.layoutChanged = YES;
    }
}

-(void)setRowMargin:(CGFloat)newRowMargin
{
    if ( newRowMargin != rowMargin ) {
        rowMargin          = newRowMargin;
        self.layoutChanged = YES;
    }
}

-(void)setTitleOffset:(CGFloat)newTitleOffset
{
    if ( newTitleOffset != titleOffset ) {
        titleOffset        = newTitleOffset;
        self.layoutChanged = YES;
    }
}

-(void)setLayoutChanged:(BOOL)newLayoutChanged
{
    if ( newLayoutChanged != layoutChanged ) {
        layoutChanged = newLayoutChanged;
        if ( newLayoutChanged ) {
            self.rowHeightsThatFit   = nil;
            self.columnWidthsThatFit = nil;
            [self setNeedsLayout];
        }
    }
}

-(void)setPaddingLeft:(CGFloat)newPadding
{
    if ( newPadding != self.paddingLeft ) {
        [super setPaddingLeft:newPadding];
        self.layoutChanged = YES;
    }
}

-(void)setPaddingTop:(CGFloat)newPadding
{
    if ( newPadding != self.paddingTop ) {
        [super setPaddingTop:newPadding];
        self.layoutChanged = YES;
    }
}

-(void)setPaddingRight:(CGFloat)newPadding
{
    if ( newPadding != self.paddingRight ) {
        [super setPaddingRight:newPadding];
        self.layoutChanged = YES;
    }
}

-(void)setPaddingBottom:(CGFloat)newPadding
{
    if ( newPadding != self.paddingBottom ) {
        [super setPaddingBottom:newPadding];
        self.layoutChanged = YES;
    }
}

-(void)setBorderLineStyle:(CPTLineStyle *)newLineStyle
{
    CPTLineStyle *oldLineStyle = self.borderLineStyle;

    if ( newLineStyle != oldLineStyle ) {
        [super setBorderLineStyle:newLineStyle];

        if ( newLineStyle.lineWidth != oldLineStyle.lineWidth ) {
            self.layoutChanged = YES;
        }
    }
}

-(NSArray *)rowHeightsThatFit
{
    if ( !rowHeightsThatFit ) {
        [self recalculateLayout];
    }
    return rowHeightsThatFit;
}

-(NSArray *)columnWidthsThatFit
{
    if ( !columnWidthsThatFit ) {
        [self recalculateLayout];
    }
    return columnWidthsThatFit;
}

/// @endcond

@end<|MERGE_RESOLUTION|>--- conflicted
+++ resolved
@@ -365,18 +365,14 @@
         swatchSize            = theLayer->swatchSize;
         swatchBorderLineStyle = theLayer->swatchBorderLineStyle;
         swatchCornerRadius    = theLayer->swatchCornerRadius;
-<<<<<<< HEAD
         swatchFill            = theLayer->swatchFill;
-=======
-        swatchFill            = [theLayer->swatchFill retain];
-        entryBorderLineStyle  = [theLayer->entryBorderLineStyle retain];
+        entryBorderLineStyle  = theLayer->entryBorderLineStyle;
         entryCornerRadius     = theLayer->entryCornerRadius;
-        entryFill             = [theLayer->entryFill retain];
+        entryFill             = theLayer->entryFill;
         entryPaddingLeft      = theLayer->entryPaddingLeft;
         entryPaddingTop       = theLayer->entryPaddingTop;
         entryPaddingRight     = theLayer->entryPaddingRight;
         entryPaddingBottom    = theLayer->entryPaddingBottom;
->>>>>>> 0bed0fe5
         numberOfRows          = theLayer->numberOfRows;
         numberOfColumns       = theLayer->numberOfColumns;
         equalRows             = theLayer->equalRows;
@@ -395,23 +391,6 @@
 -(void)dealloc
 {
     [[NSNotificationCenter defaultCenter] removeObserver:self];
-<<<<<<< HEAD
-=======
-
-    [plots release];
-    [legendEntries release];
-    [textStyle release];
-    [swatchBorderLineStyle release];
-    [swatchFill release];
-    [entryBorderLineStyle release];
-    [entryFill release];
-    [rowHeights release];
-    [rowHeightsThatFit release];
-    [columnWidths release];
-    [columnWidthsThatFit release];
-
-    [super dealloc];
->>>>>>> 0bed0fe5
 }
 
 /// @endcond
@@ -566,12 +545,8 @@
 
         if ( ( (desiredRowCount == 0) || (row < desiredRowCount) ) &&
              ( (desiredColumnCount == 0) || (col < desiredColumnCount) ) ) {
-<<<<<<< HEAD
-            CPTPlot *thePlot = legendEntry.plot;
-=======
             NSUInteger entryIndex = legendEntry.index;
             CPTPlot *entryPlot    = legendEntry.plot;
->>>>>>> 0bed0fe5
 
             CGFloat left        = columnPositions[col];
             CGFloat rowPosition = rowPositions[row];
@@ -617,21 +592,16 @@
             BOOL legendShouldDrawSwatch = YES;
             if ( delegateCanDraw ) {
                 legendShouldDrawSwatch = [theDelegate legend:self
-<<<<<<< HEAD
-                                          shouldDrawSwatchAtIndex:legendEntry.index
-                                                          forPlot:thePlot
-=======
                                           shouldDrawSwatchAtIndex:entryIndex
                                                           forPlot:entryPlot
->>>>>>> 0bed0fe5
                                                            inRect:swatchRect
                                                         inContext:context];
             }
             if ( legendShouldDrawSwatch ) {
-                [thePlot drawSwatchForLegend:self
-                                     atIndex:legendEntry.index
-                                      inRect:swatchRect
-                                   inContext:context];
+                [entryPlot drawSwatchForLegend:self
+                                       atIndex:entryIndex
+                                        inRect:swatchRect
+                                     inContext:context];
             }
 
             // draw title
@@ -1241,7 +1211,6 @@
 -(void)setEntryBorderLineStyle:(CPTLineStyle *)newEntryBorderLineStyle
 {
     if ( newEntryBorderLineStyle != entryBorderLineStyle ) {
-        [entryBorderLineStyle release];
         entryBorderLineStyle = [newEntryBorderLineStyle copy];
         [self setNeedsDisplay];
     }
@@ -1258,7 +1227,6 @@
 -(void)setEntryFill:(CPTFill *)newEntryFill
 {
     if ( newEntryFill != entryFill ) {
-        [entryFill release];
         entryFill = [newEntryFill copy];
         [self setNeedsDisplay];
     }
