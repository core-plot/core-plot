#import "CPTTextStylePlatformSpecific.h"

#import "CPTMutableTextStyle.h"
#import "CPTPlatformSpecificCategories.h"
#import "CPTPlatformSpecificFunctions.h"

@implementation CPTTextStyle(CPTPlatformSpecificTextStyleExtensions)

<<<<<<< HEAD
/** @property CPTDictionary *attributes
=======
/** @property nonnull CPTDictionary attributes
>>>>>>> 03924990
 *  @brief A dictionary of standard text attributes suitable for formatting an NSAttributedString.
 *
 *  The dictionary will contain values for the following keys that represent the receiver's text style:
 *  - #NSFontAttributeName: The font used to draw text. If missing, no font information was specified.
 *  - #NSForegroundColorAttributeName: The color used to draw text. If missing, no color information was specified.
 *  - #NSParagraphStyleAttributeName: The text alignment and line break mode used to draw multi-line text.
 **/
@dynamic attributes;

#pragma mark -
#pragma mark Init/Dealloc

/** @brief Creates and returns a new CPTTextStyle instance initialized from a dictionary of text attributes.
 *
 *  The text style will be initalized with values associated with the following keys:
 *  - #NSFontAttributeName: Sets the @link CPTTextStyle::fontName fontName @endlink
 *  and @link CPTTextStyle::fontSize fontSize @endlink.
 *  - #NSForegroundColorAttributeName: Sets the @link CPTTextStyle::color color @endlink.
 *  - #NSParagraphStyleAttributeName: Sets the @link CPTTextStyle::textAlignment textAlignment @endlink and @link CPTTextStyle::lineBreakMode lineBreakMode @endlink.
 *
 *  Properties associated with missing keys will be inialized to their default values.
 *
 *  @param attributes A dictionary of standard text attributes.
 *  @return A new CPTTextStyle instance.
 **/
<<<<<<< HEAD
+(instancetype)textStyleWithAttributes:(CPTDictionary *)attributes
=======
+(nonnull instancetype)textStyleWithAttributes:(nullable CPTDictionary)attributes
>>>>>>> 03924990
{
    CPTMutableTextStyle *newStyle = [CPTMutableTextStyle textStyle];

    // Font
    NSFont *styleFont = attributes[NSFontAttributeName];

    if ( styleFont ) {
        newStyle.fontName = styleFont.fontName;
        newStyle.fontSize = styleFont.pointSize;
    }

    // Color
    NSColor *styleColor = attributes[NSForegroundColorAttributeName];
    if ( styleColor ) {
        // CGColor property is available in Mac OS 10.8 and later
        if ( [styleColor respondsToSelector:@selector(CGColor)] ) {
            newStyle.color = [CPTColor colorWithCGColor:styleColor.CGColor];
        }
        else {
            const NSInteger numberOfComponents = styleColor.numberOfComponents;

            CGFloat *components = calloc( (size_t)numberOfComponents, sizeof(CGFloat) );
            [styleColor getComponents:components];

            CGColorSpaceRef colorSpace = styleColor.colorSpace.CGColorSpace;
            CGColorRef styleCGColor    = CGColorCreate(colorSpace, components);

            newStyle.color = [CPTColor colorWithCGColor:styleCGColor];

            CGColorRelease(styleCGColor);
            free(components);
        }
    }

    // Text alignment and line break mode
    NSParagraphStyle *paragraphStyle = attributes[NSParagraphStyleAttributeName];
    if ( paragraphStyle ) {
        newStyle.textAlignment = (CPTTextAlignment)paragraphStyle.alignment;
        newStyle.lineBreakMode = paragraphStyle.lineBreakMode;
    }

    return [newStyle copy];
}

#pragma mark -
#pragma mark Accessors

/// @cond

<<<<<<< HEAD
-(CPTDictionary *)attributes
=======
-(nonnull CPTDictionary)attributes
>>>>>>> 03924990
{
    CPTMutableDictionary *myAttributes = [NSMutableDictionary dictionary];

    // Font
    NSFont *styleFont  = nil;
    NSString *fontName = self.fontName;

    if ( fontName ) {
        styleFont = [NSFont fontWithName:fontName size:self.fontSize];
    }

    if ( styleFont ) {
        [myAttributes setValue:styleFont
                        forKey:NSFontAttributeName];
    }

    // Color
    NSColor *styleColor = self.color.nsColor;
    if ( styleColor ) {
        [myAttributes setValue:styleColor
                        forKey:NSForegroundColorAttributeName];
    }

    // Text alignment and line break mode
    NSMutableParagraphStyle *paragraphStyle = [[NSMutableParagraphStyle alloc] init];
    paragraphStyle.alignment     = (NSTextAlignment)self.textAlignment;
    paragraphStyle.lineBreakMode = self.lineBreakMode;

    [myAttributes setValue:paragraphStyle
                    forKey:NSParagraphStyleAttributeName];

    return [myAttributes copy];
}

/// @endcond

@end

#pragma mark -

@implementation CPTMutableTextStyle(CPTPlatformSpecificMutableTextStyleExtensions)

<<<<<<< HEAD
/// @cond

+(instancetype)textStyleWithAttributes:(CPTDictionary *)attributes
=======
/** @brief Creates and returns a new CPTMutableTextStyle instance initialized from a dictionary of text attributes.
 *
 *  The text style will be initalized with values associated with the following keys:
 *  - #NSFontAttributeName: Sets the @link CPTMutableTextStyle::fontName fontName @endlink
 *  and @link CPTMutableTextStyle::fontSize fontSize @endlink.
 *  - #NSForegroundColorAttributeName: Sets the @link CPTMutableTextStyle::color color @endlink.
 *  - #NSParagraphStyleAttributeName: Sets the @link CPTMutableTextStyle::textAlignment textAlignment @endlink and @link CPTMutableTextStyle::lineBreakMode lineBreakMode @endlink.
 *
 *  Properties associated with missing keys will be inialized to their default values.
 *
 *  @param attributes A dictionary of standard text attributes.
 *  @return A new CPTMutableTextStyle instance.
 **/
+(nonnull instancetype)textStyleWithAttributes:(nullable CPTDictionary)attributes
>>>>>>> 03924990
{
    CPTMutableTextStyle *newStyle = [CPTMutableTextStyle textStyle];

    // Font
    NSFont *styleFont = attributes[NSFontAttributeName];

    if ( styleFont ) {
        newStyle.fontName = styleFont.fontName;
        newStyle.fontSize = styleFont.pointSize;
    }

    // Color
    NSColor *styleColor = attributes[NSForegroundColorAttributeName];
    if ( styleColor ) {
        // CGColor property is available in Mac OS 10.8 and later
        if ( [styleColor respondsToSelector:@selector(CGColor)] ) {
            newStyle.color = [CPTColor colorWithCGColor:styleColor.CGColor];
        }
        else {
            const NSInteger numberOfComponents = styleColor.numberOfComponents;

            CGFloat *components = calloc( (size_t)numberOfComponents, sizeof(CGFloat) );
            [styleColor getComponents:components];

            CGColorSpaceRef colorSpace = styleColor.colorSpace.CGColorSpace;
            CGColorRef styleCGColor    = CGColorCreate(colorSpace, components);

            newStyle.color = [CPTColor colorWithCGColor:styleCGColor];

            CGColorRelease(styleCGColor);
            free(components);
        }
    }

    // Text alignment and line break mode
    NSParagraphStyle *paragraphStyle = attributes[NSParagraphStyleAttributeName];
    if ( paragraphStyle ) {
        newStyle.textAlignment = (CPTTextAlignment)paragraphStyle.alignment;
        newStyle.lineBreakMode = paragraphStyle.lineBreakMode;
    }

    return newStyle;
}

@end

#pragma mark -

@implementation NSString(CPTTextStyleExtensions)

#pragma mark -
#pragma mark Layout

/** @brief Determines the size of text drawn with the given style.
 *  @param style The text style.
 *  @return The size of the text when drawn with the given style.
 **/
-(CGSize)sizeWithTextStyle:(nullable CPTTextStyle *)style
{
    NSFont *theFont    = nil;
    NSString *fontName = style.fontName;

    if ( fontName ) {
        theFont = [NSFont fontWithName:fontName size:style.fontSize];
    }

    CGSize textSize;

    if ( theFont ) {
        CPTDictionary *attributes = @{
            NSFontAttributeName: theFont
        };

        textSize = NSSizeToCGSize([self sizeWithAttributes:attributes]);
    }
    else {
        textSize = CGSizeZero;
    }

    return textSize;
}

#pragma mark -
#pragma mark Drawing

/** @brief Draws the text into the given graphics context using the given style.
 *  @param rect The bounding rectangle in which to draw the text.
 *  @param style The text style.
 *  @param context The graphics context to draw into.
 **/
-(void)drawInRect:(CGRect)rect withTextStyle:(nullable CPTTextStyle *)style inContext:(nonnull CGContextRef)context
{
    if ( style.color == nil ) {
        return;
    }

    CGColorRef textColor = style.color.cgColor;

    CGContextSetStrokeColorWithColor(context, textColor);
    CGContextSetFillColorWithColor(context, textColor);

    CPTPushCGContext(context);

    NSFont *theFont    = nil;
    NSString *fontName = style.fontName;

    if ( fontName ) {
        theFont = [NSFont fontWithName:fontName size:style.fontSize];
    }

    if ( theFont ) {
        NSColor *foregroundColor                = style.color.nsColor;
        NSMutableParagraphStyle *paragraphStyle = [[NSMutableParagraphStyle alloc] init];
        paragraphStyle.alignment     = (NSTextAlignment)style.textAlignment;
        paragraphStyle.lineBreakMode = style.lineBreakMode;

        CPTDictionary *attributes = @{
            NSFontAttributeName: theFont,
            NSForegroundColorAttributeName: foregroundColor,
            NSParagraphStyleAttributeName: paragraphStyle
        };
        [self drawWithRect:NSRectFromCGRect(rect)
                   options:NSStringDrawingUsesLineFragmentOrigin | NSStringDrawingUsesFontLeading | NSStringDrawingTruncatesLastVisibleLine
                attributes:attributes];
    }
    CPTPopCGContext();
}

@end<|MERGE_RESOLUTION|>--- conflicted
+++ resolved
@@ -6,11 +6,7 @@
 
 @implementation CPTTextStyle(CPTPlatformSpecificTextStyleExtensions)
 
-<<<<<<< HEAD
-/** @property CPTDictionary *attributes
-=======
-/** @property nonnull CPTDictionary attributes
->>>>>>> 03924990
+/** @property nonnull CPTDictionary *attributes
  *  @brief A dictionary of standard text attributes suitable for formatting an NSAttributedString.
  *
  *  The dictionary will contain values for the following keys that represent the receiver's text style:
@@ -36,11 +32,7 @@
  *  @param attributes A dictionary of standard text attributes.
  *  @return A new CPTTextStyle instance.
  **/
-<<<<<<< HEAD
-+(instancetype)textStyleWithAttributes:(CPTDictionary *)attributes
-=======
-+(nonnull instancetype)textStyleWithAttributes:(nullable CPTDictionary)attributes
->>>>>>> 03924990
++(nonnull instancetype)textStyleWithAttributes:(nullable CPTDictionary *)attributes
 {
     CPTMutableTextStyle *newStyle = [CPTMutableTextStyle textStyle];
 
@@ -90,11 +82,7 @@
 
 /// @cond
 
-<<<<<<< HEAD
--(CPTDictionary *)attributes
-=======
--(nonnull CPTDictionary)attributes
->>>>>>> 03924990
+-(nonnull CPTDictionary *)attributes
 {
     CPTMutableDictionary *myAttributes = [NSMutableDictionary dictionary];
 
@@ -137,11 +125,6 @@
 
 @implementation CPTMutableTextStyle(CPTPlatformSpecificMutableTextStyleExtensions)
 
-<<<<<<< HEAD
-/// @cond
-
-+(instancetype)textStyleWithAttributes:(CPTDictionary *)attributes
-=======
 /** @brief Creates and returns a new CPTMutableTextStyle instance initialized from a dictionary of text attributes.
  *
  *  The text style will be initalized with values associated with the following keys:
@@ -155,8 +138,7 @@
  *  @param attributes A dictionary of standard text attributes.
  *  @return A new CPTMutableTextStyle instance.
  **/
-+(nonnull instancetype)textStyleWithAttributes:(nullable CPTDictionary)attributes
->>>>>>> 03924990
++(nonnull instancetype)textStyleWithAttributes:(nullable CPTDictionary *)attributes
 {
     CPTMutableTextStyle *newStyle = [CPTMutableTextStyle textStyle];
 
