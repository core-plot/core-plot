--- conflicted
+++ resolved
@@ -10,11 +10,7 @@
 /// @cond
 @interface CPTDataSourceTestCase()
 
-<<<<<<< HEAD
--(CPTMutablePlotRange *)plotRangeForData:(CPTNumberArray *)dataArray;
-=======
--(nonnull CPTMutablePlotRange *)plotRangeForData:(nonnull CPTNumberArray)dataArray;
->>>>>>> 03924990
+-(nonnull CPTMutablePlotRange *)plotRangeForData:(nonnull CPTNumberArray *)dataArray;
 
 @end
 
@@ -73,7 +69,7 @@
 {
     [self buildData];
 
-    CPTNumberArray data = self.xData;
+    CPTNumberArray *data = self.xData;
     return [self plotRangeForData:data];
 }
 
@@ -81,7 +77,7 @@
 {
     [self buildData];
 
-    CPTNumberArray data        = self.yData;
+    CPTNumberArray *data       = self.yData;
     CPTMutablePlotRange *range = [self plotRangeForData:data];
 
     if ( self.plots.count > 1 ) {
@@ -91,11 +87,7 @@
     return range;
 }
 
-<<<<<<< HEAD
--(CPTMutablePlotRange *)plotRangeForData:(CPTNumberArray *)dataArray
-=======
--(nonnull CPTMutablePlotRange *)plotRangeForData:(nonnull CPTNumberArray)dataArray
->>>>>>> 03924990
+-(nonnull CPTMutablePlotRange *)plotRangeForData:(nonnull CPTNumberArray *)dataArray
 {
     double min   = [[dataArray valueForKeyPath:@"@min.doubleValue"] doubleValue];
     double max   = [[dataArray valueForKeyPath:@"@max.doubleValue"] doubleValue];
@@ -113,15 +105,9 @@
     return self.nRecords;
 }
 
-<<<<<<< HEAD
--(CPTNumberArray *)numbersForPlot:(CPTPlot *)plot
-                            field:(NSUInteger)fieldEnum
-                 recordIndexRange:(NSRange)indexRange
-=======
--(CPTNumberArray)numbersForPlot:(nonnull CPTPlot *)plot
-                          field:(NSUInteger)fieldEnum
-               recordIndexRange:(NSRange)indexRange
->>>>>>> 03924990
+-(nullable CPTNumberArray *)numbersForPlot:(nonnull CPTPlot *)plot
+                                     field:(NSUInteger)fieldEnum
+                          recordIndexRange:(NSRange)indexRange
 {
     CPTNumberArray *result;
 
