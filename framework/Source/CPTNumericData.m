--- conflicted
+++ resolved
@@ -1184,26 +1184,14 @@
         newData = [decoder decodeObjectOfClass:[NSData class]
                                         forKey:@"CPTNumericData.data"];
 
-<<<<<<< HEAD
-        newDataType = CPTDataType( (CPTDataTypeFormat)[decoder decodeIntegerForKey: @"CPTNumericData.dataType.dataTypeFormat"],
-                                   (size_t)[decoder decodeInt64ForKey: @"CPTNumericData.dataType.sampleBytes"],
-                                   (CFByteOrder)[decoder decodeInt64ForKey: @"CPTNumericData.dataType.byteOrder"] );
+        newDataType = CPTDataType( (CPTDataTypeFormat)[decoder decodeIntegerForKey:@"CPTNumericData.dataType.dataTypeFormat"],
+                                   (size_t)[decoder decodeInt64ForKey:@"CPTNumericData.dataType.sampleBytes"],
+                                   (CFByteOrder)[decoder decodeInt64ForKey:@"CPTNumericData.dataType.byteOrder"] );
 
         shapeArray = [decoder decodeObjectOfClasses:[NSSet setWithArray:@[[NSArray class], [NSNumber class]]]
                                              forKey:@"CPTNumericData.shape"];
-=======
-            newDataType = CPTDataType( (CPTDataTypeFormat)[decoder decodeIntegerForKey:@"CPTNumericData.dataType.dataTypeFormat"],
-                                       (size_t)[decoder decodeInt64ForKey:@"CPTNumericData.dataType.sampleBytes"],
-                                       (CFByteOrder)[decoder decodeInt64ForKey:@"CPTNumericData.dataType.byteOrder"] );
-
-            shapeArray = [decoder decodeObjectForKey:@"CPTNumericData.shape"];
-            order      = (CPTDataOrder)[decoder decodeIntegerForKey:@"CPTNumericData.dataOrder"];
-        }
-        else {
-            newData = [decoder decodeObject];
->>>>>>> de2364d4
-
-        order = (CPTDataOrder)[decoder decodeIntegerForKey : @"CPTNumericData.dataOrder"];
+
+        order = (CPTDataOrder)[decoder decodeIntegerForKey:@"CPTNumericData.dataOrder"];
 
         [self commonInitWithData:newData dataType:newDataType shape:shapeArray dataOrder:order];
     }
