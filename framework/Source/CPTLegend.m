#import "CPTLegend.h"

#import "CPTExceptions.h"
#import "CPTFill.h"
#import "CPTGraph.h"
#import "CPTLegendEntry.h"
#import "CPTLineStyle.h"
#import "CPTPathExtensions.h"
#import "CPTTextStyle.h"
#import "CPTUtilities.h"
#import "NSCoderExtensions.h"
#import "NSNumberExtensions.h"
#import <tgmath.h>

/** @defgroup legendAnimation Legends
 *  @brief Legend properties that can be animated using Core Animation.
 *  @if MacOnly
 *  @since Custom layer property animation is supported on MacOS 10.6 and later.
 *  @endif
 *  @ingroup animation
 **/

NSString *const CPTLegendNeedsRedrawForPlotNotification        = @"CPTLegendNeedsRedrawForPlotNotification";
NSString *const CPTLegendNeedsLayoutForPlotNotification        = @"CPTLegendNeedsLayoutForPlotNotification";
NSString *const CPTLegendNeedsReloadEntriesForPlotNotification = @"CPTLegendNeedsReloadEntriesForPlotNotification";

/// @cond
@interface CPTLegend()

@property (nonatomic, readwrite, strong) CPTMutablePlotArray *plots;
@property (nonatomic, readwrite, strong) CPTMutableLegendEntryArray *legendEntries;
@property (nonatomic, readwrite, strong) CPTNumberArray *rowHeightsThatFit;
@property (nonatomic, readwrite, strong) CPTNumberArray *columnWidthsThatFit;
@property (nonatomic, readwrite, assign) BOOL layoutChanged;
@property (nonatomic, readwrite, cpt_weak_property) cpt_weak CPTLegendEntry *pointingDeviceDownEntry;

-(void)recalculateLayout;
-(void)removeLegendEntriesForPlot:(CPTPlot *)plot;

-(void)legendEntryForInteractionPoint:(CGPoint)interactionPoint row:(NSUInteger *)row col:(NSUInteger *)col;

-(void)legendNeedsRedraw:(NSNotification *)notif;
-(void)legendNeedsLayout:(NSNotification *)notif;
-(void)legendNeedsReloadEntries:(NSNotification *)notif;

@end

/// @endcond

#pragma mark -

/** @brief A graph legend.
 *
 *  The legend consists of one or more legend entries associated with plots. Each legend
 *  entry is made up of a graphical @quote{swatch} that corresponds with the plot and a text
 *  title or label to identify the data series to the viewer. The swatches provide a visual
 *  connection to the plot. For instance, a swatch for a scatter plot might include a line
 *  segment drawn in the line style of the plot along with a plot symbol while a swatch for
 *  a pie chart might only show a rectangle or other shape filled with the background fill
 *  of the corresponding pie slice.
 *
 *  The plots are not required to belong to the same graph, although that is the usual
 *  case. This allows creation of a master legend that covers multiple graphs.
 *
 *  @see See @ref legendAnimation "Legends" for a list of animatable properties.
 **/
@implementation CPTLegend

/** @property CPTTextStyle *textStyle
 *  @brief The text style used to draw all legend entry titles.
 **/
@synthesize textStyle;

/** @property CGSize swatchSize
 *  @brief The size of the graphical swatch.
 *  If swatchSize is (@num{0.0}, @num{0.0}), swatches will be drawn using a square @num{150%} of the text size on a side.
 **/
@synthesize swatchSize;

/** @property CPTLineStyle *swatchBorderLineStyle
 *  @brief The line style for the border drawn around each swatch.
 *  If @nil (the default), no border is drawn.
 **/
@synthesize swatchBorderLineStyle;

/** @property CGFloat swatchCornerRadius
 *  @brief The corner radius for each swatch. Default is @num{0.0}.
 *  @ingroup legendAnimation
 **/
@synthesize swatchCornerRadius;

/** @property CPTFill *swatchFill
 *  @brief The background fill drawn behind each swatch.
 *  If @nil (the default), no fill is drawn.
 **/
@synthesize swatchFill;

/** @property CPTLineStyle *entryBorderLineStyle
 *  @brief The line style for the border drawn around each legend entry.
 *  If @nil (the default), no border is drawn.
 **/
@synthesize entryBorderLineStyle;

/** @property CGFloat entryCornerRadius
 *  @brief The corner radius for the border around each legend entry. Default is @num{0.0}.
 *  @ingroup legendAnimation
 **/
@synthesize entryCornerRadius;

/** @property CPTFill *entryFill
 *  @brief The background fill drawn behind each legend entry.
 *  If @nil (the default), no fill is drawn.
 **/
@synthesize entryFill;

/** @property CGFloat entryPaddingLeft
 *  @brief Amount to inset the swatch and title from the left side of the legend entry.
 **/
@synthesize entryPaddingLeft;

/** @property CGFloat entryPaddingTop
 *  @brief Amount to inset the swatch and title from the top of the legend entry.
 **/
@synthesize entryPaddingTop;

/** @property CGFloat entryPaddingRight
 *  @brief Amount to inset the swatch and title from the right side of the legend entry.
 **/
@synthesize entryPaddingRight;

/** @property CGFloat entryPaddingBottom
 *  @brief Amount to inset the swatch and title from the bottom of the legend entry.
 **/
@synthesize entryPaddingBottom;

/** @property NSUInteger numberOfRows
 *  @brief The desired number of rows of legend entries.
 *  If zero (@num{0}) (the default), the number of rows will be automatically determined.
 *  If both @ref numberOfRows and @ref numberOfColumns are greater than zero but their product is less than
 *  the total number of legend entries, some entries will not be shown.
 **/
@synthesize numberOfRows;

/** @property NSUInteger numberOfColumns
 *  @brief The desired number of columns of legend entries.
 *  If zero (@num{0}) (the default), the number of columns will be automatically determined.
 *  If both @ref numberOfRows and @ref numberOfColumns are greater than zero but their product is less than
 *  the total number of legend entries, some entries will not be shown.
 **/
@synthesize numberOfColumns;

/** @property BOOL equalRows
 *  @brief If @YES (the default) each row of legend entries will have the same height, otherwise rows will be sized to best fit the entries.
 **/
@synthesize equalRows;

/** @property BOOL equalColumns
 *  @brief If @YES each column of legend entries will have the same width, otherwise columns will be sized to best fit the entries.
 *  Default is @NO, meaning columns will be sized for the best fit.
 **/
@synthesize equalColumns;

/** @property CPTNumberArray *rowHeights
 *  @brief The desired height of each row of legend entries, including the swatch and title.
 *  Each element in this array should be an NSNumber representing the height of the corresponding row in device units.
 *  Rows are numbered from top to bottom starting from zero (@num{0}). If @nil, all rows will be sized automatically.
 *  If there are more rows in the legend than specified in this array, the remaining rows will be sized automatically.
 *  Default is @nil.
 **/
@synthesize rowHeights;

/** @property CPTNumberArray *rowHeightsThatFit
 *  @brief The computed best-fit height of each row of legend entries, including the swatch and title.
 *  Each element in this array is an NSNumber representing the height of the corresponding row in device units.
 *  Rows are numbered from top to bottom starting from zero (@num{0}).
 **/
@synthesize rowHeightsThatFit;

/** @property CPTNumberArray *columnWidths
 *  @brief The desired width of each column of legend entries, including the swatch, title, and title offset.
 *  Each element in this array should be an NSNumber representing the width of the corresponding column in device units.
 *  Columns are numbered from left to right starting from zero (@num{0}). If @nil, all columns will be sized automatically.
 *  If there are more columns in the legend than specified in this array, the remaining columns will be sized automatically.
 *  Default is @nil.
 **/
@synthesize columnWidths;

/** @property CPTNumberArray *columnWidthsThatFit
 *  @brief The computed best-fit width of each column of legend entries, including the swatch, title, and title offset.
 *  Each element in this array is an NSNumber representing the width of the corresponding column in device units.
 *  Columns are numbered from left to right starting from zero (@num{0}).
 **/
@synthesize columnWidthsThatFit;

/** @property CGFloat columnMargin
 *  @brief The margin between columns, specified in device units. Default is @num{10.0}.
 **/
@synthesize columnMargin;

/** @property CGFloat rowMargin
 *  @brief The margin between rows, specified in device units. Default is @num{5.0}.
 **/
@synthesize rowMargin;

/** @property CGFloat titleOffset
 *  @brief The distance between each swatch and its title, specified in device units. Default is @num{5.0}.
 **/
@synthesize titleOffset;

/** @property CPTLegendSwatchLayout swatchLayout
 *  @brief Draw the legend swatch to the left or right side of the title. Default is #CPTLegendSwatchLayoutLeft.
 **/
@synthesize swatchLayout;

/** @property CPTMutablePlotArray *plots
 *  @brief An array of all plots associated with the legend.
 **/
@synthesize plots;

/** @property CPTMutableLegendEntryArray *legendEntries
 *  @brief An array of all legend entries.
 **/
@synthesize legendEntries;

/** @property  BOOL layoutChanged
 *  @brief If @YES, the legend layout needs to recalculated.
 **/
@synthesize layoutChanged;

/** @internal
 *  @property cpt_weak CPTLegendEntry *pointingDeviceDownEntry
 *  @brief The legend entry that was selected on the pointing device down event.
 **/
@synthesize pointingDeviceDownEntry;

#pragma mark -
#pragma mark Factory Methods

/** @brief Creates and returns a new CPTLegend instance with legend entries for each plot in the given array.
 *  @param newPlots An array of plots.
 *  @return A new CPTLegend instance.
 **/
+(instancetype)legendWithPlots:(CPTPlotArray *)newPlots
{
    return [[self alloc] initWithPlots:newPlots];
}

/** @brief Creates and returns a new CPTLegend instance with legend entries for each plot in the given graph.
 *  @param graph The graph.
 *  @return A new CPTLegend instance.
 **/
+(instancetype)legendWithGraph:(CPTGraph *)graph
{
    return [[self alloc] initWithGraph:graph];
}

#pragma mark -
#pragma mark Init/Dealloc

/// @name Initialization
/// @{

/** @brief Initializes a newly allocated CPTLegend object with the provided frame rectangle.
 *
 *  This is the designated initializer. The initialized layer will have the following properties:
 *  - @ref layoutChanged = @YES
 *  - @ref textStyle = default text style
 *  - @ref swatchSize = (@num{0.0}, @num{0.0})
 *  - @ref swatchBorderLineStyle = @nil
 *  - @ref swatchCornerRadius = @num{0}
 *  - @ref swatchFill = @nil
 *  - @ref entryBorderLineStyle = @nil
 *  - @ref entryCornerRadius = @num{0}
 *  - @ref entryFill = @nil
 *  - @ref entryPaddingLeft = @num{0}
 *  - @ref entryPaddingTop = @num{0}
 *  - @ref entryPaddingRight = @num{0}
 *  - @ref entryPaddingBottom = @num{0}
 *  - @ref numberOfRows = @num{0}
 *  - @ref numberOfColumns = @num{0}
 *  - @ref equalRows = @YES
 *  - @ref equalColumns = @NO
 *  - @ref rowHeights = @nil
 *  - @ref rowHeightsThatFit = @nil
 *  - @ref columnWidths = @nil
 *  - @ref columnWidthsThatFit = @nil
 *  - @ref columnMargin = @num{10.0}
 *  - @ref rowMargin = @num{5.0}
 *  - @ref titleOffset = @num{5.0}
 *  - @ref swatchLayout = #CPTLegendSwatchLayoutLeft
 *  - @ref paddingLeft = @num{5.0}
 *  - @ref paddingTop = @num{5.0}
 *  - @ref paddingRight = @num{5.0}
 *  - @ref paddingBottom = @num{5.0}
 *  - @ref needsDisplayOnBoundsChange = @YES
 *
 *  @param newFrame The frame rectangle.
 *  @return The initialized CPTLegend object.
 **/
-(instancetype)initWithFrame:(CGRect)newFrame
{
    if ( (self = [super initWithFrame:newFrame]) ) {
        plots                 = [[NSMutableArray alloc] init];
        legendEntries         = [[NSMutableArray alloc] init];
        layoutChanged         = YES;
        textStyle             = [[CPTTextStyle alloc] init];
        swatchSize            = CGSizeZero;
        swatchBorderLineStyle = nil;
        swatchCornerRadius    = CPTFloat(0.0);
        swatchFill            = nil;
        entryBorderLineStyle  = nil;
        entryCornerRadius     = CPTFloat(0.0);
        entryFill             = nil;
        entryPaddingLeft      = CPTFloat(0.0);
        entryPaddingTop       = CPTFloat(0.0);
        entryPaddingRight     = CPTFloat(0.0);
        entryPaddingBottom    = CPTFloat(0.0);
        numberOfRows          = 0;
        numberOfColumns       = 0;
        equalRows             = YES;
        equalColumns          = NO;
        rowHeights            = nil;
        rowHeightsThatFit     = nil;
        columnWidths          = nil;
        columnWidthsThatFit   = nil;
        columnMargin          = CPTFloat(10.0);
        rowMargin             = CPTFloat(5.0);
        titleOffset           = CPTFloat(5.0);
        swatchLayout          = CPTLegendSwatchLayoutLeft;

        pointingDeviceDownEntry = nil;

        self.paddingLeft   = CPTFloat(5.0);
        self.paddingTop    = CPTFloat(5.0);
        self.paddingRight  = CPTFloat(5.0);
        self.paddingBottom = CPTFloat(5.0);

        self.needsDisplayOnBoundsChange = YES;
    }
    return self;
}

/// @}

/** @brief Initializes a newly allocated CPTLegend object and adds legend entries for each plot in the given array.
 *  @param newPlots An array of plots.
 *  @return The initialized CPTLegend object.
 **/
-(instancetype)initWithPlots:(CPTPlotArray *)newPlots
{
    if ( (self = [self initWithFrame:CGRectZero]) ) {
        for ( CPTPlot *plot in newPlots ) {
            [self addPlot:plot];
        }
    }
    return self;
}

/** @brief Initializes a newly allocated CPTLegend object and adds legend entries for each plot in the given graph.
 *  @param graph A graph.
 *  @return The initialized CPTLegend object.
 **/
-(instancetype)initWithGraph:(CPTGraph *)graph
{
    if ( (self = [self initWithFrame:CGRectZero]) ) {
        for ( CPTPlot *plot in [graph allPlots] ) {
            [self addPlot:plot];
        }
    }
    return self;
}

/// @cond

-(instancetype)initWithLayer:(id)layer
{
    if ( (self = [super initWithLayer:layer]) ) {
        CPTLegend *theLayer = (CPTLegend *)layer;

        plots                 = theLayer->plots;
        legendEntries         = theLayer->legendEntries;
        layoutChanged         = theLayer->layoutChanged;
        textStyle             = theLayer->textStyle;
        swatchSize            = theLayer->swatchSize;
        swatchBorderLineStyle = theLayer->swatchBorderLineStyle;
        swatchCornerRadius    = theLayer->swatchCornerRadius;
        swatchFill            = theLayer->swatchFill;
        entryBorderLineStyle  = theLayer->entryBorderLineStyle;
        entryCornerRadius     = theLayer->entryCornerRadius;
        entryFill             = theLayer->entryFill;
        entryPaddingLeft      = theLayer->entryPaddingLeft;
        entryPaddingTop       = theLayer->entryPaddingTop;
        entryPaddingRight     = theLayer->entryPaddingRight;
        entryPaddingBottom    = theLayer->entryPaddingBottom;
        numberOfRows          = theLayer->numberOfRows;
        numberOfColumns       = theLayer->numberOfColumns;
        equalRows             = theLayer->equalRows;
        equalColumns          = theLayer->equalColumns;
        rowHeights            = theLayer->rowHeights;
        rowHeightsThatFit     = theLayer->rowHeightsThatFit;
        columnWidths          = theLayer->columnWidths;
        columnWidthsThatFit   = theLayer->columnWidthsThatFit;
        columnMargin          = theLayer->columnMargin;
        rowMargin             = theLayer->rowMargin;
        titleOffset           = theLayer->titleOffset;
        swatchLayout          = theLayer->swatchLayout;

        pointingDeviceDownEntry = theLayer->pointingDeviceDownEntry;
    }
    return self;
}

-(void)dealloc
{
    [[NSNotificationCenter defaultCenter] removeObserver:self];
}

/// @endcond

#pragma mark -
#pragma mark NSCoding Methods

/// @cond

-(void)encodeWithCoder:(NSCoder *)coder
{
    [super encodeWithCoder:coder];

    [coder encodeObject:self.plots forKey:@"CPTLegend.plots"];
    [coder encodeObject:self.legendEntries forKey:@"CPTLegend.legendEntries"];
    [coder encodeBool:self.layoutChanged forKey:@"CPTLegend.layoutChanged"];
    [coder encodeObject:self.textStyle forKey:@"CPTLegend.textStyle"];
    [coder encodeCPTSize:self.swatchSize forKey:@"CPTLegend.swatchSize"];
    [coder encodeObject:self.swatchBorderLineStyle forKey:@"CPTLegend.swatchBorderLineStyle"];
    [coder encodeCGFloat:self.swatchCornerRadius forKey:@"CPTLegend.swatchCornerRadius"];
    [coder encodeObject:self.swatchFill forKey:@"CPTLegend.swatchFill"];
    [coder encodeObject:self.entryBorderLineStyle forKey:@"CPTLegend.entryBorderLineStyle"];
    [coder encodeCGFloat:self.entryCornerRadius forKey:@"CPTLegend.entryCornerRadius"];
    [coder encodeObject:self.entryFill forKey:@"CPTLegend.entryFill"];
    [coder encodeCGFloat:self.entryPaddingLeft forKey:@"CPTLegend.entryPaddingLeft"];
    [coder encodeCGFloat:self.entryPaddingTop forKey:@"CPTLegend.entryPaddingTop"];
    [coder encodeCGFloat:self.entryPaddingRight forKey:@"CPTLegend.entryPaddingRight"];
    [coder encodeCGFloat:self.entryPaddingBottom forKey:@"CPTLegend.entryPaddingBottom"];
    [coder encodeInteger:(NSInteger)self.numberOfRows forKey:@"CPTLegend.numberOfRows"];
    [coder encodeInteger:(NSInteger)self.numberOfColumns forKey:@"CPTLegend.numberOfColumns"];
    [coder encodeBool:self.equalRows forKey:@"CPTLegend.equalRows"];
    [coder encodeBool:self.equalColumns forKey:@"CPTLegend.equalColumns"];
    [coder encodeObject:self.rowHeights forKey:@"CPTLegend.rowHeights"];
    [coder encodeObject:self.rowHeightsThatFit forKey:@"CPTLegend.rowHeightsThatFit"];
    [coder encodeObject:self.columnWidths forKey:@"CPTLegend.columnWidths"];
    [coder encodeObject:self.columnWidthsThatFit forKey:@"CPTLegend.columnWidthsThatFit"];
    [coder encodeCGFloat:self.columnMargin forKey:@"CPTLegend.columnMargin"];
    [coder encodeCGFloat:self.rowMargin forKey:@"CPTLegend.rowMargin"];
    [coder encodeCGFloat:self.titleOffset forKey:@"CPTLegend.titleOffset"];
    [coder encodeInteger:(NSInteger)self.swatchLayout forKey:@"CPTLegend.swatchLayout"];

    // No need to archive these properties:
    // pointingDeviceDownEntry
}

-(instancetype)initWithCoder:(NSCoder *)coder
{
    if ( (self = [super initWithCoder:coder]) ) {
        plots = [[coder decodeObjectOfClasses:[NSSet setWithArray:@[[NSArray class], [CPTPlot class]]]
                                       forKey:@"CPTLegend.plots"] mutableCopy];
        legendEntries = [[coder decodeObjectOfClasses:[NSSet setWithArray:@[[NSArray class], [CPTLegendEntry class]]]
                                               forKey:@"CPTLegend.legendEntries"] mutableCopy];
        layoutChanged = [coder decodeBoolForKey:@"CPTLegend.layoutChanged"];
        textStyle     = [[coder decodeObjectOfClass:[CPTTextStyle class]
                                             forKey:@"CPTLegend.textStyle"] copy];
        swatchSize            = [coder decodeCPTSizeForKey:@"CPTLegend.swatchSize"];
<<<<<<< HEAD
        swatchBorderLineStyle = [[coder decodeObjectOfClass:[CPTLineStyle class]
                                                     forKey:@"CPTLegend.swatchBorderLineStyle"] copy];
        swatchCornerRadius = [coder decodeCGFloatForKey:@"CPTLegend.swatchCornerRadius"];
        swatchFill         = [[coder decodeObjectOfClass:[CPTFill class]
                                                  forKey:@"CPTLegend.swatchFill"] copy];
        entryBorderLineStyle = [[coder decodeObjectOfClass:[CPTLineStyle class]
                                                    forKey:@"CPTLegend.entryBorderLineStyle"] copy];
        entryCornerRadius = [coder decodeCGFloatForKey:@"CPTLegend.entryCornerRadius"];
        entryFill         = [[coder decodeObjectOfClass:[CPTFill class]
                                                 forKey:@"CPTLegend.entryFill"] copy];
        entryPaddingLeft   = [coder decodeCGFloatForKey:@"CPTLegend.entryPaddingLeft"];
        entryPaddingTop    = [coder decodeCGFloatForKey:@"CPTLegend.entryPaddingTop"];
        entryPaddingRight  = [coder decodeCGFloatForKey:@"CPTLegend.entryPaddingRight"];
        entryPaddingBottom = [coder decodeCGFloatForKey:@"CPTLegend.entryPaddingBottom"];
        numberOfRows       = (NSUInteger)[coder decodeIntegerForKey : @"CPTLegend.numberOfRows"];
        numberOfColumns    = (NSUInteger)[coder decodeIntegerForKey : @"CPTLegend.numberOfColumns"];
        equalRows          = [coder decodeBoolForKey:@"CPTLegend.equalRows"];
        equalColumns       = [coder decodeBoolForKey:@"CPTLegend.equalColumns"];
        rowHeights         = [[coder decodeObjectOfClasses:[NSSet setWithArray:@[[NSArray class], [NSNumber class]]]
                                                    forKey:@"CPTLegend.rowHeights"] copy];
        rowHeightsThatFit = [coder decodeObjectOfClasses:[NSSet setWithArray:@[[NSArray class], [NSNumber class]]]
                                                  forKey:@"CPTLegend.rowHeightsThatFit"];
        columnWidths = [[coder decodeObjectOfClasses:[NSSet setWithArray:@[[NSArray class], [NSNumber class]]]
                                              forKey:@"CPTLegend.columnWidths"] copy];
        columnWidthsThatFit = [coder decodeObjectOfClasses:[NSSet setWithArray:@[[NSArray class], [NSNumber class]]]
                                                    forKey:@"CPTLegend.columnWidthsThatFit"];
        columnMargin = [coder decodeCGFloatForKey:@"CPTLegend.columnMargin"];
        rowMargin    = [coder decodeCGFloatForKey:@"CPTLegend.rowMargin"];
        titleOffset  = [coder decodeCGFloatForKey:@"CPTLegend.titleOffset"];
        swatchLayout = (CPTLegendSwatchLayout)[coder decodeIntegerForKey : @"CPTLegend.swatchLayout"];
=======
        swatchBorderLineStyle = [[coder decodeObjectForKey:@"CPTLegend.swatchBorderLineStyle"] copy];
        swatchCornerRadius    = [coder decodeCGFloatForKey:@"CPTLegend.swatchCornerRadius"];
        swatchFill            = [[coder decodeObjectForKey:@"CPTLegend.swatchFill"] copy];
        entryBorderLineStyle  = [[coder decodeObjectForKey:@"CPTLegend.entryBorderLineStyle"] copy];
        entryCornerRadius     = [coder decodeCGFloatForKey:@"CPTLegend.entryCornerRadius"];
        entryFill             = [[coder decodeObjectForKey:@"CPTLegend.entryFill"] copy];
        entryPaddingLeft      = [coder decodeCGFloatForKey:@"CPTLegend.entryPaddingLeft"];
        entryPaddingTop       = [coder decodeCGFloatForKey:@"CPTLegend.entryPaddingTop"];
        entryPaddingRight     = [coder decodeCGFloatForKey:@"CPTLegend.entryPaddingRight"];
        entryPaddingBottom    = [coder decodeCGFloatForKey:@"CPTLegend.entryPaddingBottom"];
        numberOfRows          = (NSUInteger)[coder decodeIntegerForKey:@"CPTLegend.numberOfRows"];
        numberOfColumns       = (NSUInteger)[coder decodeIntegerForKey:@"CPTLegend.numberOfColumns"];
        equalRows             = [coder decodeBoolForKey:@"CPTLegend.equalRows"];
        equalColumns          = [coder decodeBoolForKey:@"CPTLegend.equalColumns"];
        rowHeights            = [[coder decodeObjectForKey:@"CPTLegend.rowHeights"] copy];
        rowHeightsThatFit     = [coder decodeObjectForKey:@"CPTLegend.rowHeightsThatFit"];
        columnWidths          = [[coder decodeObjectForKey:@"CPTLegend.columnWidths"] copy];
        columnWidthsThatFit   = [coder decodeObjectForKey:@"CPTLegend.columnWidthsThatFit"];
        columnMargin          = [coder decodeCGFloatForKey:@"CPTLegend.columnMargin"];
        rowMargin             = [coder decodeCGFloatForKey:@"CPTLegend.rowMargin"];
        titleOffset           = [coder decodeCGFloatForKey:@"CPTLegend.titleOffset"];
>>>>>>> de2364d4

        pointingDeviceDownEntry = nil;
    }
    return self;
}

/// @endcond

#pragma mark -
#pragma mark NSSecureCoding Methods

/// @cond

+(BOOL)supportsSecureCoding
{
    return YES;
}

/// @endcond

#pragma mark -
#pragma mark Drawing

/// @cond

-(void)renderAsVectorInContext:(CGContextRef)context
{
    if ( self.hidden ) {
        return;
    }

    [super renderAsVectorInContext:context];

    if ( self.legendEntries.count == 0 ) {
        return;
    }

    // calculate column positions
    CPTNumberArray *computedColumnWidths = self.columnWidthsThatFit;
    NSUInteger columnCount               = computedColumnWidths.count;
    CGFloat *actualColumnWidths          = malloc(sizeof(CGFloat) * columnCount);
    CGFloat *columnPositions             = malloc(sizeof(CGFloat) * columnCount);
    columnPositions[0] = self.paddingLeft;
    CGFloat theOffset       = self.titleOffset;
    CGSize theSwatchSize    = self.swatchSize;
    CGFloat theColumnMargin = self.columnMargin;

    CGFloat padLeft   = self.entryPaddingLeft;
    CGFloat padTop    = self.entryPaddingTop;
    CGFloat padRight  = self.entryPaddingRight;
    CGFloat padBottom = self.entryPaddingBottom;

    for ( NSUInteger col = 0; col < columnCount; col++ ) {
        NSNumber *colWidth = computedColumnWidths[col];
        CGFloat width      = [colWidth cgFloatValue];
        actualColumnWidths[col] = width;
        if ( col < columnCount - 1 ) {
            columnPositions[col + 1] = columnPositions[col] + padLeft + width + padRight + theOffset + theSwatchSize.width + theColumnMargin;
        }
    }

    // calculate row positions
    CPTNumberArray *computedRowHeights = self.rowHeightsThatFit;
    NSUInteger rowCount                = computedRowHeights.count;
    CGFloat *actualRowHeights          = malloc(sizeof(CGFloat) * rowCount);
    CGFloat *rowPositions              = malloc(sizeof(CGFloat) * rowCount);
    rowPositions[rowCount - 1] = self.paddingBottom;
    CGFloat theRowMargin  = self.rowMargin;
    CGFloat lastRowHeight = 0.0;

    for ( NSUInteger rw = 0; rw < rowCount; rw++ ) {
        NSUInteger row      = rowCount - rw - 1;
        NSNumber *rowHeight = computedRowHeights[row];
        CGFloat height      = [rowHeight cgFloatValue];
        actualRowHeights[row] = height;
        if ( row < rowCount - 1 ) {
            rowPositions[row] = rowPositions[row + 1] + padBottom + lastRowHeight + padTop + theRowMargin;
        }
        lastRowHeight = height;
    }

    // draw legend entries
    NSUInteger desiredRowCount    = self.numberOfRows;
    NSUInteger desiredColumnCount = self.numberOfColumns;

    CPTFill *theEntryFill           = self.entryFill;
    CPTLineStyle *theEntryLineStyle = self.entryBorderLineStyle;
    CGFloat entryRadius             = self.entryCornerRadius;

    id<CPTLegendDelegate> theDelegate = (id<CPTLegendDelegate>)self.delegate;
    BOOL delegateCanDraw              = [theDelegate respondsToSelector:@selector(legend:shouldDrawSwatchAtIndex:forPlot:inRect:inContext:)];
    BOOL delegateProvidesFills        = [theDelegate respondsToSelector:@selector(legend:fillForEntryAtIndex:forPlot:)];
    BOOL delegateProvidesLines        = [theDelegate respondsToSelector:@selector(legend:lineStyleForEntryAtIndex:forPlot:)];

    for ( CPTLegendEntry *legendEntry in self.legendEntries ) {
        NSUInteger row = legendEntry.row;
        NSUInteger col = legendEntry.column;

        if ( ( (desiredRowCount == 0) || (row < desiredRowCount) ) &&
             ( (desiredColumnCount == 0) || (col < desiredColumnCount) ) ) {
            NSUInteger entryIndex = legendEntry.index;
            CPTPlot *entryPlot    = legendEntry.plot;

            CGFloat left        = columnPositions[col];
            CGFloat rowPosition = rowPositions[row];
            CGRect entryRect    = CPTRectMake(left,
                                              rowPosition,
                                              padLeft + theSwatchSize.width + theOffset + actualColumnWidths[col] + CPTFloat(1.0) + padRight,
                                              padBottom + actualRowHeights[row] + padTop);

            // draw background
            CPTFill *theFill = nil;
            if ( delegateProvidesFills ) {
                theFill = [theDelegate legend:self fillForEntryAtIndex:entryIndex forPlot:entryPlot];
            }
            if ( !theFill ) {
                theFill = theEntryFill;
            }
            if ( theFill ) {
                CGContextBeginPath(context);
                CPTAddRoundedRectPath(context, CPTAlignIntegralRectToUserSpace(context, entryRect), entryRadius);
                [theFill fillPathInContext:context];
            }

            CPTLineStyle *theLineStyle = nil;
            if ( delegateProvidesLines ) {
                theLineStyle = [theDelegate legend:self lineStyleForEntryAtIndex:entryIndex forPlot:entryPlot];
            }
            if ( !theLineStyle ) {
                theLineStyle = theEntryLineStyle;
            }
            if ( theLineStyle ) {
                [theLineStyle setLineStyleInContext:context];
                CGContextBeginPath(context);
                CPTAddRoundedRectPath(context, CPTAlignBorderedRectToUserSpace(context, entryRect, theLineStyle), entryRadius);
                [theLineStyle strokePathInContext:context];
            }

            // lay out swatch and title
            CGFloat swatchLeft;
            CGFloat titleLeft;

            switch ( self.swatchLayout ) {
                case CPTLegendSwatchLayoutLeft:
                    swatchLeft = left + padLeft;
                    titleLeft  = swatchLeft + theSwatchSize.width + theOffset;
                    break;

                case CPTLegendSwatchLayoutRight:
                    swatchLeft = CGRectGetMaxX(entryRect) - padRight - theSwatchSize.width;
                    titleLeft  = left + padLeft;
                    break;
            }

            // draw swatch
            CGRect swatchRect = CPTRectMake(swatchLeft,
                                            rowPosition + (entryRect.size.height - theSwatchSize.height) * CPTFloat(0.5),
                                            theSwatchSize.width,
                                            theSwatchSize.height);

            BOOL legendShouldDrawSwatch = YES;
            if ( delegateCanDraw ) {
                legendShouldDrawSwatch = [theDelegate legend:self
                                     shouldDrawSwatchAtIndex:entryIndex
                                                     forPlot:entryPlot
                                                      inRect:swatchRect
                                                   inContext:context];
            }
            if ( legendShouldDrawSwatch ) {
                [entryPlot drawSwatchForLegend:self
                                       atIndex:entryIndex
                                        inRect:swatchRect
                                     inContext:context];
            }

            // draw title
            [legendEntry drawTitleInRect:CPTAlignRectToUserSpace( context, CPTRectMake(titleLeft, rowPosition + padBottom, actualColumnWidths[col] + CPTFloat(1.0), actualRowHeights[row]) )
                               inContext:context
                                   scale:self.contentsScale];
        }
    }

    free(actualColumnWidths);
    free(columnPositions);
    free(actualRowHeights);
    free(rowPositions);
}

/// @endcond

#pragma mark -
#pragma mark Animation

/// @cond

+(BOOL)needsDisplayForKey:(NSString *)aKey
{
    static NSSet<NSString *> *keys   = nil;
    static dispatch_once_t onceToken = 0;

    dispatch_once(&onceToken, ^{
        keys = [NSSet setWithArray:@[@"swatchSize",
                                     @"swatchCornerRadius"]];
    });

    if ( [keys containsObject:aKey] ) {
        return YES;
    }
    else {
        return [super needsDisplayForKey:aKey];
    }
}

/// @endcond

#pragma mark -
#pragma mark Layout

/**
 *  @brief Marks the receiver as needing to update the layout of its legend entries.
 **/
-(void)setLayoutChanged
{
    self.layoutChanged = YES;
}

/// @cond

-(void)layoutSublayers
{
    [self recalculateLayout];
    [super layoutSublayers];
}

-(void)recalculateLayout
{
    if ( !self.layoutChanged ) {
        return;
    }

    // compute the number of rows and columns needed to hold the legend entries
    NSUInteger rowCount           = self.numberOfRows;
    NSUInteger columnCount        = self.numberOfColumns;
    NSUInteger desiredRowCount    = rowCount;
    NSUInteger desiredColumnCount = columnCount;

    NSUInteger legendEntryCount = self.legendEntries.count;
    if ( (rowCount == 0) && (columnCount == 0) ) {
        rowCount    = (NSUInteger)lrint( sqrt( (double)legendEntryCount ) );
        columnCount = rowCount;
        if ( rowCount * columnCount < legendEntryCount ) {
            columnCount++;
        }
        if ( rowCount * columnCount < legendEntryCount ) {
            rowCount++;
        }
    }
    else if ( (rowCount == 0) && (columnCount > 0) ) {
        rowCount = legendEntryCount / columnCount;
        if ( legendEntryCount % columnCount ) {
            rowCount++;
        }
    }
    else if ( (rowCount > 0) && (columnCount == 0) ) {
        columnCount = legendEntryCount / rowCount;
        if ( legendEntryCount % rowCount ) {
            columnCount++;
        }
    }

    // compute row heights and column widths
    NSUInteger row                      = 0;
    NSUInteger col                      = 0;
    CGFloat *maxTitleHeight             = calloc( rowCount, sizeof(CGFloat) );
    CGFloat *maxTitleWidth              = calloc( columnCount, sizeof(CGFloat) );
    CGSize theSwatchSize                = self.swatchSize;
    CPTNumberArray *desiredRowHeights   = self.rowHeights;
    CPTNumberArray *desiredColumnWidths = self.columnWidths;
    Class numberClass                   = [NSNumber class];

    for ( CPTLegendEntry *legendEntry in self.legendEntries ) {
        legendEntry.row    = row;
        legendEntry.column = col;
        CGSize titleSize = legendEntry.titleSize;

        if ( (desiredRowCount == 0) || (row < desiredRowCount) ) {
            maxTitleHeight[row] = MAX(MAX(maxTitleHeight[row], titleSize.height), theSwatchSize.height);

            if ( row < desiredRowHeights.count ) {
                id desiredRowHeight = desiredRowHeights[row];
                if ( [desiredRowHeight isKindOfClass:numberClass] ) {
                    maxTitleHeight[row] = MAX(maxTitleHeight[row], [(NSNumber *) desiredRowHeight cgFloatValue]);
                }
            }
        }

        if ( (desiredColumnCount == 0) || (col < desiredColumnCount) ) {
            maxTitleWidth[col] = MAX(MAX(maxTitleWidth[col], titleSize.width), theSwatchSize.width);

            if ( col < desiredColumnWidths.count ) {
                id desiredColumnWidth = desiredColumnWidths[col];
                if ( [desiredColumnWidth isKindOfClass:numberClass] ) {
                    maxTitleWidth[col] = MAX(maxTitleWidth[col], [(NSNumber *) desiredColumnWidth cgFloatValue]);
                }
            }
        }

        col++;
        if ( col >= columnCount ) {
            row++;
            col = 0;
            if ( row >= rowCount ) {
                break;
            }
        }
    }

    // save row heights and column widths
    CPTMutableNumberArray *maxRowHeights = [[NSMutableArray alloc] initWithCapacity:rowCount];
    for ( NSUInteger i = 0; i < rowCount; i++ ) {
        [maxRowHeights addObject:@(maxTitleHeight[i])];
    }
    self.rowHeightsThatFit = maxRowHeights;

    CPTMutableNumberArray *maxColumnWidths = [[NSMutableArray alloc] initWithCapacity:columnCount];
    for ( NSUInteger i = 0; i < columnCount; i++ ) {
        [maxColumnWidths addObject:@(maxTitleWidth[i])];
    }
    self.columnWidthsThatFit = maxColumnWidths;

    free(maxTitleHeight);
    free(maxTitleWidth);

    // compute the size needed to contain all legend entries, margins, and padding
    CGSize legendSize = CPTSizeMake(self.paddingLeft + self.paddingRight, self.paddingTop + self.paddingBottom);

    CGFloat lineWidth = self.borderLineStyle.lineWidth;
    legendSize.width  += lineWidth;
    legendSize.height += lineWidth;

    if ( self.equalColumns ) {
        NSNumber *maxWidth = [maxColumnWidths valueForKeyPath:@"@max.doubleValue"];
        legendSize.width += [maxWidth cgFloatValue] * columnCount;
    }
    else {
        for ( NSNumber *width in maxColumnWidths ) {
            legendSize.width += [width cgFloatValue];
        }
    }
    if ( columnCount > 0 ) {
        legendSize.width += ( (theSwatchSize.width + self.titleOffset + self.entryPaddingLeft + self.entryPaddingRight) * columnCount ) + ( self.columnMargin * (columnCount - 1) );
    }

    NSUInteger rows = row;
    if ( col ) {
        rows++;
    }
    for ( NSNumber *height in maxRowHeights ) {
        legendSize.height += [height cgFloatValue];
    }
    if ( rows > 0 ) {
        legendSize.height += ( (self.entryPaddingBottom + self.entryPaddingTop) * rowCount ) + ( self.rowMargin * (rows - 1) );
    }

    self.bounds = CPTRectMake( 0.0, 0.0, ceil(legendSize.width), ceil(legendSize.height) );
    [self pixelAlign];

    self.layoutChanged = NO;
}

/// @endcond

#pragma mark -
#pragma mark Plots

/** @brief All plots associated with the legend.
 *  @return An array of all plots associated with the legend.
 **/
-(CPTPlotArray *)allPlots
{
    return [NSArray arrayWithArray:self.plots];
}

/** @brief Gets the plot at the given index in the plot array.
 *  @param idx An index within the bounds of the plot array.
 *  @return The plot at the given index.
 **/
-(CPTPlot *)plotAtIndex:(NSUInteger)idx
{
    if ( idx < self.plots.count ) {
        return (self.plots)[idx];
    }
    else {
        return nil;
    }
}

/** @brief Gets the plot with the given identifier from the plot array.
 *  @param identifier A plot identifier.
 *  @return The plot with the given identifier or nil if it was not found.
 **/
-(CPTPlot *)plotWithIdentifier:(id<NSCopying>)identifier
{
    for ( CPTPlot *plot in self.plots ) {
        if ( [plot.identifier isEqual:identifier] ) {
            return plot;
        }
    }
    return nil;
}

#pragma mark -
#pragma mark Organizing Plots

/** @brief Add a plot to the legend.
 *  @param plot The plot.
 **/
-(void)addPlot:(CPTPlot *)plot
{
    if ( [plot isKindOfClass:[CPTPlot class]] ) {
        [self.plots addObject:plot];
        self.layoutChanged = YES;

        CPTMutableLegendEntryArray *theLegendEntries = self.legendEntries;
        CPTTextStyle *theTextStyle                   = self.textStyle;
        NSUInteger numberOfLegendEntries             = [plot numberOfLegendEntries];
        for ( NSUInteger i = 0; i < numberOfLegendEntries; i++ ) {
            NSString *newTitle = [plot titleForLegendEntryAtIndex:i];
            if ( newTitle ) {
                CPTLegendEntry *newLegendEntry = [[CPTLegendEntry alloc] init];
                newLegendEntry.plot      = plot;
                newLegendEntry.index     = i;
                newLegendEntry.textStyle = theTextStyle;
                [theLegendEntries addObject:newLegendEntry];
            }
        }
        [[NSNotificationCenter defaultCenter] addObserver:self selector:@selector(legendNeedsRedraw:) name:CPTLegendNeedsRedrawForPlotNotification object:plot];
        [[NSNotificationCenter defaultCenter] addObserver:self selector:@selector(legendNeedsLayout:) name:CPTLegendNeedsLayoutForPlotNotification object:plot];
        [[NSNotificationCenter defaultCenter] addObserver:self selector:@selector(legendNeedsReloadEntries:) name:CPTLegendNeedsReloadEntriesForPlotNotification object:plot];
    }
}

/** @brief Add a plot to the legend at the given index in the plot array.
 *  @param plot The plot.
 *  @param idx An index within the bounds of the plot array.
 **/
-(void)insertPlot:(CPTPlot *)plot atIndex:(NSUInteger)idx
{
    if ( [plot isKindOfClass:[CPTPlot class]] ) {
        CPTMutablePlotArray *thePlots = self.plots;
        NSAssert(idx <= thePlots.count, @"index greater than the number of plots");

        CPTMutableLegendEntryArray *theLegendEntries = self.legendEntries;
        NSUInteger legendEntryIndex                  = 0;
        if ( idx == thePlots.count ) {
            legendEntryIndex = theLegendEntries.count;
        }
        else {
            CPTPlot *lastPlot = thePlots[idx];
            for ( CPTLegendEntry *legendEntry in theLegendEntries ) {
                if ( legendEntry.plot == lastPlot ) {
                    break;
                }
                legendEntryIndex++;
            }
        }

        [thePlots insertObject:plot atIndex:idx];
        self.layoutChanged = YES;

        CPTTextStyle *theTextStyle       = self.textStyle;
        NSUInteger numberOfLegendEntries = [plot numberOfLegendEntries];
        for ( NSUInteger i = 0; i < numberOfLegendEntries; i++ ) {
            NSString *newTitle = [plot titleForLegendEntryAtIndex:i];
            if ( newTitle ) {
                CPTLegendEntry *newLegendEntry = [[CPTLegendEntry alloc] init];
                newLegendEntry.plot      = plot;
                newLegendEntry.index     = i;
                newLegendEntry.textStyle = theTextStyle;
                [theLegendEntries insertObject:newLegendEntry atIndex:legendEntryIndex++];
            }
        }
        [[NSNotificationCenter defaultCenter] addObserver:self selector:@selector(legendNeedsRedraw:) name:CPTLegendNeedsRedrawForPlotNotification object:plot];
        [[NSNotificationCenter defaultCenter] addObserver:self selector:@selector(legendNeedsLayout:) name:CPTLegendNeedsLayoutForPlotNotification object:plot];
        [[NSNotificationCenter defaultCenter] addObserver:self selector:@selector(legendNeedsReloadEntries:) name:CPTLegendNeedsReloadEntriesForPlotNotification object:plot];
    }
}

/** @brief Remove a plot from the legend.
 *  @param plot The plot to remove.
 **/
-(void)removePlot:(CPTPlot *)plot
{
    if ( [self.plots containsObject:plot] ) {
        [self.plots removeObjectIdenticalTo:plot];
        [self removeLegendEntriesForPlot:plot];
        self.layoutChanged = YES;
        [[NSNotificationCenter defaultCenter] removeObserver:self name:CPTLegendNeedsRedrawForPlotNotification object:plot];
        [[NSNotificationCenter defaultCenter] removeObserver:self name:CPTLegendNeedsLayoutForPlotNotification object:plot];
        [[NSNotificationCenter defaultCenter] removeObserver:self name:CPTLegendNeedsReloadEntriesForPlotNotification object:plot];
    }
    else {
        [NSException raise:CPTException format:@"Tried to remove CPTPlot which did not exist."];
    }
}

/** @brief Remove a plot from the legend.
 *  @param identifier The identifier of the plot to remove.
 **/
-(void)removePlotWithIdentifier:(id<NSCopying>)identifier
{
    CPTPlot *plotToRemove = [self plotWithIdentifier:identifier];

    if ( plotToRemove ) {
        [self.plots removeObjectIdenticalTo:plotToRemove];
        [self removeLegendEntriesForPlot:plotToRemove];
        self.layoutChanged = YES;
        [[NSNotificationCenter defaultCenter] removeObserver:self name:CPTLegendNeedsRedrawForPlotNotification object:plotToRemove];
        [[NSNotificationCenter defaultCenter] removeObserver:self name:CPTLegendNeedsLayoutForPlotNotification object:plotToRemove];
        [[NSNotificationCenter defaultCenter] removeObserver:self name:CPTLegendNeedsReloadEntriesForPlotNotification object:plotToRemove];
    }
}

/// @cond

/** @internal
 *  @brief Remove all legend entries for the given plot from the legend.
 *  @param plot The plot.
 **/
-(void)removeLegendEntriesForPlot:(CPTPlot *)plot
{
    CPTMutableLegendEntryArray *theLegendEntries = self.legendEntries;
    CPTMutableLegendEntryArray *entriesToRemove  = [[NSMutableArray alloc] init];

    for ( CPTLegendEntry *legendEntry in theLegendEntries ) {
        if ( legendEntry.plot == plot ) {
            [entriesToRemove addObject:legendEntry];
        }
    }
    [theLegendEntries removeObjectsInArray:entriesToRemove];
}

/// @endcond

#pragma mark -
#pragma mark Notifications

/// @cond

-(void)legendNeedsRedraw:(NSNotification *)notif
{
    [self setNeedsDisplay];
}

-(void)legendNeedsLayout:(NSNotification *)notif
{
    self.layoutChanged = YES;
    [self setNeedsDisplay];
}

-(void)legendNeedsReloadEntries:(NSNotification *)notif
{
    CPTPlot *thePlot = (CPTPlot *)notif.object;

    CPTMutableLegendEntryArray *theLegendEntries = self.legendEntries;

    NSUInteger legendEntryIndex = 0;

    for ( CPTLegendEntry *legendEntry in theLegendEntries ) {
        if ( legendEntry.plot == thePlot ) {
            break;
        }
        legendEntryIndex++;
    }

    [self removeLegendEntriesForPlot:thePlot];

    CPTTextStyle *theTextStyle       = self.textStyle;
    NSUInteger numberOfLegendEntries = [thePlot numberOfLegendEntries];
    for ( NSUInteger i = 0; i < numberOfLegendEntries; i++ ) {
        NSString *newTitle = [thePlot titleForLegendEntryAtIndex:i];
        if ( newTitle ) {
            CPTLegendEntry *newLegendEntry = [[CPTLegendEntry alloc] init];
            newLegendEntry.plot      = thePlot;
            newLegendEntry.index     = i;
            newLegendEntry.textStyle = theTextStyle;
            [theLegendEntries insertObject:newLegendEntry atIndex:legendEntryIndex++];
        }
    }
    self.layoutChanged = YES;
}

/// @endcond

#pragma mark -
#pragma mark Responder Chain and User interaction

/// @cond

-(void)legendEntryForInteractionPoint:(CGPoint)interactionPoint row:(NSUInteger *)row col:(NSUInteger *)col
{
    // Convert the interaction point to the local coordinate system
    CPTGraph *theGraph = self.graph;

    if ( theGraph ) {
        interactionPoint = [self convertPoint:interactionPoint fromLayer:theGraph];
    }
    else {
        for ( CPTPlot *plot in self.plots ) {
            CPTGraph *plotGraph = plot.graph;

            if ( plotGraph ) {
                interactionPoint = [self convertPoint:interactionPoint fromLayer:plotGraph];
                break;
            }
        }
    }

    // Update layout if needed
    [self recalculateLayout];

    // Hit test the legend entries
    CGFloat rMargin = self.rowMargin;
    CGFloat cMargin = self.columnMargin;

    CGFloat swatchWidth = self.swatchSize.width + self.titleOffset;

    CGFloat padHorizontal = self.entryPaddingLeft + self.entryPaddingRight;
    CGFloat padVertical   = self.entryPaddingTop + self.entryPaddingBottom;

    // Rows
    CGFloat position = CGRectGetMaxY(self.bounds) - self.paddingTop;

    NSUInteger i = 0;

    for ( NSNumber *height in self.rowHeightsThatFit ) {
        CGFloat rowHeight = height.cgFloatValue + padVertical;
        if ( (interactionPoint.y <= position) && (interactionPoint.y >= position - rowHeight) ) {
            *row = i;
            break;
        }

        position -= rowHeight + rMargin;
        i++;
    }

    // Columns
    position = self.paddingLeft;

    i = 0;

    for ( NSNumber *width in self.columnWidthsThatFit ) {
        CGFloat colWidth = width.cgFloatValue + swatchWidth + padHorizontal;
        if ( (interactionPoint.x >= position) && (interactionPoint.x <= position + colWidth) ) {
            *col = i;
            break;
        }

        position += colWidth + cMargin;
        i++;
    }
}

/// @endcond

/// @name User Interaction
/// @{

/**
 *  @brief Informs the receiver that the user has
 *  @if MacOnly pressed the mouse button. @endif
 *  @if iOSOnly started touching the screen. @endif
 *
 *
 *  If this legend has a delegate that responds to the
 *  @link CPTLegendDelegate::legend:legendEntryForPlot:touchDownAtIndex: -legend:legendEntryForPlot:touchDownAtIndex: @endlink or
 *  @link CPTLegendDelegate::legend:legendEntryForPlot:touchDownAtIndex:withEvent: -legend:legendEntryForPlot:touchDownAtIndex:withEvent: @endlink
 *  methods, the legend entries are searched to find the plot and index of the one whose swatch or title contains the @par{interactionPoint}.
 *  The delegate method will be called and this method returns @YES if the @par{interactionPoint} is within a legend entry.
 *  This method returns @NO if the @par{interactionPoint} is too far away from all of the legend entries.
 *
 *  @param event The OS event.
 *  @param interactionPoint The coordinates of the interaction.
 *  @return Whether the event was handled or not.
 **/
-(BOOL)pointingDeviceDownEvent:(CPTNativeEvent *)event atPoint:(CGPoint)interactionPoint
{
    if ( self.hidden || (self.plots.count == 0) ) {
        return NO;
    }

    id<CPTLegendDelegate> theDelegate = self.delegate;
    if ( [theDelegate respondsToSelector:@selector(legend:legendEntryForPlot:touchDownAtIndex:)] ||
         [theDelegate respondsToSelector:@selector(legend:legendEntryForPlot:touchDownAtIndex:withEvent:)] ||
         [theDelegate respondsToSelector:@selector(legend:legendEntryForPlot:wasSelectedAtIndex:)] ||
         [theDelegate respondsToSelector:@selector(legend:legendEntryForPlot:wasSelectedAtIndex:withEvent:)] ) {
        NSUInteger row = NSNotFound;
        NSUInteger col = NSNotFound;
        [self legendEntryForInteractionPoint:interactionPoint row:&row col:&col];

        // Notify the delegate if we found a hit
        if ( (row != NSNotFound) && (col != NSNotFound) ) {
            for ( CPTLegendEntry *legendEntry in self.legendEntries ) {
                if ( (legendEntry.row == row) && (legendEntry.column == col) ) {
                    self.pointingDeviceDownEntry = legendEntry;

                    CPTPlot *legendPlot = legendEntry.plot;
                    BOOL handled        = NO;

                    if ( [theDelegate respondsToSelector:@selector(legend:legendEntryForPlot:touchDownAtIndex:)] ) {
                        handled = YES;
                        [theDelegate legend:self legendEntryForPlot:legendPlot touchDownAtIndex:legendEntry.index];
                    }
                    if ( [theDelegate respondsToSelector:@selector(legend:legendEntryForPlot:touchDownAtIndex:withEvent:)] ) {
                        handled = YES;
                        [theDelegate legend:self legendEntryForPlot:legendPlot touchDownAtIndex:legendEntry.index withEvent:event];
                    }

                    if ( handled ) {
                        return YES;
                    }
                }
            }
        }
    }

    return [super pointingDeviceDownEvent:event atPoint:interactionPoint];
}

/**
 *  @brief Informs the receiver that the user has
 *  @if MacOnly released the mouse button. @endif
 *  @if iOSOnly ended touching the screen. @endif
 *
 *
 *  If this legend has a delegate that responds to the
 *  @link CPTLegendDelegate::legend:legendEntryForPlot:touchUpAtIndex: -legend:legendEntryForPlot:touchUpAtIndex: @endlink or
 *  @link CPTLegendDelegate::legend:legendEntryForPlot:touchUpAtIndex:withEvent: -legend:legendEntryForPlot:touchUpAtIndex:withEvent: @endlink
 *  methods, the legend entries are searched to find the plot and index of the one whose swatch or title contains the @par{interactionPoint}.
 *  The delegate method will be called and this method returns @YES if the @par{interactionPoint} is within a legend entry.
 *  This method returns @NO if the @par{interactionPoint} is too far away from all of the legend entries.
 *
 *  If the bar being released is the same as the one that was pressed (see
 *  @link CPTLegend::pointingDeviceDownEvent:atPoint: -pointingDeviceDownEvent:atPoint: @endlink), if the delegate responds to the
 *  @link CPTLegendDelegate::legend:legendEntryForPlot:wasSelectedAtIndex: -legend:legendEntryForPlot:wasSelectedAtIndex: @endlink and/or
 *  @link CPTLegendDelegate::legend:legendEntryForPlot:wasSelectedAtIndex:withEvent: -legend:legendEntryForPlot:wasSelectedAtIndex:withEvent: @endlink
 *  methods, these will be called.
 *
 *  @param event The OS event.
 *  @param interactionPoint The coordinates of the interaction.
 *  @return Whether the event was handled or not.
 **/
-(BOOL)pointingDeviceUpEvent:(CPTNativeEvent *)event atPoint:(CGPoint)interactionPoint
{
    CPTLegendEntry *selectedDownEntry = self.pointingDeviceDownEntry;

    self.pointingDeviceDownEntry = nil;

    if ( self.hidden || (self.plots.count == 0) ) {
        return NO;
    }

    id<CPTLegendDelegate> theDelegate = self.delegate;
    if ( [theDelegate respondsToSelector:@selector(legend:legendEntryForPlot:touchUpAtIndex:)] ||
         [theDelegate respondsToSelector:@selector(legend:legendEntryForPlot:touchUpAtIndex:withEvent:)] ||
         [theDelegate respondsToSelector:@selector(legend:legendEntryForPlot:wasSelectedAtIndex:)] ||
         [theDelegate respondsToSelector:@selector(legend:legendEntryForPlot:wasSelectedAtIndex:withEvent:)] ) {
        NSUInteger row = NSNotFound;
        NSUInteger col = NSNotFound;
        [self legendEntryForInteractionPoint:interactionPoint row:&row col:&col];

        // Notify the delegate if we found a hit
        if ( (row != NSNotFound) && (col != NSNotFound) ) {
            for ( CPTLegendEntry *legendEntry in self.legendEntries ) {
                if ( (legendEntry.row == row) && (legendEntry.column == col) ) {
                    BOOL handled = NO;

                    CPTPlot *entryPlot = legendEntry.plot;

                    if ( [theDelegate respondsToSelector:@selector(legend:legendEntryForPlot:touchUpAtIndex:)] ) {
                        handled = YES;
                        [theDelegate legend:self legendEntryForPlot:entryPlot touchUpAtIndex:legendEntry.index];
                    }
                    if ( [theDelegate respondsToSelector:@selector(legend:legendEntryForPlot:touchUpAtIndex:withEvent:)] ) {
                        handled = YES;
                        [theDelegate legend:self legendEntryForPlot:entryPlot touchUpAtIndex:legendEntry.index withEvent:event];
                    }

                    if ( legendEntry == selectedDownEntry ) {
                        if ( [theDelegate respondsToSelector:@selector(legend:legendEntryForPlot:wasSelectedAtIndex:)] ) {
                            handled = YES;
                            [theDelegate legend:self legendEntryForPlot:entryPlot wasSelectedAtIndex:legendEntry.index];
                        }

                        if ( [theDelegate respondsToSelector:@selector(legend:legendEntryForPlot:wasSelectedAtIndex:withEvent:)] ) {
                            handled = YES;
                            [theDelegate legend:self legendEntryForPlot:entryPlot wasSelectedAtIndex:legendEntry.index withEvent:event];
                        }
                    }

                    if ( handled ) {
                        return YES;
                    }
                }
            }
        }
    }

    return [super pointingDeviceUpEvent:event atPoint:interactionPoint];
}

/// @}

#pragma mark -
#pragma mark Description

/// @cond

-(NSString *)description
{
    return [NSString stringWithFormat:@"<%@ for plots %@>", super.description, self.plots];
}

/// @endcond

#pragma mark -
#pragma mark Accessors

/// @cond

-(void)setTextStyle:(CPTTextStyle *)newTextStyle
{
    if ( newTextStyle != textStyle ) {
        textStyle = [newTextStyle copy];
        [self.legendEntries makeObjectsPerformSelector:@selector(setTextStyle:) withObject:textStyle];
        self.layoutChanged = YES;
    }
}

-(void)setSwatchSize:(CGSize)newSwatchSize
{
    if ( !CGSizeEqualToSize(newSwatchSize, swatchSize) ) {
        swatchSize         = newSwatchSize;
        self.layoutChanged = YES;
    }
}

-(CGSize)swatchSize
{
    CGSize theSwatchSize = swatchSize;

    if ( CGSizeEqualToSize(theSwatchSize, CGSizeZero) ) {
        CPTTextStyle *theTextStyle = self.textStyle;
        CGFloat fontSize           = theTextStyle.fontSize;
        if ( fontSize > 0.0 ) {
            fontSize     *= CPTFloat(1.5);
            fontSize      = round(fontSize);
            theSwatchSize = CPTSizeMake(fontSize, fontSize);
        }
        else {
            theSwatchSize = CPTSizeMake(15.0, 15.0);
        }
    }
    return theSwatchSize;
}

-(void)setSwatchBorderLineStyle:(CPTLineStyle *)newSwatchBorderLineStyle
{
    if ( newSwatchBorderLineStyle != swatchBorderLineStyle ) {
        swatchBorderLineStyle = [newSwatchBorderLineStyle copy];
        [self setNeedsDisplay];
    }
}

-(void)setSwatchCornerRadius:(CGFloat)newSwatchCornerRadius
{
    if ( newSwatchCornerRadius != swatchCornerRadius ) {
        swatchCornerRadius = newSwatchCornerRadius;
        [self setNeedsDisplay];
    }
}

-(void)setSwatchFill:(CPTFill *)newSwatchFill
{
    if ( newSwatchFill != swatchFill ) {
        swatchFill = [newSwatchFill copy];
        [self setNeedsDisplay];
    }
}

-(void)setEntryBorderLineStyle:(CPTLineStyle *)newEntryBorderLineStyle
{
    if ( newEntryBorderLineStyle != entryBorderLineStyle ) {
        entryBorderLineStyle = [newEntryBorderLineStyle copy];
        [self setNeedsDisplay];
    }
}

-(void)setEntryCornerRadius:(CGFloat)newEntryCornerRadius
{
    if ( newEntryCornerRadius != entryCornerRadius ) {
        entryCornerRadius = newEntryCornerRadius;
        [self setNeedsDisplay];
    }
}

-(void)setEntryFill:(CPTFill *)newEntryFill
{
    if ( newEntryFill != entryFill ) {
        entryFill = [newEntryFill copy];
        [self setNeedsDisplay];
    }
}

-(void)setEntryPaddingLeft:(CGFloat)newPadding
{
    if ( newPadding != entryPaddingLeft ) {
        entryPaddingLeft   = newPadding;
        self.layoutChanged = YES;
    }
}

-(void)setEntryPaddingTop:(CGFloat)newPadding
{
    if ( newPadding != entryPaddingTop ) {
        entryPaddingTop    = newPadding;
        self.layoutChanged = YES;
    }
}

-(void)setEntryPaddingRight:(CGFloat)newPadding
{
    if ( newPadding != entryPaddingRight ) {
        entryPaddingRight  = newPadding;
        self.layoutChanged = YES;
    }
}

-(void)setEntryPaddingBottom:(CGFloat)newPadding
{
    if ( newPadding != entryPaddingBottom ) {
        entryPaddingBottom = newPadding;
        self.layoutChanged = YES;
    }
}

-(void)setNumberOfRows:(NSUInteger)newNumberOfRows
{
    if ( newNumberOfRows != numberOfRows ) {
        numberOfRows       = newNumberOfRows;
        self.layoutChanged = YES;
    }
}

-(void)setNumberOfColumns:(NSUInteger)newNumberOfColumns
{
    if ( newNumberOfColumns != numberOfColumns ) {
        numberOfColumns    = newNumberOfColumns;
        self.layoutChanged = YES;
    }
}

-(void)setEqualRows:(BOOL)newEqualRows
{
    if ( newEqualRows != equalRows ) {
        equalRows          = newEqualRows;
        self.layoutChanged = YES;
    }
}

-(void)setEqualColumns:(BOOL)newEqualColumns
{
    if ( newEqualColumns != equalColumns ) {
        equalColumns       = newEqualColumns;
        self.layoutChanged = YES;
    }
}

-(void)setRowHeights:(CPTNumberArray *)newRowHeights
{
    if ( newRowHeights != rowHeights ) {
        rowHeights         = [newRowHeights copy];
        self.layoutChanged = YES;
    }
}

-(void)setColumnWidths:(CPTNumberArray *)newColumnWidths
{
    if ( newColumnWidths != columnWidths ) {
        columnWidths       = [newColumnWidths copy];
        self.layoutChanged = YES;
    }
}

-(void)setColumnMargin:(CGFloat)newColumnMargin
{
    if ( newColumnMargin != columnMargin ) {
        columnMargin       = newColumnMargin;
        self.layoutChanged = YES;
    }
}

-(void)setRowMargin:(CGFloat)newRowMargin
{
    if ( newRowMargin != rowMargin ) {
        rowMargin          = newRowMargin;
        self.layoutChanged = YES;
    }
}

-(void)setTitleOffset:(CGFloat)newTitleOffset
{
    if ( newTitleOffset != titleOffset ) {
        titleOffset        = newTitleOffset;
        self.layoutChanged = YES;
    }
}

-(void)setSwatchLayout:(CPTLegendSwatchLayout)newSwatchLayout
{
    if ( newSwatchLayout != swatchLayout ) {
        swatchLayout       = newSwatchLayout;
        self.layoutChanged = YES;
    }
}

-(void)setLayoutChanged:(BOOL)newLayoutChanged
{
    if ( newLayoutChanged != layoutChanged ) {
        layoutChanged = newLayoutChanged;
        if ( newLayoutChanged ) {
            self.rowHeightsThatFit   = nil;
            self.columnWidthsThatFit = nil;
            [self setNeedsLayout];
        }
    }
}

-(void)setPaddingLeft:(CGFloat)newPadding
{
    if ( newPadding != self.paddingLeft ) {
        super.paddingLeft  = newPadding;
        self.layoutChanged = YES;
    }
}

-(void)setPaddingTop:(CGFloat)newPadding
{
    if ( newPadding != self.paddingTop ) {
        super.paddingTop   = newPadding;
        self.layoutChanged = YES;
    }
}

-(void)setPaddingRight:(CGFloat)newPadding
{
    if ( newPadding != self.paddingRight ) {
        super.paddingRight = newPadding;
        self.layoutChanged = YES;
    }
}

-(void)setPaddingBottom:(CGFloat)newPadding
{
    if ( newPadding != self.paddingBottom ) {
        super.paddingBottom = newPadding;
        self.layoutChanged  = YES;
    }
}

-(void)setBorderLineStyle:(CPTLineStyle *)newLineStyle
{
    CPTLineStyle *oldLineStyle = self.borderLineStyle;

    if ( newLineStyle != oldLineStyle ) {
        super.borderLineStyle = newLineStyle;

        if ( newLineStyle.lineWidth != oldLineStyle.lineWidth ) {
            self.layoutChanged = YES;
        }
    }
}

-(CPTNumberArray *)rowHeightsThatFit
{
    if ( !rowHeightsThatFit ) {
        [self recalculateLayout];
    }
    return rowHeightsThatFit;
}

-(CPTNumberArray *)columnWidthsThatFit
{
    if ( !columnWidthsThatFit ) {
        [self recalculateLayout];
    }
    return columnWidthsThatFit;
}

/// @endcond

@end<|MERGE_RESOLUTION|>--- conflicted
+++ resolved
@@ -469,7 +469,6 @@
         textStyle     = [[coder decodeObjectOfClass:[CPTTextStyle class]
                                              forKey:@"CPTLegend.textStyle"] copy];
         swatchSize            = [coder decodeCPTSizeForKey:@"CPTLegend.swatchSize"];
-<<<<<<< HEAD
         swatchBorderLineStyle = [[coder decodeObjectOfClass:[CPTLineStyle class]
                                                      forKey:@"CPTLegend.swatchBorderLineStyle"] copy];
         swatchCornerRadius = [coder decodeCGFloatForKey:@"CPTLegend.swatchCornerRadius"];
@@ -484,8 +483,8 @@
         entryPaddingTop    = [coder decodeCGFloatForKey:@"CPTLegend.entryPaddingTop"];
         entryPaddingRight  = [coder decodeCGFloatForKey:@"CPTLegend.entryPaddingRight"];
         entryPaddingBottom = [coder decodeCGFloatForKey:@"CPTLegend.entryPaddingBottom"];
-        numberOfRows       = (NSUInteger)[coder decodeIntegerForKey : @"CPTLegend.numberOfRows"];
-        numberOfColumns    = (NSUInteger)[coder decodeIntegerForKey : @"CPTLegend.numberOfColumns"];
+        numberOfRows       = (NSUInteger)[coder decodeIntegerForKey:@"CPTLegend.numberOfRows"];
+        numberOfColumns    = (NSUInteger)[coder decodeIntegerForKey:@"CPTLegend.numberOfColumns"];
         equalRows          = [coder decodeBoolForKey:@"CPTLegend.equalRows"];
         equalColumns       = [coder decodeBoolForKey:@"CPTLegend.equalColumns"];
         rowHeights         = [[coder decodeObjectOfClasses:[NSSet setWithArray:@[[NSArray class], [NSNumber class]]]
@@ -499,30 +498,7 @@
         columnMargin = [coder decodeCGFloatForKey:@"CPTLegend.columnMargin"];
         rowMargin    = [coder decodeCGFloatForKey:@"CPTLegend.rowMargin"];
         titleOffset  = [coder decodeCGFloatForKey:@"CPTLegend.titleOffset"];
-        swatchLayout = (CPTLegendSwatchLayout)[coder decodeIntegerForKey : @"CPTLegend.swatchLayout"];
-=======
-        swatchBorderLineStyle = [[coder decodeObjectForKey:@"CPTLegend.swatchBorderLineStyle"] copy];
-        swatchCornerRadius    = [coder decodeCGFloatForKey:@"CPTLegend.swatchCornerRadius"];
-        swatchFill            = [[coder decodeObjectForKey:@"CPTLegend.swatchFill"] copy];
-        entryBorderLineStyle  = [[coder decodeObjectForKey:@"CPTLegend.entryBorderLineStyle"] copy];
-        entryCornerRadius     = [coder decodeCGFloatForKey:@"CPTLegend.entryCornerRadius"];
-        entryFill             = [[coder decodeObjectForKey:@"CPTLegend.entryFill"] copy];
-        entryPaddingLeft      = [coder decodeCGFloatForKey:@"CPTLegend.entryPaddingLeft"];
-        entryPaddingTop       = [coder decodeCGFloatForKey:@"CPTLegend.entryPaddingTop"];
-        entryPaddingRight     = [coder decodeCGFloatForKey:@"CPTLegend.entryPaddingRight"];
-        entryPaddingBottom    = [coder decodeCGFloatForKey:@"CPTLegend.entryPaddingBottom"];
-        numberOfRows          = (NSUInteger)[coder decodeIntegerForKey:@"CPTLegend.numberOfRows"];
-        numberOfColumns       = (NSUInteger)[coder decodeIntegerForKey:@"CPTLegend.numberOfColumns"];
-        equalRows             = [coder decodeBoolForKey:@"CPTLegend.equalRows"];
-        equalColumns          = [coder decodeBoolForKey:@"CPTLegend.equalColumns"];
-        rowHeights            = [[coder decodeObjectForKey:@"CPTLegend.rowHeights"] copy];
-        rowHeightsThatFit     = [coder decodeObjectForKey:@"CPTLegend.rowHeightsThatFit"];
-        columnWidths          = [[coder decodeObjectForKey:@"CPTLegend.columnWidths"] copy];
-        columnWidthsThatFit   = [coder decodeObjectForKey:@"CPTLegend.columnWidthsThatFit"];
-        columnMargin          = [coder decodeCGFloatForKey:@"CPTLegend.columnMargin"];
-        rowMargin             = [coder decodeCGFloatForKey:@"CPTLegend.rowMargin"];
-        titleOffset           = [coder decodeCGFloatForKey:@"CPTLegend.titleOffset"];
->>>>>>> de2364d4
+        swatchLayout = (CPTLegendSwatchLayout)[coder decodeIntegerForKey:@"CPTLegend.swatchLayout"];
 
         pointingDeviceDownEntry = nil;
     }
