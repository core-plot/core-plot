--- conflicted
+++ resolved
@@ -536,10 +536,6 @@
 		C01FCF4F08A954540054247B /* Debug */ = {
 			isa = XCBuildConfiguration;
 			buildSettings = {
-<<<<<<< HEAD
-				ARCHS = "$(ARCHS_STANDARD_64_BIT)";
-=======
->>>>>>> 4123c28b
 				FRAMEWORK_SEARCH_PATHS = "";
 				GCC_C_LANGUAGE_STANDARD = gnu99;
 				GCC_OPTIMIZATION_LEVEL = 0;
@@ -559,10 +555,6 @@
 		C01FCF5008A954540054247B /* Release */ = {
 			isa = XCBuildConfiguration;
 			buildSettings = {
-<<<<<<< HEAD
-				ARCHS = "$(ARCHS_STANDARD_64_BIT)";
-=======
->>>>>>> 4123c28b
 				GCC_C_LANGUAGE_STANDARD = gnu99;
 				GCC_WARN_ABOUT_RETURN_TYPE = YES;
 				GCC_WARN_UNUSED_VARIABLE = YES;
