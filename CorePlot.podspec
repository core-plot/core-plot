--- conflicted
+++ resolved
@@ -33,17 +33,11 @@
   s.osx.source_files = 'framework/MacOnly/*.{h,m}'
   s.private_header_files = '**/_*.h', '**/CorePlotProbes.h'
 
-<<<<<<< HEAD
-  s.requires_arc   = true
-  s.ios.xcconfig  = { 'HEADER_SEARCH_PATHS' => '"${PODS_ROOT}/Headers/Public/CorePlot/ios"' }
-  s.osx.xcconfig  = { 'HEADER_SEARCH_PATHS' => '"${PODS_ROOT}/Headers/Public/CorePlot/osx"' }
-  s.tvos.xcconfig = { 'HEADER_SEARCH_PATHS' => '"${PODS_ROOT}/Headers/Public/CorePlot/tvos"' }
-=======
-  s.requires_arc = true
-  s.xcconfig     = { 'ALWAYS_SEARCH_USER_PATHS' => 'YES' }
-  s.ios.xcconfig = { 'HEADER_SEARCH_PATHS' => '"${PODS_ROOT}/Headers/Private/CorePlot/ios"' }
-  s.osx.xcconfig = { 'HEADER_SEARCH_PATHS' => '"${PODS_ROOT}/Headers/Private/CorePlot/osx"' }
->>>>>>> 114de15e
+  s.requires_arc  = true
+  s.xcconfig      = { 'ALWAYS_SEARCH_USER_PATHS' => 'YES' }
+  s.ios.xcconfig  = { 'HEADER_SEARCH_PATHS' => '"${PODS_ROOT}/Headers/Private/CorePlot/ios"' }
+  s.osx.xcconfig  = { 'HEADER_SEARCH_PATHS' => '"${PODS_ROOT}/Headers/Private/CorePlot/osx"' }
+  s.tvos.xcconfig = { 'HEADER_SEARCH_PATHS' => '"${PODS_ROOT}/Headers/Private/CorePlot/tvos"' }
   
   s.frameworks     = 'QuartzCore', 'Accelerate'
   s.ios.frameworks = 'UIKit', 'Foundation'
