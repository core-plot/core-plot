//
//  SimplePieChart.m
//  CorePlotGallery
//
//  Created by Jeff Buck on 8/2/10.
//  Copyright 2010 Jeff Buck. All rights reserved.
//

#import "SimplePieChart.h"

@implementation SimplePieChart

+(void)load
{
	[super registerPlotItem:self];
}

-(id)init
{
	if ( (self = [super init]) ) {
		title = @"Simple Pie Chart";
	}

	return self;
}

-(void)killGraph
{
	[super killGraph];
}

-(void)dealloc
{
	[plotData release];
	[super dealloc];
}

-(void)generateData
{
	if ( plotData == nil ) {
		plotData = [[NSMutableArray alloc] initWithObjects:
					[NSNumber numberWithDouble:20.0],
					[NSNumber numberWithDouble:30.0],
					[NSNumber numberWithDouble:60.0],
					nil];
	}
}

-(void)renderInLayer:(CPTGraphHostingView *)layerHostingView withTheme:(CPTTheme *)theme
{
#if TARGET_IPHONE_SIMULATOR || TARGET_OS_IPHONE
	CGRect bounds = layerHostingView.bounds;
#else
	CGRect bounds = NSRectToCGRect(layerHostingView.bounds);
#endif
<<<<<<< HEAD
    
    CPTGraph *graph = [[[CPTXYGraph alloc] initWithFrame:bounds] autorelease];
    [self addGraph:graph toHostingView:layerHostingView];
    [self applyTheme:theme toGraph:graph withDefault:[CPTTheme themeNamed:kCPTDarkGradientTheme]];

    graph.title = title;
    CPTMutableTextStyle *textStyle = [CPTMutableTextStyle textStyle];
    textStyle.color = [CPTColor grayColor];
    textStyle.fontName = @"Helvetica-Bold";
    textStyle.fontSize = bounds.size.height / 20.0f;
    graph.titleTextStyle = textStyle;
    graph.titleDisplacement = CGPointMake(0.0f, bounds.size.height / 18.0f);
    graph.titlePlotAreaFrameAnchor = CPTRectAnchorTop;

    graph.plotAreaFrame.masksToBorder = NO;

    // Graph padding
    CGFloat boundsPadding = bounds.size.width / 20.0f;
    graph.paddingLeft = boundsPadding;
    graph.paddingTop = graph.titleDisplacement.y * 2;
    graph.paddingRight = boundsPadding;
    graph.paddingBottom = boundsPadding;

    graph.axisSet = nil;
    
    // Overlay gradient for pie chart
    CPTGradient *overlayGradient = [[[CPTGradient alloc] init] autorelease];
    overlayGradient.gradientType = CPTGradientTypeRadial;
	overlayGradient = [overlayGradient addColorStop:[[CPTColor blackColor] colorWithAlphaComponent:0.0] atPosition:0.0];
    overlayGradient = [overlayGradient addColorStop:[[CPTColor blackColor] colorWithAlphaComponent:0.3] atPosition:0.9];
	overlayGradient = [overlayGradient addColorStop:[[CPTColor blackColor] colorWithAlphaComponent:0.7] atPosition:1.0];

    // Add pie chart
    CPTPieChart *piePlot = [[CPTPieChart alloc] init];
    piePlot.dataSource = self;
    piePlot.pieRadius = MIN(0.7 * (layerHostingView.frame.size.height - 2 * graph.paddingLeft) / 2.0,
                            0.7 * (layerHostingView.frame.size.width - 2 * graph.paddingTop) / 2.0);
    piePlot.identifier = title;
    piePlot.startAngle = M_PI_4;
    piePlot.sliceDirection = CPTPieDirectionCounterClockwise;
    piePlot.overlayFill = [CPTFill fillWithGradient:overlayGradient];

    piePlot.delegate = self;
    [graph addPlot:piePlot];
    [piePlot release];
=======

	CPTGraph *graph = [[[CPTXYGraph alloc] initWithFrame:[layerHostingView bounds]] autorelease];
	[self addGraph:graph toHostingView:layerHostingView];
	[self applyTheme:theme toGraph:graph withDefault:[CPTTheme themeNamed:kCPTDarkGradientTheme]];

	graph.title = title;
	CPTMutableTextStyle *textStyle = [CPTMutableTextStyle textStyle];
	textStyle.color				   = [CPTColor grayColor];
	textStyle.fontName			   = @"Helvetica-Bold";
	textStyle.fontSize			   = bounds.size.height / 20.0f;
	graph.titleTextStyle		   = textStyle;
	graph.titleDisplacement		   = CGPointMake(0.0f, bounds.size.height / 18.0f);
	graph.titlePlotAreaFrameAnchor = CPTRectAnchorTop;

	graph.plotAreaFrame.masksToBorder = NO;

	// Graph padding
	CGFloat boundsPadding = bounds.size.width / 20.0f;
	graph.paddingLeft	= boundsPadding;
	graph.paddingTop	= graph.titleDisplacement.y * 2;
	graph.paddingRight	= boundsPadding;
	graph.paddingBottom = boundsPadding;

	graph.axisSet = nil;

	// Overlay gradient for pie chart
	CPTGradient *overlayGradient = [[[CPTGradient alloc] init] autorelease];
	overlayGradient.gradientType = CPTGradientTypeRadial;
	overlayGradient				 = [overlayGradient addColorStop:[[CPTColor blackColor] colorWithAlphaComponent:0.0] atPosition:0.0];
	overlayGradient				 = [overlayGradient addColorStop:[[CPTColor blackColor] colorWithAlphaComponent:0.3] atPosition:0.9];
	overlayGradient				 = [overlayGradient addColorStop:[[CPTColor blackColor] colorWithAlphaComponent:0.7] atPosition:1.0];

	// Add pie chart
	CPTPieChart *piePlot = [[CPTPieChart alloc] init];
	piePlot.dataSource = self;
	piePlot.pieRadius  = MIN(0.7 * (layerHostingView.frame.size.height - 2 * graph.paddingLeft) / 2.0,
							 0.7 * (layerHostingView.frame.size.width - 2 * graph.paddingTop) / 2.0);
	piePlot.identifier	   = title;
	piePlot.startAngle	   = M_PI_4;
	piePlot.sliceDirection = CPTPieDirectionCounterClockwise;
	piePlot.overlayFill	   = [CPTFill fillWithGradient:overlayGradient];

	piePlot.delegate = self;
	[graph addPlot:piePlot];
	[piePlot release];
>>>>>>> 0bdcbbc8

	// Add legend
	CPTLegend *theLegend = [CPTLegend legendWithGraph:graph];
	theLegend.numberOfColumns = 1;
	theLegend.fill			  = [CPTFill fillWithColor:[CPTColor whiteColor]];
	theLegend.borderLineStyle = [CPTLineStyle lineStyle];
	theLegend.cornerRadius	  = 5.0;

	graph.legend = theLegend;

	graph.legendAnchor		 = CPTRectAnchorRight;
	graph.legendDisplacement = CGPointMake(-boundsPadding - 10.0, 0.0);
}

-(CPTLayer *)dataLabelForPlot:(CPTPlot *)plot recordIndex:(NSUInteger)index
{
	static CPTMutableTextStyle *whiteText = nil;

	if ( !whiteText ) {
		whiteText		= [[CPTMutableTextStyle alloc] init];
		whiteText.color = [CPTColor whiteColor];
	}

	CPTTextLayer *newLayer = [[[CPTTextLayer alloc] initWithText:[NSString stringWithFormat:@"%3.0f", [[plotData objectAtIndex:index] floatValue]]
														   style:whiteText] autorelease];
	return newLayer;
}

-(void)pieChart:(CPTPieChart *)plot sliceWasSelectedAtRecordIndex:(NSUInteger)index
{
<<<<<<< HEAD
    NSLog(@"Slice was selected at index %d. Value = %f", (int)index, [[plotData objectAtIndex:index] floatValue]);
	
	NSMutableArray *newData = [[NSMutableArray alloc] init];
	NSUInteger dataCount = ceil(10.0 * rand() / (double)RAND_MAX) + 1;
	for ( NSUInteger i = 1; i < dataCount; i++ ) {
		[newData addObject:[NSNumber numberWithDouble:100.0 * rand() / (double)RAND_MAX]];
	}
	NSLog(@"newData: %@", newData);
	
	[plotData release];
	plotData = newData;
		 
	[plot reloadData];
=======
	NSLog(@"Slice was selected at index %d. Value = %f", (int)index, [[plotData objectAtIndex:index] floatValue]);
>>>>>>> 0bdcbbc8
}

#pragma mark -
#pragma mark Plot Data Source Methods

-(NSUInteger)numberOfRecordsForPlot:(CPTPlot *)plot
{
	return [plotData count];
}

-(NSNumber *)numberForPlot:(CPTPlot *)plot field:(NSUInteger)fieldEnum recordIndex:(NSUInteger)index
{
	NSNumber *num;

	if ( fieldEnum == CPTPieChartFieldSliceWidth ) {
		num = [plotData objectAtIndex:index];
	}
	else {
		return [NSNumber numberWithInt:index];
	}

	return num;
}

-(NSString *)legendTitleForPieChart:(CPTPieChart *)pieChart recordIndex:(NSUInteger)index
{
	return [NSString stringWithFormat:@"Pie Slice %u", index];
}

@end<|MERGE_RESOLUTION|>--- conflicted
+++ resolved
@@ -53,55 +53,8 @@
 #else
 	CGRect bounds = NSRectToCGRect(layerHostingView.bounds);
 #endif
-<<<<<<< HEAD
-    
-    CPTGraph *graph = [[[CPTXYGraph alloc] initWithFrame:bounds] autorelease];
-    [self addGraph:graph toHostingView:layerHostingView];
-    [self applyTheme:theme toGraph:graph withDefault:[CPTTheme themeNamed:kCPTDarkGradientTheme]];
 
-    graph.title = title;
-    CPTMutableTextStyle *textStyle = [CPTMutableTextStyle textStyle];
-    textStyle.color = [CPTColor grayColor];
-    textStyle.fontName = @"Helvetica-Bold";
-    textStyle.fontSize = bounds.size.height / 20.0f;
-    graph.titleTextStyle = textStyle;
-    graph.titleDisplacement = CGPointMake(0.0f, bounds.size.height / 18.0f);
-    graph.titlePlotAreaFrameAnchor = CPTRectAnchorTop;
-
-    graph.plotAreaFrame.masksToBorder = NO;
-
-    // Graph padding
-    CGFloat boundsPadding = bounds.size.width / 20.0f;
-    graph.paddingLeft = boundsPadding;
-    graph.paddingTop = graph.titleDisplacement.y * 2;
-    graph.paddingRight = boundsPadding;
-    graph.paddingBottom = boundsPadding;
-
-    graph.axisSet = nil;
-    
-    // Overlay gradient for pie chart
-    CPTGradient *overlayGradient = [[[CPTGradient alloc] init] autorelease];
-    overlayGradient.gradientType = CPTGradientTypeRadial;
-	overlayGradient = [overlayGradient addColorStop:[[CPTColor blackColor] colorWithAlphaComponent:0.0] atPosition:0.0];
-    overlayGradient = [overlayGradient addColorStop:[[CPTColor blackColor] colorWithAlphaComponent:0.3] atPosition:0.9];
-	overlayGradient = [overlayGradient addColorStop:[[CPTColor blackColor] colorWithAlphaComponent:0.7] atPosition:1.0];
-
-    // Add pie chart
-    CPTPieChart *piePlot = [[CPTPieChart alloc] init];
-    piePlot.dataSource = self;
-    piePlot.pieRadius = MIN(0.7 * (layerHostingView.frame.size.height - 2 * graph.paddingLeft) / 2.0,
-                            0.7 * (layerHostingView.frame.size.width - 2 * graph.paddingTop) / 2.0);
-    piePlot.identifier = title;
-    piePlot.startAngle = M_PI_4;
-    piePlot.sliceDirection = CPTPieDirectionCounterClockwise;
-    piePlot.overlayFill = [CPTFill fillWithGradient:overlayGradient];
-
-    piePlot.delegate = self;
-    [graph addPlot:piePlot];
-    [piePlot release];
-=======
-
-	CPTGraph *graph = [[[CPTXYGraph alloc] initWithFrame:[layerHostingView bounds]] autorelease];
+	CPTGraph *graph = [[[CPTXYGraph alloc] initWithFrame:bounds] autorelease];
 	[self addGraph:graph toHostingView:layerHostingView];
 	[self applyTheme:theme toGraph:graph withDefault:[CPTTheme themeNamed:kCPTDarkGradientTheme]];
 
@@ -145,7 +98,6 @@
 	piePlot.delegate = self;
 	[graph addPlot:piePlot];
 	[piePlot release];
->>>>>>> 0bdcbbc8
 
 	// Add legend
 	CPTLegend *theLegend = [CPTLegend legendWithGraph:graph];
@@ -176,23 +128,19 @@
 
 -(void)pieChart:(CPTPieChart *)plot sliceWasSelectedAtRecordIndex:(NSUInteger)index
 {
-<<<<<<< HEAD
-    NSLog(@"Slice was selected at index %d. Value = %f", (int)index, [[plotData objectAtIndex:index] floatValue]);
-	
+	NSLog(@"Slice was selected at index %d. Value = %f", (int)index, [[plotData objectAtIndex:index] floatValue]);
+
 	NSMutableArray *newData = [[NSMutableArray alloc] init];
-	NSUInteger dataCount = ceil(10.0 * rand() / (double)RAND_MAX) + 1;
+	NSUInteger dataCount	= ceil(10.0 * rand() / (double)RAND_MAX) + 1;
 	for ( NSUInteger i = 1; i < dataCount; i++ ) {
 		[newData addObject:[NSNumber numberWithDouble:100.0 * rand() / (double)RAND_MAX]];
 	}
 	NSLog(@"newData: %@", newData);
-	
+
 	[plotData release];
 	plotData = newData;
-		 
+
 	[plot reloadData];
-=======
-	NSLog(@"Slice was selected at index %d. Value = %f", (int)index, [[plotData objectAtIndex:index] floatValue]);
->>>>>>> 0bdcbbc8
 }
 
 #pragma mark -
