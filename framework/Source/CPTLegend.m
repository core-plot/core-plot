#import "CPTLegend.h"

#import "CPTExceptions.h"
#import "CPTFill.h"
#import "CPTGraph.h"
#import "CPTLegendEntry.h"
#import "CPTLineStyle.h"
#import "CPTPathExtensions.h"
#import "CPTTextStyle.h"
#import "CPTUtilities.h"
#import "NSCoderExtensions.h"
#import "NSNumberExtensions.h"
#import <tgmath.h>

/** @defgroup legendAnimation Legends
 *  @brief Legend properties that can be animated using Core Animation.
 *  @if MacOnly
 *  @since Custom layer property animation is supported on MacOS 10.6 and later.
 *  @endif
 *  @ingroup animation
 **/

NSString *const CPTLegendNeedsRedrawForPlotNotification        = @"CPTLegendNeedsRedrawForPlotNotification";
NSString *const CPTLegendNeedsLayoutForPlotNotification        = @"CPTLegendNeedsLayoutForPlotNotification";
NSString *const CPTLegendNeedsReloadEntriesForPlotNotification = @"CPTLegendNeedsReloadEntriesForPlotNotification";

/// @cond
@interface CPTLegend()

<<<<<<< HEAD
@property (nonatomic, readwrite, strong) CPTMutablePlotArray *plots;
@property (nonatomic, readwrite, strong) CPTMutableLegendEntryArray *legendEntries;
@property (nonatomic, readwrite, strong) CPTNumberArray *rowHeightsThatFit;
@property (nonatomic, readwrite, strong) CPTNumberArray *columnWidthsThatFit;
=======
@property (nonatomic, readwrite, strong, nonnull) CPTMutablePlotArray plots;
@property (nonatomic, readwrite, strong, nonnull) CPTMutableLegendEntryArray legendEntries;
@property (nonatomic, readwrite, strong, nullable) CPTNumberArray rowHeightsThatFit;
@property (nonatomic, readwrite, strong, nullable) CPTNumberArray columnWidthsThatFit;
>>>>>>> 03924990
@property (nonatomic, readwrite, assign) BOOL layoutChanged;
@property (nonatomic, readwrite, cpt_weak_property, nullable) cpt_weak CPTLegendEntry *pointingDeviceDownEntry;

-(void)recalculateLayout;
-(void)removeLegendEntriesForPlot:(nonnull CPTPlot *)plot;

-(void)legendEntryForInteractionPoint:(CGPoint)interactionPoint row:(nonnull NSUInteger *)row col:(nonnull NSUInteger *)col;

-(void)legendNeedsRedraw:(nonnull NSNotification *)notif;
-(void)legendNeedsLayout:(nonnull NSNotification *)notif;
-(void)legendNeedsReloadEntries:(nonnull NSNotification *)notif;

@end

/// @endcond

#pragma mark -

/** @brief A graph legend.
 *
 *  The legend consists of one or more legend entries associated with plots. Each legend
 *  entry is made up of a graphical @quote{swatch} that corresponds with the plot and a text
 *  title or label to identify the data series to the viewer. The swatches provide a visual
 *  connection to the plot. For instance, a swatch for a scatter plot might include a line
 *  segment drawn in the line style of the plot along with a plot symbol while a swatch for
 *  a pie chart might only show a rectangle or other shape filled with the background fill
 *  of the corresponding pie slice.
 *
 *  The plots are not required to belong to the same graph, although that is the usual
 *  case. This allows creation of a master legend that covers multiple graphs.
 *
 *  @see See @ref legendAnimation "Legends" for a list of animatable properties.
 **/
@implementation CPTLegend

/** @property nullable CPTTextStyle *textStyle
 *  @brief The text style used to draw all legend entry titles.
 **/
@synthesize textStyle;

/** @property CGSize swatchSize
 *  @brief The size of the graphical swatch.
 *  If swatchSize is (@num{0.0}, @num{0.0}), swatches will be drawn using a square @num{150%} of the text size on a side.
 **/
@synthesize swatchSize;

/** @property nullable CPTLineStyle *swatchBorderLineStyle
 *  @brief The line style for the border drawn around each swatch.
 *  If @nil (the default), no border is drawn.
 **/
@synthesize swatchBorderLineStyle;

/** @property CGFloat swatchCornerRadius
 *  @brief The corner radius for each swatch. Default is @num{0.0}.
 *  @ingroup legendAnimation
 **/
@synthesize swatchCornerRadius;

/** @property nullable CPTFill *swatchFill
 *  @brief The background fill drawn behind each swatch.
 *  If @nil (the default), no fill is drawn.
 **/
@synthesize swatchFill;

/** @property nullable CPTLineStyle *entryBorderLineStyle
 *  @brief The line style for the border drawn around each legend entry.
 *  If @nil (the default), no border is drawn.
 **/
@synthesize entryBorderLineStyle;

/** @property CGFloat entryCornerRadius
 *  @brief The corner radius for the border around each legend entry. Default is @num{0.0}.
 *  @ingroup legendAnimation
 **/
@synthesize entryCornerRadius;

/** @property nullable CPTFill *entryFill
 *  @brief The background fill drawn behind each legend entry.
 *  If @nil (the default), no fill is drawn.
 **/
@synthesize entryFill;

/** @property CGFloat entryPaddingLeft
 *  @brief Amount to inset the swatch and title from the left side of the legend entry.
 **/
@synthesize entryPaddingLeft;

/** @property CGFloat entryPaddingTop
 *  @brief Amount to inset the swatch and title from the top of the legend entry.
 **/
@synthesize entryPaddingTop;

/** @property CGFloat entryPaddingRight
 *  @brief Amount to inset the swatch and title from the right side of the legend entry.
 **/
@synthesize entryPaddingRight;

/** @property CGFloat entryPaddingBottom
 *  @brief Amount to inset the swatch and title from the bottom of the legend entry.
 **/
@synthesize entryPaddingBottom;

/** @property NSUInteger numberOfRows
 *  @brief The desired number of rows of legend entries.
 *  If zero (@num{0}) (the default), the number of rows will be automatically determined.
 *  If both @ref numberOfRows and @ref numberOfColumns are greater than zero but their product is less than
 *  the total number of legend entries, some entries will not be shown.
 **/
@synthesize numberOfRows;

/** @property NSUInteger numberOfColumns
 *  @brief The desired number of columns of legend entries.
 *  If zero (@num{0}) (the default), the number of columns will be automatically determined.
 *  If both @ref numberOfRows and @ref numberOfColumns are greater than zero but their product is less than
 *  the total number of legend entries, some entries will not be shown.
 **/
@synthesize numberOfColumns;

/** @property BOOL equalRows
 *  @brief If @YES (the default) each row of legend entries will have the same height, otherwise rows will be sized to best fit the entries.
 **/
@synthesize equalRows;

/** @property BOOL equalColumns
 *  @brief If @YES each column of legend entries will have the same width, otherwise columns will be sized to best fit the entries.
 *  Default is @NO, meaning columns will be sized for the best fit.
 **/
@synthesize equalColumns;

<<<<<<< HEAD
/** @property CPTNumberArray *rowHeights
=======
/** @property nullable CPTNumberArray rowHeights
>>>>>>> 03924990
 *  @brief The desired height of each row of legend entries, including the swatch and title.
 *  Each element in this array should be an NSNumber representing the height of the corresponding row in device units.
 *  Rows are numbered from top to bottom starting from zero (@num{0}). If @nil, all rows will be sized automatically.
 *  If there are more rows in the legend than specified in this array, the remaining rows will be sized automatically.
 *  Default is @nil.
 **/
@synthesize rowHeights;

<<<<<<< HEAD
/** @property CPTNumberArray *rowHeightsThatFit
=======
/** @property nullable CPTNumberArray rowHeightsThatFit
>>>>>>> 03924990
 *  @brief The computed best-fit height of each row of legend entries, including the swatch and title.
 *  Each element in this array is an NSNumber representing the height of the corresponding row in device units.
 *  Rows are numbered from top to bottom starting from zero (@num{0}).
 **/
@synthesize rowHeightsThatFit;

<<<<<<< HEAD
/** @property CPTNumberArray *columnWidths
=======
/** @property nullable CPTNumberArray columnWidths
>>>>>>> 03924990
 *  @brief The desired width of each column of legend entries, including the swatch, title, and title offset.
 *  Each element in this array should be an NSNumber representing the width of the corresponding column in device units.
 *  Columns are numbered from left to right starting from zero (@num{0}). If @nil, all columns will be sized automatically.
 *  If there are more columns in the legend than specified in this array, the remaining columns will be sized automatically.
 *  Default is @nil.
 **/
@synthesize columnWidths;

<<<<<<< HEAD
/** @property CPTNumberArray *columnWidthsThatFit
=======
/** @property nullable CPTNumberArray columnWidthsThatFit
>>>>>>> 03924990
 *  @brief The computed best-fit width of each column of legend entries, including the swatch, title, and title offset.
 *  Each element in this array is an NSNumber representing the width of the corresponding column in device units.
 *  Columns are numbered from left to right starting from zero (@num{0}).
 **/
@synthesize columnWidthsThatFit;

/** @property CGFloat columnMargin
 *  @brief The margin between columns, specified in device units. Default is @num{10.0}.
 **/
@synthesize columnMargin;

/** @property CGFloat rowMargin
 *  @brief The margin between rows, specified in device units. Default is @num{5.0}.
 **/
@synthesize rowMargin;

/** @property CGFloat titleOffset
 *  @brief The distance between each swatch and its title, specified in device units. Default is @num{5.0}.
 **/
@synthesize titleOffset;

<<<<<<< HEAD
/** @property CPTLegendSwatchLayout swatchLayout
 *  @brief Draw the legend swatch to the left or right side of the title. Default is #CPTLegendSwatchLayoutLeft.
 **/
@synthesize swatchLayout;

/** @property CPTMutablePlotArray *plots
=======
/** @internal
 *  @property nonnull CPTMutablePlotArray plots
>>>>>>> 03924990
 *  @brief An array of all plots associated with the legend.
 **/
@synthesize plots;

<<<<<<< HEAD
/** @property CPTMutableLegendEntryArray *legendEntries
=======
/** @internal
 *  @property nonnull CPTMutableLegendEntryArray legendEntries
>>>>>>> 03924990
 *  @brief An array of all legend entries.
 **/
@synthesize legendEntries;

/** @property  BOOL layoutChanged
 *  @brief If @YES, the legend layout needs to recalculated.
 **/
@synthesize layoutChanged;

/** @internal
 *  @property nullable cpt_weak CPTLegendEntry *pointingDeviceDownEntry
 *  @brief The legend entry that was selected on the pointing device down event.
 **/
@synthesize pointingDeviceDownEntry;

#pragma mark -
#pragma mark Factory Methods

/** @brief Creates and returns a new CPTLegend instance with legend entries for each plot in the given array.
 *  @param newPlots An array of plots.
 *  @return A new CPTLegend instance.
 **/
<<<<<<< HEAD
+(instancetype)legendWithPlots:(CPTPlotArray *)newPlots
=======
+(nonnull instancetype)legendWithPlots:(nullable CPTPlotArray)newPlots
>>>>>>> 03924990
{
    return [[self alloc] initWithPlots:newPlots];
}

/** @brief Creates and returns a new CPTLegend instance with legend entries for each plot in the given graph.
 *  @param graph The graph.
 *  @return A new CPTLegend instance.
 **/
+(nonnull instancetype)legendWithGraph:(nullable __kindof CPTGraph *)graph
{
    return [[self alloc] initWithGraph:graph];
}

#pragma mark -
#pragma mark Init/Dealloc

/// @name Initialization
/// @{

/** @brief Initializes a newly allocated CPTLegend object with the provided frame rectangle.
 *
 *  This is the designated initializer. The initialized layer will have the following properties:
 *  - @ref layoutChanged = @YES
 *  - @ref textStyle = default text style
 *  - @ref swatchSize = (@num{0.0}, @num{0.0})
 *  - @ref swatchBorderLineStyle = @nil
 *  - @ref swatchCornerRadius = @num{0}
 *  - @ref swatchFill = @nil
 *  - @ref entryBorderLineStyle = @nil
 *  - @ref entryCornerRadius = @num{0}
 *  - @ref entryFill = @nil
 *  - @ref entryPaddingLeft = @num{0}
 *  - @ref entryPaddingTop = @num{0}
 *  - @ref entryPaddingRight = @num{0}
 *  - @ref entryPaddingBottom = @num{0}
 *  - @ref numberOfRows = @num{0}
 *  - @ref numberOfColumns = @num{0}
 *  - @ref equalRows = @YES
 *  - @ref equalColumns = @NO
 *  - @ref rowHeights = @nil
 *  - @ref rowHeightsThatFit = @nil
 *  - @ref columnWidths = @nil
 *  - @ref columnWidthsThatFit = @nil
 *  - @ref columnMargin = @num{10.0}
 *  - @ref rowMargin = @num{5.0}
 *  - @ref titleOffset = @num{5.0}
 *  - @ref swatchLayout = #CPTLegendSwatchLayoutLeft
 *  - @ref paddingLeft = @num{5.0}
 *  - @ref paddingTop = @num{5.0}
 *  - @ref paddingRight = @num{5.0}
 *  - @ref paddingBottom = @num{5.0}
 *  - @ref needsDisplayOnBoundsChange = @YES
 *
 *  @param newFrame The frame rectangle.
 *  @return The initialized CPTLegend object.
 **/
-(nonnull instancetype)initWithFrame:(CGRect)newFrame
{
    if ( (self = [super initWithFrame:newFrame]) ) {
        plots                 = [[NSMutableArray alloc] init];
        legendEntries         = [[NSMutableArray alloc] init];
        layoutChanged         = YES;
        textStyle             = [[CPTTextStyle alloc] init];
        swatchSize            = CGSizeZero;
        swatchBorderLineStyle = nil;
        swatchCornerRadius    = CPTFloat(0.0);
        swatchFill            = nil;
        entryBorderLineStyle  = nil;
        entryCornerRadius     = CPTFloat(0.0);
        entryFill             = nil;
        entryPaddingLeft      = CPTFloat(0.0);
        entryPaddingTop       = CPTFloat(0.0);
        entryPaddingRight     = CPTFloat(0.0);
        entryPaddingBottom    = CPTFloat(0.0);
        numberOfRows          = 0;
        numberOfColumns       = 0;
        equalRows             = YES;
        equalColumns          = NO;
        rowHeights            = nil;
        rowHeightsThatFit     = nil;
        columnWidths          = nil;
        columnWidthsThatFit   = nil;
        columnMargin          = CPTFloat(10.0);
        rowMargin             = CPTFloat(5.0);
        titleOffset           = CPTFloat(5.0);
        swatchLayout          = CPTLegendSwatchLayoutLeft;

        pointingDeviceDownEntry = nil;

        self.paddingLeft   = CPTFloat(5.0);
        self.paddingTop    = CPTFloat(5.0);
        self.paddingRight  = CPTFloat(5.0);
        self.paddingBottom = CPTFloat(5.0);

        self.needsDisplayOnBoundsChange = YES;
    }
    return self;
}

/// @}

/** @brief Initializes a newly allocated CPTLegend object and adds legend entries for each plot in the given array.
 *  @param newPlots An array of plots.
 *  @return The initialized CPTLegend object.
 **/
<<<<<<< HEAD
-(instancetype)initWithPlots:(CPTPlotArray *)newPlots
=======
-(nonnull instancetype)initWithPlots:(nullable CPTPlotArray)newPlots
>>>>>>> 03924990
{
    if ( (self = [self initWithFrame:CGRectZero]) ) {
        for ( CPTPlot *plot in newPlots ) {
            [self addPlot:plot];
        }
    }
    return self;
}

/** @brief Initializes a newly allocated CPTLegend object and adds legend entries for each plot in the given graph.
 *  @param graph A graph.
 *  @return The initialized CPTLegend object.
 **/
-(nonnull instancetype)initWithGraph:(nullable __kindof CPTGraph *)graph
{
    if ( (self = [self initWithFrame:CGRectZero]) ) {
        for ( CPTPlot *plot in [graph allPlots] ) {
            [self addPlot:plot];
        }
    }
    return self;
}

/// @cond

-(nonnull instancetype)initWithLayer:(nonnull id)layer
{
    if ( (self = [super initWithLayer:layer]) ) {
        CPTLegend *theLayer = (CPTLegend *)layer;

        plots                 = theLayer->plots;
        legendEntries         = theLayer->legendEntries;
        layoutChanged         = theLayer->layoutChanged;
        textStyle             = theLayer->textStyle;
        swatchSize            = theLayer->swatchSize;
        swatchBorderLineStyle = theLayer->swatchBorderLineStyle;
        swatchCornerRadius    = theLayer->swatchCornerRadius;
        swatchFill            = theLayer->swatchFill;
        entryBorderLineStyle  = theLayer->entryBorderLineStyle;
        entryCornerRadius     = theLayer->entryCornerRadius;
        entryFill             = theLayer->entryFill;
        entryPaddingLeft      = theLayer->entryPaddingLeft;
        entryPaddingTop       = theLayer->entryPaddingTop;
        entryPaddingRight     = theLayer->entryPaddingRight;
        entryPaddingBottom    = theLayer->entryPaddingBottom;
        numberOfRows          = theLayer->numberOfRows;
        numberOfColumns       = theLayer->numberOfColumns;
        equalRows             = theLayer->equalRows;
        equalColumns          = theLayer->equalColumns;
        rowHeights            = theLayer->rowHeights;
        rowHeightsThatFit     = theLayer->rowHeightsThatFit;
        columnWidths          = theLayer->columnWidths;
        columnWidthsThatFit   = theLayer->columnWidthsThatFit;
        columnMargin          = theLayer->columnMargin;
        rowMargin             = theLayer->rowMargin;
        titleOffset           = theLayer->titleOffset;
        swatchLayout          = theLayer->swatchLayout;

        pointingDeviceDownEntry = theLayer->pointingDeviceDownEntry;
    }
    return self;
}

-(void)dealloc
{
    [[NSNotificationCenter defaultCenter] removeObserver:self];
}

/// @endcond

#pragma mark -
#pragma mark NSCoding Methods

/// @cond

-(void)encodeWithCoder:(nonnull NSCoder *)coder
{
    [super encodeWithCoder:coder];

    [coder encodeObject:self.plots forKey:@"CPTLegend.plots"];
    [coder encodeObject:self.legendEntries forKey:@"CPTLegend.legendEntries"];
    [coder encodeBool:self.layoutChanged forKey:@"CPTLegend.layoutChanged"];
    [coder encodeObject:self.textStyle forKey:@"CPTLegend.textStyle"];
    [coder encodeCPTSize:self.swatchSize forKey:@"CPTLegend.swatchSize"];
    [coder encodeObject:self.swatchBorderLineStyle forKey:@"CPTLegend.swatchBorderLineStyle"];
    [coder encodeCGFloat:self.swatchCornerRadius forKey:@"CPTLegend.swatchCornerRadius"];
    [coder encodeObject:self.swatchFill forKey:@"CPTLegend.swatchFill"];
    [coder encodeObject:self.entryBorderLineStyle forKey:@"CPTLegend.entryBorderLineStyle"];
    [coder encodeCGFloat:self.entryCornerRadius forKey:@"CPTLegend.entryCornerRadius"];
    [coder encodeObject:self.entryFill forKey:@"CPTLegend.entryFill"];
    [coder encodeCGFloat:self.entryPaddingLeft forKey:@"CPTLegend.entryPaddingLeft"];
    [coder encodeCGFloat:self.entryPaddingTop forKey:@"CPTLegend.entryPaddingTop"];
    [coder encodeCGFloat:self.entryPaddingRight forKey:@"CPTLegend.entryPaddingRight"];
    [coder encodeCGFloat:self.entryPaddingBottom forKey:@"CPTLegend.entryPaddingBottom"];
    [coder encodeInteger:(NSInteger)self.numberOfRows forKey:@"CPTLegend.numberOfRows"];
    [coder encodeInteger:(NSInteger)self.numberOfColumns forKey:@"CPTLegend.numberOfColumns"];
    [coder encodeBool:self.equalRows forKey:@"CPTLegend.equalRows"];
    [coder encodeBool:self.equalColumns forKey:@"CPTLegend.equalColumns"];
    [coder encodeObject:self.rowHeights forKey:@"CPTLegend.rowHeights"];
    [coder encodeObject:self.rowHeightsThatFit forKey:@"CPTLegend.rowHeightsThatFit"];
    [coder encodeObject:self.columnWidths forKey:@"CPTLegend.columnWidths"];
    [coder encodeObject:self.columnWidthsThatFit forKey:@"CPTLegend.columnWidthsThatFit"];
    [coder encodeCGFloat:self.columnMargin forKey:@"CPTLegend.columnMargin"];
    [coder encodeCGFloat:self.rowMargin forKey:@"CPTLegend.rowMargin"];
    [coder encodeCGFloat:self.titleOffset forKey:@"CPTLegend.titleOffset"];
    [coder encodeInteger:(NSInteger)self.swatchLayout forKey:@"CPTLegend.swatchLayout"];

    // No need to archive these properties:
    // pointingDeviceDownEntry
}

-(nullable instancetype)initWithCoder:(nonnull NSCoder *)coder
{
    if ( (self = [super initWithCoder:coder]) ) {
<<<<<<< HEAD
        plots = [[coder decodeObjectOfClasses:[NSSet setWithArray:@[[NSArray class], [CPTPlot class]]]
                                       forKey:@"CPTLegend.plots"] mutableCopy];
        legendEntries = [[coder decodeObjectOfClasses:[NSSet setWithArray:@[[NSArray class], [CPTLegendEntry class]]]
                                               forKey:@"CPTLegend.legendEntries"] mutableCopy];
        layoutChanged = [coder decodeBoolForKey:@"CPTLegend.layoutChanged"];
        textStyle     = [[coder decodeObjectOfClass:[CPTTextStyle class]
                                             forKey:@"CPTLegend.textStyle"] copy];
=======
        NSArray *plotArray = [coder decodeObjectForKey:@"CPTLegend.plots"];
        if ( plotArray ) {
            plots = [plotArray mutableCopy];
        }
        else {
            plots = [[NSMutableArray alloc] init];
        }

        NSArray *entries = [coder decodeObjectForKey:@"CPTLegend.legendEntries"];
        if ( entries ) {
            legendEntries = [entries mutableCopy];
        }
        else {
            legendEntries = [[NSMutableArray alloc] init];
        }

        layoutChanged         = [coder decodeBoolForKey:@"CPTLegend.layoutChanged"];
        textStyle             = [[coder decodeObjectForKey:@"CPTLegend.textStyle"] copy];
>>>>>>> 03924990
        swatchSize            = [coder decodeCPTSizeForKey:@"CPTLegend.swatchSize"];
        swatchBorderLineStyle = [[coder decodeObjectOfClass:[CPTLineStyle class]
                                                     forKey:@"CPTLegend.swatchBorderLineStyle"] copy];
        swatchCornerRadius = [coder decodeCGFloatForKey:@"CPTLegend.swatchCornerRadius"];
        swatchFill         = [[coder decodeObjectOfClass:[CPTFill class]
                                                  forKey:@"CPTLegend.swatchFill"] copy];
        entryBorderLineStyle = [[coder decodeObjectOfClass:[CPTLineStyle class]
                                                    forKey:@"CPTLegend.entryBorderLineStyle"] copy];
        entryCornerRadius = [coder decodeCGFloatForKey:@"CPTLegend.entryCornerRadius"];
        entryFill         = [[coder decodeObjectOfClass:[CPTFill class]
                                                 forKey:@"CPTLegend.entryFill"] copy];
        entryPaddingLeft   = [coder decodeCGFloatForKey:@"CPTLegend.entryPaddingLeft"];
        entryPaddingTop    = [coder decodeCGFloatForKey:@"CPTLegend.entryPaddingTop"];
        entryPaddingRight  = [coder decodeCGFloatForKey:@"CPTLegend.entryPaddingRight"];
        entryPaddingBottom = [coder decodeCGFloatForKey:@"CPTLegend.entryPaddingBottom"];
        numberOfRows       = (NSUInteger)[coder decodeIntegerForKey:@"CPTLegend.numberOfRows"];
        numberOfColumns    = (NSUInteger)[coder decodeIntegerForKey:@"CPTLegend.numberOfColumns"];
        equalRows          = [coder decodeBoolForKey:@"CPTLegend.equalRows"];
        equalColumns       = [coder decodeBoolForKey:@"CPTLegend.equalColumns"];
        rowHeights         = [[coder decodeObjectOfClasses:[NSSet setWithArray:@[[NSArray class], [NSNumber class]]]
                                                    forKey:@"CPTLegend.rowHeights"] copy];
        rowHeightsThatFit = [coder decodeObjectOfClasses:[NSSet setWithArray:@[[NSArray class], [NSNumber class]]]
                                                  forKey:@"CPTLegend.rowHeightsThatFit"];
        columnWidths = [[coder decodeObjectOfClasses:[NSSet setWithArray:@[[NSArray class], [NSNumber class]]]
                                              forKey:@"CPTLegend.columnWidths"] copy];
        columnWidthsThatFit = [coder decodeObjectOfClasses:[NSSet setWithArray:@[[NSArray class], [NSNumber class]]]
                                                    forKey:@"CPTLegend.columnWidthsThatFit"];
        columnMargin = [coder decodeCGFloatForKey:@"CPTLegend.columnMargin"];
        rowMargin    = [coder decodeCGFloatForKey:@"CPTLegend.rowMargin"];
        titleOffset  = [coder decodeCGFloatForKey:@"CPTLegend.titleOffset"];
        swatchLayout = (CPTLegendSwatchLayout)[coder decodeIntegerForKey:@"CPTLegend.swatchLayout"];

        pointingDeviceDownEntry = nil;
    }
    return self;
}

/// @endcond

#pragma mark -
#pragma mark NSSecureCoding Methods

/// @cond

+(BOOL)supportsSecureCoding
{
    return YES;
}

/// @endcond

#pragma mark -
#pragma mark Drawing

/// @cond

-(void)renderAsVectorInContext:(nonnull CGContextRef)context
{
    if ( self.hidden ) {
        return;
    }

    [super renderAsVectorInContext:context];

    if ( self.legendEntries.count == 0 ) {
        return;
    }

    // calculate column positions
    CPTNumberArray *computedColumnWidths = self.columnWidthsThatFit;
    NSUInteger columnCount               = computedColumnWidths.count;
    CGFloat *actualColumnWidths          = malloc(sizeof(CGFloat) * columnCount);
    CGFloat *columnPositions             = malloc(sizeof(CGFloat) * columnCount);
    columnPositions[0] = self.paddingLeft;
    CGFloat theOffset       = self.titleOffset;
    CGSize theSwatchSize    = self.swatchSize;
    CGFloat theColumnMargin = self.columnMargin;

    CGFloat padLeft   = self.entryPaddingLeft;
    CGFloat padTop    = self.entryPaddingTop;
    CGFloat padRight  = self.entryPaddingRight;
    CGFloat padBottom = self.entryPaddingBottom;

    for ( NSUInteger col = 0; col < columnCount; col++ ) {
        NSNumber *colWidth = computedColumnWidths[col];
        CGFloat width      = [colWidth cgFloatValue];
        actualColumnWidths[col] = width;
        if ( col < columnCount - 1 ) {
            columnPositions[col + 1] = columnPositions[col] + padLeft + width + padRight + theOffset + theSwatchSize.width + theColumnMargin;
        }
    }

    // calculate row positions
    CPTNumberArray *computedRowHeights = self.rowHeightsThatFit;
    NSUInteger rowCount                = computedRowHeights.count;
    CGFloat *actualRowHeights          = malloc(sizeof(CGFloat) * rowCount);
    CGFloat *rowPositions              = malloc(sizeof(CGFloat) * rowCount);
    rowPositions[rowCount - 1] = self.paddingBottom;
    CGFloat theRowMargin  = self.rowMargin;
    CGFloat lastRowHeight = 0.0;

    for ( NSUInteger rw = 0; rw < rowCount; rw++ ) {
        NSUInteger row      = rowCount - rw - 1;
        NSNumber *rowHeight = computedRowHeights[row];
        CGFloat height      = [rowHeight cgFloatValue];
        actualRowHeights[row] = height;
        if ( row < rowCount - 1 ) {
            rowPositions[row] = rowPositions[row + 1] + padBottom + lastRowHeight + padTop + theRowMargin;
        }
        lastRowHeight = height;
    }

    // draw legend entries
    NSUInteger desiredRowCount    = self.numberOfRows;
    NSUInteger desiredColumnCount = self.numberOfColumns;

    CPTFill *theEntryFill           = self.entryFill;
    CPTLineStyle *theEntryLineStyle = self.entryBorderLineStyle;
    CGFloat entryRadius             = self.entryCornerRadius;

    id<CPTLegendDelegate> theDelegate = (id<CPTLegendDelegate>)self.delegate;
    BOOL delegateCanDraw              = [theDelegate respondsToSelector:@selector(legend:shouldDrawSwatchAtIndex:forPlot:inRect:inContext:)];
    BOOL delegateProvidesFills        = [theDelegate respondsToSelector:@selector(legend:fillForEntryAtIndex:forPlot:)];
    BOOL delegateProvidesLines        = [theDelegate respondsToSelector:@selector(legend:lineStyleForEntryAtIndex:forPlot:)];

    for ( CPTLegendEntry *legendEntry in self.legendEntries ) {
        NSUInteger row = legendEntry.row;
        NSUInteger col = legendEntry.column;

        if ( ( (desiredRowCount == 0) || (row < desiredRowCount) ) &&
             ( (desiredColumnCount == 0) || (col < desiredColumnCount) ) ) {
            NSUInteger entryIndex = legendEntry.index;
            CPTPlot *entryPlot    = legendEntry.plot;

            CGFloat left        = columnPositions[col];
            CGFloat rowPosition = rowPositions[row];
            CGRect entryRect    = CPTRectMake(left,
                                              rowPosition,
                                              padLeft + theSwatchSize.width + theOffset + actualColumnWidths[col] + CPTFloat(1.0) + padRight,
                                              padBottom + actualRowHeights[row] + padTop);

            // draw background
            CPTFill *theFill = nil;
            if ( delegateProvidesFills ) {
                theFill = [theDelegate legend:self fillForEntryAtIndex:entryIndex forPlot:entryPlot];
            }
            if ( !theFill ) {
                theFill = theEntryFill;
            }
            if ( theFill ) {
                CGContextBeginPath(context);
                CPTAddRoundedRectPath(context, CPTAlignIntegralRectToUserSpace(context, entryRect), entryRadius);
                [theFill fillPathInContext:context];
            }

            CPTLineStyle *theLineStyle = nil;
            if ( delegateProvidesLines ) {
                theLineStyle = [theDelegate legend:self lineStyleForEntryAtIndex:entryIndex forPlot:entryPlot];
            }
            if ( !theLineStyle ) {
                theLineStyle = theEntryLineStyle;
            }
            if ( theLineStyle ) {
                [theLineStyle setLineStyleInContext:context];
                CGContextBeginPath(context);
                CPTAddRoundedRectPath(context, CPTAlignBorderedRectToUserSpace(context, entryRect, theLineStyle), entryRadius);
                [theLineStyle strokePathInContext:context];
            }

            // lay out swatch and title
            CGFloat swatchLeft;
            CGFloat titleLeft;

            switch ( self.swatchLayout ) {
                case CPTLegendSwatchLayoutLeft:
                    swatchLeft = left + padLeft;
                    titleLeft  = swatchLeft + theSwatchSize.width + theOffset;
                    break;

                case CPTLegendSwatchLayoutRight:
                    swatchLeft = CGRectGetMaxX(entryRect) - padRight - theSwatchSize.width;
                    titleLeft  = left + padLeft;
                    break;
            }

            // draw swatch
            CGRect swatchRect = CPTRectMake(swatchLeft,
                                            rowPosition + (entryRect.size.height - theSwatchSize.height) * CPTFloat(0.5),
                                            theSwatchSize.width,
                                            theSwatchSize.height);

            BOOL legendShouldDrawSwatch = YES;
            if ( delegateCanDraw ) {
                legendShouldDrawSwatch = [theDelegate legend:self
                                     shouldDrawSwatchAtIndex:entryIndex
                                                     forPlot:entryPlot
                                                      inRect:swatchRect
                                                   inContext:context];
            }
            if ( legendShouldDrawSwatch ) {
                [entryPlot drawSwatchForLegend:self
                                       atIndex:entryIndex
                                        inRect:swatchRect
                                     inContext:context];
            }

            // draw title
            [legendEntry drawTitleInRect:CPTAlignRectToUserSpace( context, CPTRectMake(titleLeft, rowPosition + padBottom, actualColumnWidths[col] + CPTFloat(1.0), actualRowHeights[row]) )
                               inContext:context
                                   scale:self.contentsScale];
        }
    }

    free(actualColumnWidths);
    free(columnPositions);
    free(actualRowHeights);
    free(rowPositions);
}

/// @endcond

#pragma mark -
#pragma mark Animation

/// @cond

+(BOOL)needsDisplayForKey:(nonnull NSString *)aKey
{
    static NSSet<NSString *> *keys   = nil;
    static dispatch_once_t onceToken = 0;

    dispatch_once(&onceToken, ^{
        keys = [NSSet setWithArray:@[@"swatchSize",
                                     @"swatchCornerRadius"]];
    });

    if ( [keys containsObject:aKey] ) {
        return YES;
    }
    else {
        return [super needsDisplayForKey:aKey];
    }
}

/// @endcond

#pragma mark -
#pragma mark Layout

/**
 *  @brief Marks the receiver as needing to update the layout of its legend entries.
 **/
-(void)setLayoutChanged
{
    self.layoutChanged = YES;
}

/// @cond

-(void)layoutSublayers
{
    [self recalculateLayout];
    [super layoutSublayers];
}

-(void)recalculateLayout
{
    if ( !self.layoutChanged ) {
        return;
    }

    // compute the number of rows and columns needed to hold the legend entries
    NSUInteger rowCount           = self.numberOfRows;
    NSUInteger columnCount        = self.numberOfColumns;
    NSUInteger desiredRowCount    = rowCount;
    NSUInteger desiredColumnCount = columnCount;

    NSUInteger legendEntryCount = self.legendEntries.count;
    if ( (rowCount == 0) && (columnCount == 0) ) {
        rowCount    = (NSUInteger)lrint( sqrt( (double)legendEntryCount ) );
        columnCount = rowCount;
        if ( rowCount * columnCount < legendEntryCount ) {
            columnCount++;
        }
        if ( rowCount * columnCount < legendEntryCount ) {
            rowCount++;
        }
    }
    else if ( (rowCount == 0) && (columnCount > 0) ) {
        rowCount = legendEntryCount / columnCount;
        if ( legendEntryCount % columnCount ) {
            rowCount++;
        }
    }
    else if ( (rowCount > 0) && (columnCount == 0) ) {
        columnCount = legendEntryCount / rowCount;
        if ( legendEntryCount % rowCount ) {
            columnCount++;
        }
    }

    // compute row heights and column widths
    NSUInteger row                      = 0;
    NSUInteger col                      = 0;
    CGFloat *maxTitleHeight             = calloc( rowCount, sizeof(CGFloat) );
    CGFloat *maxTitleWidth              = calloc( columnCount, sizeof(CGFloat) );
    CGSize theSwatchSize                = self.swatchSize;
    CPTNumberArray *desiredRowHeights   = self.rowHeights;
    CPTNumberArray *desiredColumnWidths = self.columnWidths;
    Class numberClass                   = [NSNumber class];

    for ( CPTLegendEntry *legendEntry in self.legendEntries ) {
        legendEntry.row    = row;
        legendEntry.column = col;
        CGSize titleSize = legendEntry.titleSize;

        if ( (desiredRowCount == 0) || (row < desiredRowCount) ) {
            maxTitleHeight[row] = MAX(MAX(maxTitleHeight[row], titleSize.height), theSwatchSize.height);

            if ( row < desiredRowHeights.count ) {
                id desiredRowHeight = desiredRowHeights[row];
                if ( [desiredRowHeight isKindOfClass:numberClass] ) {
                    maxTitleHeight[row] = MAX(maxTitleHeight[row], [(NSNumber *) desiredRowHeight cgFloatValue]);
                }
            }
        }

        if ( (desiredColumnCount == 0) || (col < desiredColumnCount) ) {
            maxTitleWidth[col] = MAX(MAX(maxTitleWidth[col], titleSize.width), theSwatchSize.width);

            if ( col < desiredColumnWidths.count ) {
                id desiredColumnWidth = desiredColumnWidths[col];
                if ( [desiredColumnWidth isKindOfClass:numberClass] ) {
                    maxTitleWidth[col] = MAX(maxTitleWidth[col], [(NSNumber *) desiredColumnWidth cgFloatValue]);
                }
            }
        }

        col++;
        if ( col >= columnCount ) {
            row++;
            col = 0;
            if ( row >= rowCount ) {
                break;
            }
        }
    }

    // save row heights and column widths
    CPTMutableNumberArray *maxRowHeights = [[NSMutableArray alloc] initWithCapacity:rowCount];
    for ( NSUInteger i = 0; i < rowCount; i++ ) {
        [maxRowHeights addObject:@(maxTitleHeight[i])];
    }
    self.rowHeightsThatFit = maxRowHeights;

    CPTMutableNumberArray *maxColumnWidths = [[NSMutableArray alloc] initWithCapacity:columnCount];
    for ( NSUInteger i = 0; i < columnCount; i++ ) {
        [maxColumnWidths addObject:@(maxTitleWidth[i])];
    }
    self.columnWidthsThatFit = maxColumnWidths;

    free(maxTitleHeight);
    free(maxTitleWidth);

    // compute the size needed to contain all legend entries, margins, and padding
    CGSize legendSize = CPTSizeMake(self.paddingLeft + self.paddingRight, self.paddingTop + self.paddingBottom);

    CGFloat lineWidth = self.borderLineStyle.lineWidth;
    legendSize.width  += lineWidth;
    legendSize.height += lineWidth;

    if ( self.equalColumns ) {
        NSNumber *maxWidth = [maxColumnWidths valueForKeyPath:@"@max.doubleValue"];
        legendSize.width += [maxWidth cgFloatValue] * columnCount;
    }
    else {
        for ( NSNumber *width in maxColumnWidths ) {
            legendSize.width += [width cgFloatValue];
        }
    }
    if ( columnCount > 0 ) {
        legendSize.width += ( (theSwatchSize.width + self.titleOffset + self.entryPaddingLeft + self.entryPaddingRight) * columnCount ) + ( self.columnMargin * (columnCount - 1) );
    }

    NSUInteger rows = row;
    if ( col ) {
        rows++;
    }
    for ( NSNumber *height in maxRowHeights ) {
        legendSize.height += [height cgFloatValue];
    }
    if ( rows > 0 ) {
        legendSize.height += ( (self.entryPaddingBottom + self.entryPaddingTop) * rowCount ) + ( self.rowMargin * (rows - 1) );
    }

    self.bounds = CPTRectMake( 0.0, 0.0, ceil(legendSize.width), ceil(legendSize.height) );
    [self pixelAlign];

    self.layoutChanged = NO;
}

/// @endcond

#pragma mark -
#pragma mark Plots

/** @brief All plots associated with the legend.
 *  @return An array of all plots associated with the legend.
 **/
<<<<<<< HEAD
-(CPTPlotArray *)allPlots
=======
-(nonnull CPTPlotArray)allPlots
>>>>>>> 03924990
{
    return [NSArray arrayWithArray:self.plots];
}

/** @brief Gets the plot at the given index in the plot array.
 *  @param idx An index within the bounds of the plot array.
 *  @return The plot at the given index.
 **/
-(nullable CPTPlot *)plotAtIndex:(NSUInteger)idx
{
    if ( idx < self.plots.count ) {
        return (self.plots)[idx];
    }
    else {
        return nil;
    }
}

/** @brief Gets the plot with the given identifier from the plot array.
 *  @param identifier A plot identifier.
 *  @return The plot with the given identifier or nil if it was not found.
 **/
-(nullable CPTPlot *)plotWithIdentifier:(nullable id<NSCopying>)identifier
{
    for ( CPTPlot *plot in self.plots ) {
        if ( [plot.identifier isEqual:identifier] ) {
            return plot;
        }
    }
    return nil;
}

#pragma mark -
#pragma mark Organizing Plots

/** @brief Add a plot to the legend.
 *  @param plot The plot.
 **/
-(void)addPlot:(nonnull CPTPlot *)plot
{
    if ( [plot isKindOfClass:[CPTPlot class]] ) {
        [self.plots addObject:plot];
        self.layoutChanged = YES;

        CPTMutableLegendEntryArray *theLegendEntries = self.legendEntries;
        CPTTextStyle *theTextStyle                   = self.textStyle;
        NSUInteger numberOfLegendEntries             = [plot numberOfLegendEntries];
        for ( NSUInteger i = 0; i < numberOfLegendEntries; i++ ) {
            NSString *newTitle = [plot titleForLegendEntryAtIndex:i];
            if ( newTitle ) {
                CPTLegendEntry *newLegendEntry = [[CPTLegendEntry alloc] init];
                newLegendEntry.plot      = plot;
                newLegendEntry.index     = i;
                newLegendEntry.textStyle = theTextStyle;
                [theLegendEntries addObject:newLegendEntry];
            }
        }
        [[NSNotificationCenter defaultCenter] addObserver:self selector:@selector(legendNeedsRedraw:) name:CPTLegendNeedsRedrawForPlotNotification object:plot];
        [[NSNotificationCenter defaultCenter] addObserver:self selector:@selector(legendNeedsLayout:) name:CPTLegendNeedsLayoutForPlotNotification object:plot];
        [[NSNotificationCenter defaultCenter] addObserver:self selector:@selector(legendNeedsReloadEntries:) name:CPTLegendNeedsReloadEntriesForPlotNotification object:plot];
    }
}

/** @brief Add a plot to the legend at the given index in the plot array.
 *  @param plot The plot.
 *  @param idx An index within the bounds of the plot array.
 **/
-(void)insertPlot:(nonnull CPTPlot *)plot atIndex:(NSUInteger)idx
{
    if ( [plot isKindOfClass:[CPTPlot class]] ) {
        CPTMutablePlotArray *thePlots = self.plots;
        NSAssert(idx <= thePlots.count, @"index greater than the number of plots");

        CPTMutableLegendEntryArray *theLegendEntries = self.legendEntries;
        NSUInteger legendEntryIndex                  = 0;
        if ( idx == thePlots.count ) {
            legendEntryIndex = theLegendEntries.count;
        }
        else {
            CPTPlot *lastPlot = thePlots[idx];
            for ( CPTLegendEntry *legendEntry in theLegendEntries ) {
                if ( legendEntry.plot == lastPlot ) {
                    break;
                }
                legendEntryIndex++;
            }
        }

        [thePlots insertObject:plot atIndex:idx];
        self.layoutChanged = YES;

        CPTTextStyle *theTextStyle       = self.textStyle;
        NSUInteger numberOfLegendEntries = [plot numberOfLegendEntries];
        for ( NSUInteger i = 0; i < numberOfLegendEntries; i++ ) {
            NSString *newTitle = [plot titleForLegendEntryAtIndex:i];
            if ( newTitle ) {
                CPTLegendEntry *newLegendEntry = [[CPTLegendEntry alloc] init];
                newLegendEntry.plot      = plot;
                newLegendEntry.index     = i;
                newLegendEntry.textStyle = theTextStyle;
                [theLegendEntries insertObject:newLegendEntry atIndex:legendEntryIndex++];
            }
        }
        [[NSNotificationCenter defaultCenter] addObserver:self selector:@selector(legendNeedsRedraw:) name:CPTLegendNeedsRedrawForPlotNotification object:plot];
        [[NSNotificationCenter defaultCenter] addObserver:self selector:@selector(legendNeedsLayout:) name:CPTLegendNeedsLayoutForPlotNotification object:plot];
        [[NSNotificationCenter defaultCenter] addObserver:self selector:@selector(legendNeedsReloadEntries:) name:CPTLegendNeedsReloadEntriesForPlotNotification object:plot];
    }
}

/** @brief Remove a plot from the legend.
 *  @param plot The plot to remove.
 **/
-(void)removePlot:(nonnull CPTPlot *)plot
{
    if ( [self.plots containsObject:plot] ) {
        [self.plots removeObjectIdenticalTo:plot];
        [self removeLegendEntriesForPlot:plot];
        self.layoutChanged = YES;
        [[NSNotificationCenter defaultCenter] removeObserver:self name:CPTLegendNeedsRedrawForPlotNotification object:plot];
        [[NSNotificationCenter defaultCenter] removeObserver:self name:CPTLegendNeedsLayoutForPlotNotification object:plot];
        [[NSNotificationCenter defaultCenter] removeObserver:self name:CPTLegendNeedsReloadEntriesForPlotNotification object:plot];
    }
    else {
        [NSException raise:CPTException format:@"Tried to remove CPTPlot which did not exist."];
    }
}

/** @brief Remove a plot from the legend.
 *  @param identifier The identifier of the plot to remove.
 **/
-(void)removePlotWithIdentifier:(nullable id<NSCopying>)identifier
{
    CPTPlot *plotToRemove = [self plotWithIdentifier:identifier];

    if ( plotToRemove ) {
        [self.plots removeObjectIdenticalTo:plotToRemove];
        [self removeLegendEntriesForPlot:plotToRemove];
        self.layoutChanged = YES;
        [[NSNotificationCenter defaultCenter] removeObserver:self name:CPTLegendNeedsRedrawForPlotNotification object:plotToRemove];
        [[NSNotificationCenter defaultCenter] removeObserver:self name:CPTLegendNeedsLayoutForPlotNotification object:plotToRemove];
        [[NSNotificationCenter defaultCenter] removeObserver:self name:CPTLegendNeedsReloadEntriesForPlotNotification object:plotToRemove];
    }
}

/// @cond

/** @internal
 *  @brief Remove all legend entries for the given plot from the legend.
 *  @param plot The plot.
 **/
-(void)removeLegendEntriesForPlot:(nonnull CPTPlot *)plot
{
    CPTMutableLegendEntryArray *theLegendEntries = self.legendEntries;
    CPTMutableLegendEntryArray *entriesToRemove  = [[NSMutableArray alloc] init];

    for ( CPTLegendEntry *legendEntry in theLegendEntries ) {
        if ( legendEntry.plot == plot ) {
            [entriesToRemove addObject:legendEntry];
        }
    }
    [theLegendEntries removeObjectsInArray:entriesToRemove];
}

/// @endcond

#pragma mark -
#pragma mark Notifications

/// @cond

-(void)legendNeedsRedraw:(nonnull NSNotification *)notif
{
    [self setNeedsDisplay];
}

-(void)legendNeedsLayout:(nonnull NSNotification *)notif
{
    self.layoutChanged = YES;
    [self setNeedsDisplay];
}

-(void)legendNeedsReloadEntries:(nonnull NSNotification *)notif
{
    CPTPlot *thePlot = (CPTPlot *)notif.object;

    CPTMutableLegendEntryArray *theLegendEntries = self.legendEntries;

    NSUInteger legendEntryIndex = 0;

    for ( CPTLegendEntry *legendEntry in theLegendEntries ) {
        if ( legendEntry.plot == thePlot ) {
            break;
        }
        legendEntryIndex++;
    }

    [self removeLegendEntriesForPlot:thePlot];

    CPTTextStyle *theTextStyle       = self.textStyle;
    NSUInteger numberOfLegendEntries = [thePlot numberOfLegendEntries];
    for ( NSUInteger i = 0; i < numberOfLegendEntries; i++ ) {
        NSString *newTitle = [thePlot titleForLegendEntryAtIndex:i];
        if ( newTitle ) {
            CPTLegendEntry *newLegendEntry = [[CPTLegendEntry alloc] init];
            newLegendEntry.plot      = thePlot;
            newLegendEntry.index     = i;
            newLegendEntry.textStyle = theTextStyle;
            [theLegendEntries insertObject:newLegendEntry atIndex:legendEntryIndex++];
        }
    }
    self.layoutChanged = YES;
}

/// @endcond

#pragma mark -
#pragma mark Responder Chain and User interaction

/// @cond

-(void)legendEntryForInteractionPoint:(CGPoint)interactionPoint row:(nonnull NSUInteger *)row col:(nonnull NSUInteger *)col
{
    // Convert the interaction point to the local coordinate system
    CPTGraph *theGraph = self.graph;

    if ( theGraph ) {
        interactionPoint = [self convertPoint:interactionPoint fromLayer:theGraph];
    }
    else {
        for ( CPTPlot *plot in self.plots ) {
            CPTGraph *plotGraph = plot.graph;

            if ( plotGraph ) {
                interactionPoint = [self convertPoint:interactionPoint fromLayer:plotGraph];
                break;
            }
        }
    }

    // Update layout if needed
    [self recalculateLayout];

    // Hit test the legend entries
    CGFloat rMargin = self.rowMargin;
    CGFloat cMargin = self.columnMargin;

    CGFloat swatchWidth = self.swatchSize.width + self.titleOffset;

    CGFloat padHorizontal = self.entryPaddingLeft + self.entryPaddingRight;
    CGFloat padVertical   = self.entryPaddingTop + self.entryPaddingBottom;

    // Rows
    CGFloat position = CGRectGetMaxY(self.bounds) - self.paddingTop;

    NSUInteger i = 0;

    for ( NSNumber *height in self.rowHeightsThatFit ) {
        CGFloat rowHeight = height.cgFloatValue + padVertical;
        if ( (interactionPoint.y <= position) && (interactionPoint.y >= position - rowHeight) ) {
            *row = i;
            break;
        }

        position -= rowHeight + rMargin;
        i++;
    }

    // Columns
    position = self.paddingLeft;

    i = 0;

    for ( NSNumber *width in self.columnWidthsThatFit ) {
        CGFloat colWidth = width.cgFloatValue + swatchWidth + padHorizontal;
        if ( (interactionPoint.x >= position) && (interactionPoint.x <= position + colWidth) ) {
            *col = i;
            break;
        }

        position += colWidth + cMargin;
        i++;
    }
}

/// @endcond

/// @name User Interaction
/// @{

/**
 *  @brief Informs the receiver that the user has
 *  @if MacOnly pressed the mouse button. @endif
 *  @if iOSOnly started touching the screen. @endif
 *
 *
 *  If this legend has a delegate that responds to the
 *  @link CPTLegendDelegate::legend:legendEntryForPlot:touchDownAtIndex: -legend:legendEntryForPlot:touchDownAtIndex: @endlink or
 *  @link CPTLegendDelegate::legend:legendEntryForPlot:touchDownAtIndex:withEvent: -legend:legendEntryForPlot:touchDownAtIndex:withEvent: @endlink
 *  methods, the legend entries are searched to find the plot and index of the one whose swatch or title contains the @par{interactionPoint}.
 *  The delegate method will be called and this method returns @YES if the @par{interactionPoint} is within a legend entry.
 *  This method returns @NO if the @par{interactionPoint} is too far away from all of the legend entries.
 *
 *  @param event The OS event.
 *  @param interactionPoint The coordinates of the interaction.
 *  @return Whether the event was handled or not.
 **/
-(BOOL)pointingDeviceDownEvent:(nonnull CPTNativeEvent *)event atPoint:(CGPoint)interactionPoint
{
    if ( self.hidden || (self.plots.count == 0) ) {
        return NO;
    }

    id<CPTLegendDelegate> theDelegate = self.delegate;
    if ( [theDelegate respondsToSelector:@selector(legend:legendEntryForPlot:touchDownAtIndex:)] ||
         [theDelegate respondsToSelector:@selector(legend:legendEntryForPlot:touchDownAtIndex:withEvent:)] ||
         [theDelegate respondsToSelector:@selector(legend:legendEntryForPlot:wasSelectedAtIndex:)] ||
         [theDelegate respondsToSelector:@selector(legend:legendEntryForPlot:wasSelectedAtIndex:withEvent:)] ) {
        NSUInteger row = NSNotFound;
        NSUInteger col = NSNotFound;
        [self legendEntryForInteractionPoint:interactionPoint row:&row col:&col];

        // Notify the delegate if we found a hit
        if ( (row != NSNotFound) && (col != NSNotFound) ) {
            for ( CPTLegendEntry *legendEntry in self.legendEntries ) {
                if ( (legendEntry.row == row) && (legendEntry.column == col) ) {
                    self.pointingDeviceDownEntry = legendEntry;

                    CPTPlot *legendPlot = legendEntry.plot;
                    BOOL handled        = NO;

                    if ( [theDelegate respondsToSelector:@selector(legend:legendEntryForPlot:touchDownAtIndex:)] ) {
                        handled = YES;
                        [theDelegate legend:self legendEntryForPlot:legendPlot touchDownAtIndex:legendEntry.index];
                    }
                    if ( [theDelegate respondsToSelector:@selector(legend:legendEntryForPlot:touchDownAtIndex:withEvent:)] ) {
                        handled = YES;
                        [theDelegate legend:self legendEntryForPlot:legendPlot touchDownAtIndex:legendEntry.index withEvent:event];
                    }

                    if ( handled ) {
                        return YES;
                    }
                }
            }
        }
    }

    return [super pointingDeviceDownEvent:event atPoint:interactionPoint];
}

/**
 *  @brief Informs the receiver that the user has
 *  @if MacOnly released the mouse button. @endif
 *  @if iOSOnly ended touching the screen. @endif
 *
 *
 *  If this legend has a delegate that responds to the
 *  @link CPTLegendDelegate::legend:legendEntryForPlot:touchUpAtIndex: -legend:legendEntryForPlot:touchUpAtIndex: @endlink or
 *  @link CPTLegendDelegate::legend:legendEntryForPlot:touchUpAtIndex:withEvent: -legend:legendEntryForPlot:touchUpAtIndex:withEvent: @endlink
 *  methods, the legend entries are searched to find the plot and index of the one whose swatch or title contains the @par{interactionPoint}.
 *  The delegate method will be called and this method returns @YES if the @par{interactionPoint} is within a legend entry.
 *  This method returns @NO if the @par{interactionPoint} is too far away from all of the legend entries.
 *
 *  If the bar being released is the same as the one that was pressed (see
 *  @link CPTLegend::pointingDeviceDownEvent:atPoint: -pointingDeviceDownEvent:atPoint: @endlink), if the delegate responds to the
 *  @link CPTLegendDelegate::legend:legendEntryForPlot:wasSelectedAtIndex: -legend:legendEntryForPlot:wasSelectedAtIndex: @endlink and/or
 *  @link CPTLegendDelegate::legend:legendEntryForPlot:wasSelectedAtIndex:withEvent: -legend:legendEntryForPlot:wasSelectedAtIndex:withEvent: @endlink
 *  methods, these will be called.
 *
 *  @param event The OS event.
 *  @param interactionPoint The coordinates of the interaction.
 *  @return Whether the event was handled or not.
 **/
-(BOOL)pointingDeviceUpEvent:(nonnull CPTNativeEvent *)event atPoint:(CGPoint)interactionPoint
{
    CPTLegendEntry *selectedDownEntry = self.pointingDeviceDownEntry;

    self.pointingDeviceDownEntry = nil;

    if ( self.hidden || (self.plots.count == 0) ) {
        return NO;
    }

    id<CPTLegendDelegate> theDelegate = self.delegate;
    if ( [theDelegate respondsToSelector:@selector(legend:legendEntryForPlot:touchUpAtIndex:)] ||
         [theDelegate respondsToSelector:@selector(legend:legendEntryForPlot:touchUpAtIndex:withEvent:)] ||
         [theDelegate respondsToSelector:@selector(legend:legendEntryForPlot:wasSelectedAtIndex:)] ||
         [theDelegate respondsToSelector:@selector(legend:legendEntryForPlot:wasSelectedAtIndex:withEvent:)] ) {
        NSUInteger row = NSNotFound;
        NSUInteger col = NSNotFound;
        [self legendEntryForInteractionPoint:interactionPoint row:&row col:&col];

        // Notify the delegate if we found a hit
        if ( (row != NSNotFound) && (col != NSNotFound) ) {
            for ( CPTLegendEntry *legendEntry in self.legendEntries ) {
                if ( (legendEntry.row == row) && (legendEntry.column == col) ) {
                    BOOL handled = NO;

                    CPTPlot *entryPlot = legendEntry.plot;

                    if ( [theDelegate respondsToSelector:@selector(legend:legendEntryForPlot:touchUpAtIndex:)] ) {
                        handled = YES;
                        [theDelegate legend:self legendEntryForPlot:entryPlot touchUpAtIndex:legendEntry.index];
                    }
                    if ( [theDelegate respondsToSelector:@selector(legend:legendEntryForPlot:touchUpAtIndex:withEvent:)] ) {
                        handled = YES;
                        [theDelegate legend:self legendEntryForPlot:entryPlot touchUpAtIndex:legendEntry.index withEvent:event];
                    }

                    if ( legendEntry == selectedDownEntry ) {
                        if ( [theDelegate respondsToSelector:@selector(legend:legendEntryForPlot:wasSelectedAtIndex:)] ) {
                            handled = YES;
                            [theDelegate legend:self legendEntryForPlot:entryPlot wasSelectedAtIndex:legendEntry.index];
                        }

                        if ( [theDelegate respondsToSelector:@selector(legend:legendEntryForPlot:wasSelectedAtIndex:withEvent:)] ) {
                            handled = YES;
                            [theDelegate legend:self legendEntryForPlot:entryPlot wasSelectedAtIndex:legendEntry.index withEvent:event];
                        }
                    }

                    if ( handled ) {
                        return YES;
                    }
                }
            }
        }
    }

    return [super pointingDeviceUpEvent:event atPoint:interactionPoint];
}

/// @}

#pragma mark -
#pragma mark Description

/// @cond

-(nullable NSString *)description
{
    return [NSString stringWithFormat:@"<%@ for plots %@>", super.description, self.plots];
}

/// @endcond

#pragma mark -
#pragma mark Accessors

/// @cond

-(void)setTextStyle:(nullable CPTTextStyle *)newTextStyle
{
    if ( newTextStyle != textStyle ) {
        textStyle = [newTextStyle copy];
        [self.legendEntries makeObjectsPerformSelector:@selector(setTextStyle:) withObject:textStyle];
        self.layoutChanged = YES;
    }
}

-(void)setSwatchSize:(CGSize)newSwatchSize
{
    if ( !CGSizeEqualToSize(newSwatchSize, swatchSize) ) {
        swatchSize         = newSwatchSize;
        self.layoutChanged = YES;
    }
}

-(CGSize)swatchSize
{
    CGSize theSwatchSize = swatchSize;

    if ( CGSizeEqualToSize(theSwatchSize, CGSizeZero) ) {
        CPTTextStyle *theTextStyle = self.textStyle;
        CGFloat fontSize           = theTextStyle.fontSize;
        if ( fontSize > CPTFloat(0.0) ) {
            fontSize     *= CPTFloat(1.5);
            fontSize      = round(fontSize);
            theSwatchSize = CPTSizeMake(fontSize, fontSize);
        }
        else {
            theSwatchSize = CPTSizeMake(15.0, 15.0);
        }
    }
    return theSwatchSize;
}

-(void)setSwatchBorderLineStyle:(nullable CPTLineStyle *)newSwatchBorderLineStyle
{
    if ( newSwatchBorderLineStyle != swatchBorderLineStyle ) {
        swatchBorderLineStyle = [newSwatchBorderLineStyle copy];
        [self setNeedsDisplay];
    }
}

-(void)setSwatchCornerRadius:(CGFloat)newSwatchCornerRadius
{
    if ( newSwatchCornerRadius != swatchCornerRadius ) {
        swatchCornerRadius = newSwatchCornerRadius;
        [self setNeedsDisplay];
    }
}

-(void)setSwatchFill:(nullable CPTFill *)newSwatchFill
{
    if ( newSwatchFill != swatchFill ) {
        swatchFill = [newSwatchFill copy];
        [self setNeedsDisplay];
    }
}

-(void)setEntryBorderLineStyle:(nullable CPTLineStyle *)newEntryBorderLineStyle
{
    if ( newEntryBorderLineStyle != entryBorderLineStyle ) {
        entryBorderLineStyle = [newEntryBorderLineStyle copy];
        [self setNeedsDisplay];
    }
}

-(void)setEntryCornerRadius:(CGFloat)newEntryCornerRadius
{
    if ( newEntryCornerRadius != entryCornerRadius ) {
        entryCornerRadius = newEntryCornerRadius;
        [self setNeedsDisplay];
    }
}

-(void)setEntryFill:(nullable CPTFill *)newEntryFill
{
    if ( newEntryFill != entryFill ) {
        entryFill = [newEntryFill copy];
        [self setNeedsDisplay];
    }
}

-(void)setEntryPaddingLeft:(CGFloat)newPadding
{
    if ( newPadding != entryPaddingLeft ) {
        entryPaddingLeft   = newPadding;
        self.layoutChanged = YES;
    }
}

-(void)setEntryPaddingTop:(CGFloat)newPadding
{
    if ( newPadding != entryPaddingTop ) {
        entryPaddingTop    = newPadding;
        self.layoutChanged = YES;
    }
}

-(void)setEntryPaddingRight:(CGFloat)newPadding
{
    if ( newPadding != entryPaddingRight ) {
        entryPaddingRight  = newPadding;
        self.layoutChanged = YES;
    }
}

-(void)setEntryPaddingBottom:(CGFloat)newPadding
{
    if ( newPadding != entryPaddingBottom ) {
        entryPaddingBottom = newPadding;
        self.layoutChanged = YES;
    }
}

-(void)setNumberOfRows:(NSUInteger)newNumberOfRows
{
    if ( newNumberOfRows != numberOfRows ) {
        numberOfRows       = newNumberOfRows;
        self.layoutChanged = YES;
    }
}

-(void)setNumberOfColumns:(NSUInteger)newNumberOfColumns
{
    if ( newNumberOfColumns != numberOfColumns ) {
        numberOfColumns    = newNumberOfColumns;
        self.layoutChanged = YES;
    }
}

-(void)setEqualRows:(BOOL)newEqualRows
{
    if ( newEqualRows != equalRows ) {
        equalRows          = newEqualRows;
        self.layoutChanged = YES;
    }
}

-(void)setEqualColumns:(BOOL)newEqualColumns
{
    if ( newEqualColumns != equalColumns ) {
        equalColumns       = newEqualColumns;
        self.layoutChanged = YES;
    }
}

<<<<<<< HEAD
-(void)setRowHeights:(CPTNumberArray *)newRowHeights
=======
-(void)setRowHeights:(nullable CPTNumberArray)newRowHeights
>>>>>>> 03924990
{
    if ( newRowHeights != rowHeights ) {
        rowHeights         = [newRowHeights copy];
        self.layoutChanged = YES;
    }
}

<<<<<<< HEAD
-(void)setColumnWidths:(CPTNumberArray *)newColumnWidths
=======
-(void)setColumnWidths:(nullable CPTNumberArray)newColumnWidths
>>>>>>> 03924990
{
    if ( newColumnWidths != columnWidths ) {
        columnWidths       = [newColumnWidths copy];
        self.layoutChanged = YES;
    }
}

-(void)setColumnMargin:(CGFloat)newColumnMargin
{
    if ( newColumnMargin != columnMargin ) {
        columnMargin       = newColumnMargin;
        self.layoutChanged = YES;
    }
}

-(void)setRowMargin:(CGFloat)newRowMargin
{
    if ( newRowMargin != rowMargin ) {
        rowMargin          = newRowMargin;
        self.layoutChanged = YES;
    }
}

-(void)setTitleOffset:(CGFloat)newTitleOffset
{
    if ( newTitleOffset != titleOffset ) {
        titleOffset        = newTitleOffset;
        self.layoutChanged = YES;
    }
}

-(void)setSwatchLayout:(CPTLegendSwatchLayout)newSwatchLayout
{
    if ( newSwatchLayout != swatchLayout ) {
        swatchLayout       = newSwatchLayout;
        self.layoutChanged = YES;
    }
}

-(void)setLayoutChanged:(BOOL)newLayoutChanged
{
    if ( newLayoutChanged != layoutChanged ) {
        layoutChanged = newLayoutChanged;
        if ( newLayoutChanged ) {
            self.rowHeightsThatFit   = nil;
            self.columnWidthsThatFit = nil;
            [self setNeedsLayout];
        }
    }
}

-(void)setPaddingLeft:(CGFloat)newPadding
{
    if ( newPadding != self.paddingLeft ) {
        super.paddingLeft  = newPadding;
        self.layoutChanged = YES;
    }
}

-(void)setPaddingTop:(CGFloat)newPadding
{
    if ( newPadding != self.paddingTop ) {
        super.paddingTop   = newPadding;
        self.layoutChanged = YES;
    }
}

-(void)setPaddingRight:(CGFloat)newPadding
{
    if ( newPadding != self.paddingRight ) {
        super.paddingRight = newPadding;
        self.layoutChanged = YES;
    }
}

-(void)setPaddingBottom:(CGFloat)newPadding
{
    if ( newPadding != self.paddingBottom ) {
        super.paddingBottom = newPadding;
        self.layoutChanged  = YES;
    }
}

-(void)setBorderLineStyle:(nullable CPTLineStyle *)newLineStyle
{
    CPTLineStyle *oldLineStyle = self.borderLineStyle;

    if ( newLineStyle != oldLineStyle ) {
        super.borderLineStyle = newLineStyle;

        if ( newLineStyle.lineWidth != oldLineStyle.lineWidth ) {
            self.layoutChanged = YES;
        }
    }
}

<<<<<<< HEAD
-(CPTNumberArray *)rowHeightsThatFit
=======
-(nullable CPTNumberArray)rowHeightsThatFit
>>>>>>> 03924990
{
    if ( !rowHeightsThatFit ) {
        [self recalculateLayout];
    }
    return rowHeightsThatFit;
}

<<<<<<< HEAD
-(CPTNumberArray *)columnWidthsThatFit
=======
-(nullable CPTNumberArray)columnWidthsThatFit
>>>>>>> 03924990
{
    if ( !columnWidthsThatFit ) {
        [self recalculateLayout];
    }
    return columnWidthsThatFit;
}

/// @endcond

@end<|MERGE_RESOLUTION|>--- conflicted
+++ resolved
@@ -27,17 +27,10 @@
 /// @cond
 @interface CPTLegend()
 
-<<<<<<< HEAD
-@property (nonatomic, readwrite, strong) CPTMutablePlotArray *plots;
-@property (nonatomic, readwrite, strong) CPTMutableLegendEntryArray *legendEntries;
-@property (nonatomic, readwrite, strong) CPTNumberArray *rowHeightsThatFit;
-@property (nonatomic, readwrite, strong) CPTNumberArray *columnWidthsThatFit;
-=======
-@property (nonatomic, readwrite, strong, nonnull) CPTMutablePlotArray plots;
-@property (nonatomic, readwrite, strong, nonnull) CPTMutableLegendEntryArray legendEntries;
-@property (nonatomic, readwrite, strong, nullable) CPTNumberArray rowHeightsThatFit;
-@property (nonatomic, readwrite, strong, nullable) CPTNumberArray columnWidthsThatFit;
->>>>>>> 03924990
+@property (nonatomic, readwrite, strong, nonnull) CPTMutablePlotArray *plots;
+@property (nonatomic, readwrite, strong, nonnull) CPTMutableLegendEntryArray *legendEntries;
+@property (nonatomic, readwrite, strong, nullable) CPTNumberArray *rowHeightsThatFit;
+@property (nonatomic, readwrite, strong, nullable) CPTNumberArray *columnWidthsThatFit;
 @property (nonatomic, readwrite, assign) BOOL layoutChanged;
 @property (nonatomic, readwrite, cpt_weak_property, nullable) cpt_weak CPTLegendEntry *pointingDeviceDownEntry;
 
@@ -167,11 +160,7 @@
  **/
 @synthesize equalColumns;
 
-<<<<<<< HEAD
-/** @property CPTNumberArray *rowHeights
-=======
-/** @property nullable CPTNumberArray rowHeights
->>>>>>> 03924990
+/** @property nullable CPTNumberArray *rowHeights
  *  @brief The desired height of each row of legend entries, including the swatch and title.
  *  Each element in this array should be an NSNumber representing the height of the corresponding row in device units.
  *  Rows are numbered from top to bottom starting from zero (@num{0}). If @nil, all rows will be sized automatically.
@@ -180,22 +169,14 @@
  **/
 @synthesize rowHeights;
 
-<<<<<<< HEAD
-/** @property CPTNumberArray *rowHeightsThatFit
-=======
-/** @property nullable CPTNumberArray rowHeightsThatFit
->>>>>>> 03924990
+/** @property nullable CPTNumberArray *rowHeightsThatFit
  *  @brief The computed best-fit height of each row of legend entries, including the swatch and title.
  *  Each element in this array is an NSNumber representing the height of the corresponding row in device units.
  *  Rows are numbered from top to bottom starting from zero (@num{0}).
  **/
 @synthesize rowHeightsThatFit;
 
-<<<<<<< HEAD
-/** @property CPTNumberArray *columnWidths
-=======
-/** @property nullable CPTNumberArray columnWidths
->>>>>>> 03924990
+/** @property nullable CPTNumberArray *columnWidths
  *  @brief The desired width of each column of legend entries, including the swatch, title, and title offset.
  *  Each element in this array should be an NSNumber representing the width of the corresponding column in device units.
  *  Columns are numbered from left to right starting from zero (@num{0}). If @nil, all columns will be sized automatically.
@@ -204,11 +185,7 @@
  **/
 @synthesize columnWidths;
 
-<<<<<<< HEAD
-/** @property CPTNumberArray *columnWidthsThatFit
-=======
-/** @property nullable CPTNumberArray columnWidthsThatFit
->>>>>>> 03924990
+/** @property nullable CPTNumberArray *columnWidthsThatFit
  *  @brief The computed best-fit width of each column of legend entries, including the swatch, title, and title offset.
  *  Each element in this array is an NSNumber representing the width of the corresponding column in device units.
  *  Columns are numbered from left to right starting from zero (@num{0}).
@@ -230,27 +207,19 @@
  **/
 @synthesize titleOffset;
 
-<<<<<<< HEAD
 /** @property CPTLegendSwatchLayout swatchLayout
  *  @brief Draw the legend swatch to the left or right side of the title. Default is #CPTLegendSwatchLayoutLeft.
  **/
 @synthesize swatchLayout;
 
-/** @property CPTMutablePlotArray *plots
-=======
 /** @internal
- *  @property nonnull CPTMutablePlotArray plots
->>>>>>> 03924990
+ *  @property nonnull CPTMutablePlotArray *plots
  *  @brief An array of all plots associated with the legend.
  **/
 @synthesize plots;
 
-<<<<<<< HEAD
-/** @property CPTMutableLegendEntryArray *legendEntries
-=======
 /** @internal
- *  @property nonnull CPTMutableLegendEntryArray legendEntries
->>>>>>> 03924990
+ *  @property nonnull CPTMutableLegendEntryArray *legendEntries
  *  @brief An array of all legend entries.
  **/
 @synthesize legendEntries;
@@ -273,11 +242,7 @@
  *  @param newPlots An array of plots.
  *  @return A new CPTLegend instance.
  **/
-<<<<<<< HEAD
-+(instancetype)legendWithPlots:(CPTPlotArray *)newPlots
-=======
-+(nonnull instancetype)legendWithPlots:(nullable CPTPlotArray)newPlots
->>>>>>> 03924990
++(nonnull instancetype)legendWithPlots:(nullable CPTPlotArray *)newPlots
 {
     return [[self alloc] initWithPlots:newPlots];
 }
@@ -383,11 +348,7 @@
  *  @param newPlots An array of plots.
  *  @return The initialized CPTLegend object.
  **/
-<<<<<<< HEAD
--(instancetype)initWithPlots:(CPTPlotArray *)newPlots
-=======
--(nonnull instancetype)initWithPlots:(nullable CPTPlotArray)newPlots
->>>>>>> 03924990
+-(nonnull instancetype)initWithPlots:(nullable CPTPlotArray *)newPlots
 {
     if ( (self = [self initWithFrame:CGRectZero]) ) {
         for ( CPTPlot *plot in newPlots ) {
@@ -502,34 +463,27 @@
 -(nullable instancetype)initWithCoder:(nonnull NSCoder *)coder
 {
     if ( (self = [super initWithCoder:coder]) ) {
-<<<<<<< HEAD
-        plots = [[coder decodeObjectOfClasses:[NSSet setWithArray:@[[NSArray class], [CPTPlot class]]]
-                                       forKey:@"CPTLegend.plots"] mutableCopy];
-        legendEntries = [[coder decodeObjectOfClasses:[NSSet setWithArray:@[[NSArray class], [CPTLegendEntry class]]]
-                                               forKey:@"CPTLegend.legendEntries"] mutableCopy];
+        NSArray *plotArray = [coder decodeObjectOfClasses:[NSSet setWithArray:@[[NSArray class], [CPTPlot class]]]
+                                                   forKey:@"CPTLegend.plots"];
+        if ( plotArray ) {
+            plots = [plotArray mutableCopy];
+        }
+        else {
+            plots = [[NSMutableArray alloc] init];
+        }
+
+        NSArray *entries = [coder decodeObjectOfClasses:[NSSet setWithArray:@[[NSArray class], [CPTLegendEntry class]]]
+                                                 forKey:@"CPTLegend.legendEntries"];
+        if ( entries ) {
+            legendEntries = [entries mutableCopy];
+        }
+        else {
+            legendEntries = [[NSMutableArray alloc] init];
+        }
+
         layoutChanged = [coder decodeBoolForKey:@"CPTLegend.layoutChanged"];
         textStyle     = [[coder decodeObjectOfClass:[CPTTextStyle class]
                                              forKey:@"CPTLegend.textStyle"] copy];
-=======
-        NSArray *plotArray = [coder decodeObjectForKey:@"CPTLegend.plots"];
-        if ( plotArray ) {
-            plots = [plotArray mutableCopy];
-        }
-        else {
-            plots = [[NSMutableArray alloc] init];
-        }
-
-        NSArray *entries = [coder decodeObjectForKey:@"CPTLegend.legendEntries"];
-        if ( entries ) {
-            legendEntries = [entries mutableCopy];
-        }
-        else {
-            legendEntries = [[NSMutableArray alloc] init];
-        }
-
-        layoutChanged         = [coder decodeBoolForKey:@"CPTLegend.layoutChanged"];
-        textStyle             = [[coder decodeObjectForKey:@"CPTLegend.textStyle"] copy];
->>>>>>> 03924990
         swatchSize            = [coder decodeCPTSizeForKey:@"CPTLegend.swatchSize"];
         swatchBorderLineStyle = [[coder decodeObjectOfClass:[CPTLineStyle class]
                                                      forKey:@"CPTLegend.swatchBorderLineStyle"] copy];
@@ -939,11 +893,7 @@
 /** @brief All plots associated with the legend.
  *  @return An array of all plots associated with the legend.
  **/
-<<<<<<< HEAD
--(CPTPlotArray *)allPlots
-=======
--(nonnull CPTPlotArray)allPlots
->>>>>>> 03924990
+-(nonnull CPTPlotArray *)allPlots
 {
     return [NSArray arrayWithArray:self.plots];
 }
@@ -1543,11 +1493,7 @@
     }
 }
 
-<<<<<<< HEAD
--(void)setRowHeights:(CPTNumberArray *)newRowHeights
-=======
--(void)setRowHeights:(nullable CPTNumberArray)newRowHeights
->>>>>>> 03924990
+-(void)setRowHeights:(nullable CPTNumberArray *)newRowHeights
 {
     if ( newRowHeights != rowHeights ) {
         rowHeights         = [newRowHeights copy];
@@ -1555,11 +1501,7 @@
     }
 }
 
-<<<<<<< HEAD
--(void)setColumnWidths:(CPTNumberArray *)newColumnWidths
-=======
--(void)setColumnWidths:(nullable CPTNumberArray)newColumnWidths
->>>>>>> 03924990
+-(void)setColumnWidths:(nullable CPTNumberArray *)newColumnWidths
 {
     if ( newColumnWidths != columnWidths ) {
         columnWidths       = [newColumnWidths copy];
@@ -1656,11 +1598,7 @@
     }
 }
 
-<<<<<<< HEAD
--(CPTNumberArray *)rowHeightsThatFit
-=======
--(nullable CPTNumberArray)rowHeightsThatFit
->>>>>>> 03924990
+-(nullable CPTNumberArray *)rowHeightsThatFit
 {
     if ( !rowHeightsThatFit ) {
         [self recalculateLayout];
@@ -1668,11 +1606,7 @@
     return rowHeightsThatFit;
 }
 
-<<<<<<< HEAD
--(CPTNumberArray *)columnWidthsThatFit
-=======
--(nullable CPTNumberArray)columnWidthsThatFit
->>>>>>> 03924990
+-(nullable CPTNumberArray *)columnWidthsThatFit
 {
     if ( !columnWidthsThatFit ) {
         [self recalculateLayout];
