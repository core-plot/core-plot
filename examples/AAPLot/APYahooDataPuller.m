#import "APFinancialData.h"
#import "APYahooDataPuller.h"

@interface APYahooDataPuller()

@property (nonatomic, readwrite, copy, nonnull) NSString *csvString;

<<<<<<< HEAD
@property (nonatomic, readwrite, strong) NSDecimalNumber *overallHigh;
@property (nonatomic, readwrite, strong) NSDecimalNumber *overallLow;
@property (nonatomic, readwrite, strong) NSDecimalNumber *overallVolumeHigh;
@property (nonatomic, readwrite, strong) NSDecimalNumber *overallVolumeLow;
@property (nonatomic, readwrite, strong) CPTFinancialDataArray *financialData;
=======
@property (nonatomic, readwrite, strong, nonnull) NSDecimalNumber *overallHigh;
@property (nonatomic, readwrite, strong, nonnull) NSDecimalNumber *overallLow;
@property (nonatomic, readwrite, strong, nonnull) NSDecimalNumber *overallVolumeHigh;
@property (nonatomic, readwrite, strong, nonnull) NSDecimalNumber *overallVolumeLow;
@property (nonatomic, readwrite, strong, nonnull) CPTFinancialDataArray financialData;
>>>>>>> 03924990

@property (nonatomic, readwrite, assign) BOOL loadingData;
@property (nonatomic, readwrite, strong, nullable) NSMutableData *receivedData;
@property (nonatomic, readwrite, strong, nullable) NSURLConnection *connection;

-(nonnull instancetype)initWithDictionary:(nonnull CPTDictionary)aDict targetSymbol:(nonnull NSString *)aSymbol targetStartDate:(nonnull NSDate *)aStartDate targetEndDate:(nonnull NSDate *)anEndDate;

-(nonnull CPTDictionary)plistRep;
-(BOOL)writeToFile:(nonnull NSString *)path atomically:(BOOL)flag;
-(void)fetch;
-(BOOL)shouldDownload;
-(nonnull NSString *)pathForSymbol:(nonnull NSString *)aSymbol;
-(nonnull NSString *)faultTolerantPathForSymbol:(nonnull NSString *)aSymbol;
-(nonnull CPTDictionary)dictionaryForSymbol:(nonnull NSString *)aSymbol;
-(nonnull NSString *)URL;
-(void)notifyPulledData;
-(void)parseCSVAndPopulate;

NSTimeInterval timeIntervalForNumberOfWeeks(double numberOfWeeks);

@end

#pragma mark -

NSTimeInterval timeIntervalForNumberOfWeeks(double numberOfWeeks)
{
    NSTimeInterval seconds = fabs(60.0 * 60.0 * 24.0 * 7.0 * numberOfWeeks);

    return seconds;
}

@implementation APYahooDataPuller

@synthesize symbol;
@synthesize startDate;
@synthesize endDate;
@synthesize targetStartDate;
@synthesize targetEndDate;
@synthesize targetSymbol;
@synthesize overallLow;
@synthesize overallHigh;
@synthesize overallVolumeHigh;
@synthesize overallVolumeLow;
@synthesize csvString;
@synthesize financialData;

@synthesize receivedData;
@synthesize connection;
@synthesize loadingData;

@synthesize delegate;

-(void)setDelegate:(id<APYahooDataPullerDelegate>)aDelegate
{
    if ( delegate != aDelegate ) {
        delegate = aDelegate;
        if ( self.financialData.count > 0 ) {
            [self notifyPulledData]; // loads cached data onto UI
        }
    }
}

<<<<<<< HEAD
-(CPTDictionary *)plistRep
=======
-(nonnull CPTDictionary)plistRep
>>>>>>> 03924990
{
    CPTMutableDictionary *rep = [NSMutableDictionary dictionaryWithCapacity:7];

    rep[@"symbol"]            = self.symbol;
    rep[@"startDate"]         = self.startDate;
    rep[@"endDate"]           = self.endDate;
    rep[@"overallHigh"]       = self.overallHigh;
    rep[@"overallLow"]        = self.overallLow;
    rep[@"overallVolumeHigh"] = self.overallVolumeHigh;
    rep[@"overallVolumeLow"]  = self.overallVolumeLow;
    rep[@"financialData"]     = self.financialData;

    return [NSDictionary dictionaryWithDictionary:rep];
}

-(BOOL)writeToFile:(nonnull NSString *)path atomically:(BOOL)flag
{
    NSLog(@"writeToFile:%@", path);
    BOOL success = [[self plistRep] writeToFile:path atomically:flag];
    return success;
}

<<<<<<< HEAD
-(instancetype)initWithDictionary:(CPTDictionary *)aDict targetSymbol:(NSString *)aSymbol targetStartDate:(NSDate *)aStartDate targetEndDate:(NSDate *)anEndDate
=======
-(nonnull instancetype)initWithDictionary:(nonnull CPTDictionary)aDict targetSymbol:(nonnull NSString *)aSymbol targetStartDate:(nonnull NSDate *)aStartDate targetEndDate:(nonnull NSDate *)anEndDate
>>>>>>> 03924990
{
    self = [super init];
    if ( self != nil ) {
        NSString *theSymbol = aDict[@"symbol"];
        self.symbol = theSymbol ? theSymbol : @"";
        NSDate *theStartDate = aDict[@"startDate"];
        self.startDate = theStartDate ? theStartDate : [NSDate date];
        NSDate *theEndDate = aDict[@"endDate"];
        self.endDate = theEndDate ? theEndDate : [NSDate date];
        NSNumber *low = aDict[@"overallLow"];
        self.overallLow = low ? [NSDecimalNumber decimalNumberWithDecimal:low.decimalValue] : [NSDecimalNumber notANumber];
        NSNumber *high = aDict[@"overallHigh"];
        self.overallHigh = high ? [NSDecimalNumber decimalNumberWithDecimal:high.decimalValue] : [NSDecimalNumber notANumber];
        NSNumber *volumeLow = aDict[@"overallVolumeLow"];
        self.overallVolumeLow = low ? [NSDecimalNumber decimalNumberWithDecimal:volumeLow.decimalValue] : [NSDecimalNumber notANumber];
        NSNumber *volumeHigh = aDict[@"overallVolumeHigh"];
        self.overallVolumeHigh = high ? [NSDecimalNumber decimalNumberWithDecimal:volumeHigh.decimalValue] : [NSDecimalNumber notANumber];
        CPTFinancialDataArray dataArray = aDict[@"financialData"];
        self.financialData = dataArray ? dataArray : [[NSArray alloc] init];

        self.targetSymbol    = aSymbol;
        self.targetStartDate = aStartDate;
        self.targetEndDate   = anEndDate;

        self.csvString = @"";

        [self performSelector:@selector(fetch) withObject:nil afterDelay:0.01];
    }
    return self;
}

-(nonnull NSString *)pathForSymbol:(nonnull NSString *)aSymbol
{
    CPTStringArray *paths        = NSSearchPathForDirectoriesInDomains(NSDocumentDirectory, NSUserDomainMask, YES);
    NSString *documentsDirectory = paths[0];
    NSString *docPath            = [documentsDirectory stringByAppendingPathComponent:[NSString stringWithFormat:@"%@.plist", aSymbol]];

    return docPath;
}

-(nonnull NSString *)faultTolerantPathForSymbol:(nonnull NSString *)aSymbol
{
    NSString *docPath = [self pathForSymbol:aSymbol];

    if ( ![[NSFileManager defaultManager] fileExistsAtPath:docPath] ) {
        // if there isn't one in the user's documents directory, see if we ship with this data
        docPath = [[NSBundle mainBundle].resourcePath stringByAppendingPathComponent:[NSString stringWithFormat:@"%@.plist", aSymbol]];
    }
    return docPath;
}

// Always returns *something*
<<<<<<< HEAD
-(CPTDictionary *)dictionaryForSymbol:(NSString *)aSymbol
=======
-(nonnull CPTDictionary)dictionaryForSymbol:(nonnull NSString *)aSymbol
>>>>>>> 03924990
{
    NSString *path = [self faultTolerantPathForSymbol:aSymbol];

    CPTMutableDictionary *localPlistDict = [NSMutableDictionary dictionaryWithContentsOfFile:path];

    return localPlistDict;
}

-(nonnull instancetype)initWithTargetSymbol:(nonnull NSString *)aSymbol targetStartDate:(nonnull NSDate *)aStartDate targetEndDate:(nonnull NSDate *)anEndDate
{
    CPTDictionary *cachedDictionary = [self dictionaryForSymbol:aSymbol];

    if ( nil != cachedDictionary ) {
        return [self initWithDictionary:cachedDictionary targetSymbol:aSymbol targetStartDate:aStartDate targetEndDate:anEndDate];
    }

<<<<<<< HEAD
    CPTMutableDictionary *rep = [NSMutableDictionary dictionaryWithCapacity:7];
    rep[@"symbol"]        = aSymbol;
    rep[@"startDate"]     = aStartDate;
    rep[@"endDate"]       = anEndDate;
    rep[@"overallHigh"]   = [NSDecimalNumber notANumber];
    rep[@"overallLow"]    = [NSDecimalNumber notANumber];
    rep[@"financialData"] = @[];
=======
    CPTMutableDictionary rep = [NSMutableDictionary dictionaryWithCapacity:7];
    rep[@"symbol"]            = aSymbol;
    rep[@"startDate"]         = aStartDate;
    rep[@"endDate"]           = anEndDate;
    rep[@"overallHigh"]       = [NSDecimalNumber notANumber];
    rep[@"overallLow"]        = [NSDecimalNumber notANumber];
    rep[@"overallVolumeHigh"] = [NSDecimalNumber notANumber];
    rep[@"overallVolumeLow"]  = [NSDecimalNumber notANumber];
    rep[@"financialData"]     = @[];
>>>>>>> 03924990

    return [self initWithDictionary:rep targetSymbol:aSymbol targetStartDate:aStartDate targetEndDate:anEndDate];
}

-(nonnull instancetype)init
{
    NSTimeInterval secondsAgo = -timeIntervalForNumberOfWeeks(14.0); // 12 weeks ago
    NSDate *start             = [NSDate dateWithTimeIntervalSinceNow:secondsAgo];

    NSDate *end = [NSDate date];

    return [self initWithTargetSymbol:@"GOOG" targetStartDate:start targetEndDate:end];
}

-(void)dealloc
{
    delegate = nil;
}

// http://www.goldb.org/ystockquote.html
-(nonnull NSString *)URL
{
    NSUInteger unitFlags = NSCalendarUnitMonth | NSCalendarUnitDay | NSCalendarUnitYear;

    NSCalendar *gregorian = [[NSCalendar alloc]
                             initWithCalendarIdentifier:NSCalendarIdentifierGregorian];

    NSString *url = [NSString stringWithFormat:@"https://ichart.yahoo.com/table.csv?s=%@&", self.targetSymbol];

    NSDate *tStartDate = self.targetStartDate;

    if ( tStartDate ) {
        NSDateComponents *compsStart = [gregorian components:unitFlags fromDate:tStartDate];

        url = [url stringByAppendingFormat:@"a=%ld&", (long)compsStart.month - 1];
        url = [url stringByAppendingFormat:@"b=%ld&", (long)compsStart.day];
        url = [url stringByAppendingFormat:@"c=%ld&", (long)compsStart.year];
    }

<<<<<<< HEAD
    NSString *url = [NSString stringWithFormat:@"http://ichart.yahoo.com/table.csv?s=%@&", self.targetSymbol];

    url = [url stringByAppendingFormat:@"a=%ld&", (long)compsStart.month - 1];
    url = [url stringByAppendingFormat:@"b=%ld&", (long)compsStart.day];
    url = [url stringByAppendingFormat:@"c=%ld&", (long)compsStart.year];

    url = [url stringByAppendingFormat:@"d=%ld&", (long)compsEnd.month - 1];
    url = [url stringByAppendingFormat:@"e=%ld&", (long)compsEnd.day];
    url = [url stringByAppendingFormat:@"f=%ld&", (long)compsEnd.year];
=======
    NSDate *tEndDate = self.targetEndDate;
    if ( tEndDate ) {
        NSDateComponents *compsEnd = [gregorian components:unitFlags fromDate:tEndDate];

        url = [url stringByAppendingFormat:@"d=%ld&", (long)compsEnd.month - 1];
        url = [url stringByAppendingFormat:@"e=%ld&", (long)compsEnd.day];
        url = [url stringByAppendingFormat:@"f=%ld&", (long)compsEnd.year];
    }

>>>>>>> 03924990
    url = [url stringByAppendingString:@"g=d&"];

    url = [url stringByAppendingString:@"ignore=.csv"];
    url = [url stringByAddingPercentEscapesUsingEncoding:NSUTF8StringEncoding];

    return url;
}

-(void)notifyPulledData
{
    id<APYahooDataPullerDelegate> theDelegate = self.delegate;

    if ( [theDelegate respondsToSelector:@selector(dataPullerDidFinishFetch:)] ) {
        [theDelegate performSelector:@selector(dataPullerDidFinishFetch:) withObject:self];
    }
}

#pragma mark -
#pragma mark Downloading of data

-(BOOL)shouldDownload
{
    BOOL shouldDownload = YES;

    return shouldDownload;
}

-(void)fetch
{
    if ( self.loadingData ) {
        return;
    }

    if ( [self shouldDownload] ) {
        self.loadingData = YES;
        NSString *urlString = [self URL];
        NSLog(@"URL = %@", urlString);
        NSURL *url               = [NSURL URLWithString:urlString];
        NSURLRequest *theRequest = [NSURLRequest requestWithURL:url
                                                    cachePolicy:NSURLRequestUseProtocolCachePolicy
                                                timeoutInterval:60.0];

        // create the connection with the request
        // and start loading the data
        self.connection = [NSURLConnection connectionWithRequest:theRequest delegate:self];
        if ( self.connection ) {
            self.receivedData = [NSMutableData data];
        }
        else {
            // TODO: Inform the user that the download could not be started
            self.loadingData = NO;
        }
    }
}

-(void)connection:(nonnull NSURLConnection *)connection didReceiveData:(nonnull NSData *)data
{
    // append the new data to the receivedData
    [self.receivedData appendData:data];
}

-(void)connection:(nonnull NSURLConnection *)connection didReceiveResponse:(nonnull NSURLResponse *)response
{
    // this method is called when the server has determined that it
    // has enough information to create the NSURLResponse
    // it can be called multiple times, for example in the case of a
    // redirect, so each time we reset the data.
    self.receivedData.length = 0;
}

-(void)cancelDownload
{
    if ( self.loadingData ) {
        [self.connection cancel];
        self.loadingData = NO;

        self.receivedData = nil;
        self.connection   = nil;
    }
}

-(void)connection:(nonnull NSURLConnection *)connection didFailWithError:(nonnull NSError *)error
{
    self.loadingData  = NO;
    self.receivedData = nil;
    self.connection   = nil;
    NSLog(@"err = %@", error.localizedDescription);
    // TODO:report err
}

-(void)connectionDidFinishLoading:(nonnull NSURLConnection *)connection
{
    self.loadingData = NO;
    self.connection  = nil;

    NSMutableData *data = self.receivedData;
    if ( data ) {
        NSString *csv = [[NSString alloc] initWithData:data encoding:NSUTF8StringEncoding];
        self.csvString = csv;
    }
    else {
        self.csvString = @"";
    }

    self.receivedData = nil;
    [self parseCSVAndPopulate];

    // see if we need to write to file
    CPTDictionary *dictionaryForSymbol = [self dictionaryForSymbol:self.symbol];

    BOOL sameSymbol      = NO;
    NSString *dictSymbol = dictionaryForSymbol[@"symbol"];
    if ( dictSymbol ) {
        sameSymbol = [self.symbol isEqualToString:dictSymbol];
    }

    BOOL sameStart    = NO;
    NSDate *dictStart = dictionaryForSymbol[@"startDate"];
    if ( dictStart ) {
        sameStart = ([self.startDate compare:dictStart] != NSOrderedSame);
    }

    BOOL sameEnd    = NO;
    NSDate *dictEnd = dictionaryForSymbol[@"endDate"];
    if ( dictEnd ) {
        sameEnd = ([self.startDate compare:dictEnd] != NSOrderedSame);
    }

    if ( !sameSymbol || !sameStart || !sameEnd ) {
        [self writeToFile:[self pathForSymbol:self.symbol] atomically:YES];
    }
    else {
        NSLog(@"Not writing to file -- No Need, its data is fresh.");
    }
}

-(void)parseCSVAndPopulate
{
    CPTStringArray *csvLines = [self.csvString componentsSeparatedByCharactersInSet:[NSCharacterSet newlineCharacterSet]];

    NSMutableArray<NSDictionary *> *newFinancials = [NSMutableArray arrayWithCapacity:csvLines.count];
<<<<<<< HEAD
    CPTDictionary *currentFinancial               = nil;
=======
    CPTDictionary currentFinancial                = nil;
>>>>>>> 03924990
    NSString *line                                = nil;

    self.overallHigh       = [NSDecimalNumber notANumber];
    self.overallLow        = [NSDecimalNumber notANumber];
    self.overallVolumeHigh = [NSDecimalNumber notANumber];
    self.overallVolumeLow  = [NSDecimalNumber notANumber];

    for ( NSUInteger i = 1; i < csvLines.count - 1; i++ ) {
        line             = csvLines[i];
        currentFinancial = [NSDictionary dictionaryWithCSVLine:line];
        [newFinancials addObject:currentFinancial];

        NSDecimalNumber *high   = currentFinancial[@"high"];
        NSDecimalNumber *low    = currentFinancial[@"low"];
        NSDecimalNumber *volume = currentFinancial[@"volume"];

        if ( [self.overallHigh isEqual:[NSDecimalNumber notANumber]] ) {
            self.overallHigh = high;
        }

        if ( [self.overallLow isEqual:[NSDecimalNumber notANumber]] ) {
            self.overallLow = low;
        }

        if ( [low compare:self.overallLow] == NSOrderedAscending ) {
            self.overallLow = low;
        }
        if ( [high compare:self.overallHigh] == NSOrderedDescending ) {
            self.overallHigh = high;
        }

        if ( [self.overallVolumeHigh isEqual:[NSDecimalNumber notANumber]] ) {
            self.overallVolumeHigh = volume;
        }

        if ( [self.overallVolumeLow isEqual:[NSDecimalNumber notANumber]] ) {
            self.overallVolumeLow = volume;
        }

        if ( [volume compare:self.overallVolumeLow] == NSOrderedAscending ) {
            self.overallVolumeLow = volume;
        }

        if ( [volume compare:self.overallVolumeHigh] == NSOrderedDescending ) {
            self.overallVolumeHigh = volume;
        }
    }
    self.startDate = self.targetStartDate;
    self.endDate   = self.targetEndDate;
    self.symbol    = self.targetSymbol;

    self.financialData = [NSArray arrayWithArray:newFinancials];
    [self notifyPulledData];
}

@end<|MERGE_RESOLUTION|>--- conflicted
+++ resolved
@@ -5,33 +5,25 @@
 
 @property (nonatomic, readwrite, copy, nonnull) NSString *csvString;
 
-<<<<<<< HEAD
-@property (nonatomic, readwrite, strong) NSDecimalNumber *overallHigh;
-@property (nonatomic, readwrite, strong) NSDecimalNumber *overallLow;
-@property (nonatomic, readwrite, strong) NSDecimalNumber *overallVolumeHigh;
-@property (nonatomic, readwrite, strong) NSDecimalNumber *overallVolumeLow;
-@property (nonatomic, readwrite, strong) CPTFinancialDataArray *financialData;
-=======
 @property (nonatomic, readwrite, strong, nonnull) NSDecimalNumber *overallHigh;
 @property (nonatomic, readwrite, strong, nonnull) NSDecimalNumber *overallLow;
 @property (nonatomic, readwrite, strong, nonnull) NSDecimalNumber *overallVolumeHigh;
 @property (nonatomic, readwrite, strong, nonnull) NSDecimalNumber *overallVolumeLow;
-@property (nonatomic, readwrite, strong, nonnull) CPTFinancialDataArray financialData;
->>>>>>> 03924990
+@property (nonatomic, readwrite, strong, nonnull) CPTFinancialDataArray *financialData;
 
 @property (nonatomic, readwrite, assign) BOOL loadingData;
 @property (nonatomic, readwrite, strong, nullable) NSMutableData *receivedData;
 @property (nonatomic, readwrite, strong, nullable) NSURLConnection *connection;
 
--(nonnull instancetype)initWithDictionary:(nonnull CPTDictionary)aDict targetSymbol:(nonnull NSString *)aSymbol targetStartDate:(nonnull NSDate *)aStartDate targetEndDate:(nonnull NSDate *)anEndDate;
-
--(nonnull CPTDictionary)plistRep;
+-(nonnull instancetype)initWithDictionary:(nonnull CPTDictionary *)aDict targetSymbol:(nonnull NSString *)aSymbol targetStartDate:(nonnull NSDate *)aStartDate targetEndDate:(nonnull NSDate *)anEndDate;
+
+-(nonnull CPTDictionary *)plistRep;
 -(BOOL)writeToFile:(nonnull NSString *)path atomically:(BOOL)flag;
 -(void)fetch;
 -(BOOL)shouldDownload;
 -(nonnull NSString *)pathForSymbol:(nonnull NSString *)aSymbol;
 -(nonnull NSString *)faultTolerantPathForSymbol:(nonnull NSString *)aSymbol;
--(nonnull CPTDictionary)dictionaryForSymbol:(nonnull NSString *)aSymbol;
+-(nonnull CPTDictionary *)dictionaryForSymbol:(nonnull NSString *)aSymbol;
 -(nonnull NSString *)URL;
 -(void)notifyPulledData;
 -(void)parseCSVAndPopulate;
@@ -80,11 +72,7 @@
     }
 }
 
-<<<<<<< HEAD
--(CPTDictionary *)plistRep
-=======
--(nonnull CPTDictionary)plistRep
->>>>>>> 03924990
+-(nonnull CPTDictionary *)plistRep
 {
     CPTMutableDictionary *rep = [NSMutableDictionary dictionaryWithCapacity:7];
 
@@ -107,11 +95,7 @@
     return success;
 }
 
-<<<<<<< HEAD
--(instancetype)initWithDictionary:(CPTDictionary *)aDict targetSymbol:(NSString *)aSymbol targetStartDate:(NSDate *)aStartDate targetEndDate:(NSDate *)anEndDate
-=======
--(nonnull instancetype)initWithDictionary:(nonnull CPTDictionary)aDict targetSymbol:(nonnull NSString *)aSymbol targetStartDate:(nonnull NSDate *)aStartDate targetEndDate:(nonnull NSDate *)anEndDate
->>>>>>> 03924990
+-(nonnull instancetype)initWithDictionary:(nonnull CPTDictionary *)aDict targetSymbol:(nonnull NSString *)aSymbol targetStartDate:(nonnull NSDate *)aStartDate targetEndDate:(nonnull NSDate *)anEndDate
 {
     self = [super init];
     if ( self != nil ) {
@@ -129,14 +113,13 @@
         self.overallVolumeLow = low ? [NSDecimalNumber decimalNumberWithDecimal:volumeLow.decimalValue] : [NSDecimalNumber notANumber];
         NSNumber *volumeHigh = aDict[@"overallVolumeHigh"];
         self.overallVolumeHigh = high ? [NSDecimalNumber decimalNumberWithDecimal:volumeHigh.decimalValue] : [NSDecimalNumber notANumber];
-        CPTFinancialDataArray dataArray = aDict[@"financialData"];
+        CPTFinancialDataArray *dataArray = aDict[@"financialData"];
         self.financialData = dataArray ? dataArray : [[NSArray alloc] init];
 
         self.targetSymbol    = aSymbol;
         self.targetStartDate = aStartDate;
         self.targetEndDate   = anEndDate;
-
-        self.csvString = @"";
+        self.csvString       = @"";
 
         [self performSelector:@selector(fetch) withObject:nil afterDelay:0.01];
     }
@@ -164,11 +147,7 @@
 }
 
 // Always returns *something*
-<<<<<<< HEAD
--(CPTDictionary *)dictionaryForSymbol:(NSString *)aSymbol
-=======
--(nonnull CPTDictionary)dictionaryForSymbol:(nonnull NSString *)aSymbol
->>>>>>> 03924990
+-(nonnull CPTDictionary *)dictionaryForSymbol:(nonnull NSString *)aSymbol
 {
     NSString *path = [self faultTolerantPathForSymbol:aSymbol];
 
@@ -185,16 +164,7 @@
         return [self initWithDictionary:cachedDictionary targetSymbol:aSymbol targetStartDate:aStartDate targetEndDate:anEndDate];
     }
 
-<<<<<<< HEAD
     CPTMutableDictionary *rep = [NSMutableDictionary dictionaryWithCapacity:7];
-    rep[@"symbol"]        = aSymbol;
-    rep[@"startDate"]     = aStartDate;
-    rep[@"endDate"]       = anEndDate;
-    rep[@"overallHigh"]   = [NSDecimalNumber notANumber];
-    rep[@"overallLow"]    = [NSDecimalNumber notANumber];
-    rep[@"financialData"] = @[];
-=======
-    CPTMutableDictionary rep = [NSMutableDictionary dictionaryWithCapacity:7];
     rep[@"symbol"]            = aSymbol;
     rep[@"startDate"]         = aStartDate;
     rep[@"endDate"]           = anEndDate;
@@ -203,7 +173,6 @@
     rep[@"overallVolumeHigh"] = [NSDecimalNumber notANumber];
     rep[@"overallVolumeLow"]  = [NSDecimalNumber notANumber];
     rep[@"financialData"]     = @[];
->>>>>>> 03924990
 
     return [self initWithDictionary:rep targetSymbol:aSymbol targetStartDate:aStartDate targetEndDate:anEndDate];
 }
@@ -243,17 +212,6 @@
         url = [url stringByAppendingFormat:@"c=%ld&", (long)compsStart.year];
     }
 
-<<<<<<< HEAD
-    NSString *url = [NSString stringWithFormat:@"http://ichart.yahoo.com/table.csv?s=%@&", self.targetSymbol];
-
-    url = [url stringByAppendingFormat:@"a=%ld&", (long)compsStart.month - 1];
-    url = [url stringByAppendingFormat:@"b=%ld&", (long)compsStart.day];
-    url = [url stringByAppendingFormat:@"c=%ld&", (long)compsStart.year];
-
-    url = [url stringByAppendingFormat:@"d=%ld&", (long)compsEnd.month - 1];
-    url = [url stringByAppendingFormat:@"e=%ld&", (long)compsEnd.day];
-    url = [url stringByAppendingFormat:@"f=%ld&", (long)compsEnd.year];
-=======
     NSDate *tEndDate = self.targetEndDate;
     if ( tEndDate ) {
         NSDateComponents *compsEnd = [gregorian components:unitFlags fromDate:tEndDate];
@@ -263,7 +221,6 @@
         url = [url stringByAppendingFormat:@"f=%ld&", (long)compsEnd.year];
     }
 
->>>>>>> 03924990
     url = [url stringByAppendingString:@"g=d&"];
 
     url = [url stringByAppendingString:@"ignore=.csv"];
@@ -405,11 +362,7 @@
     CPTStringArray *csvLines = [self.csvString componentsSeparatedByCharactersInSet:[NSCharacterSet newlineCharacterSet]];
 
     NSMutableArray<NSDictionary *> *newFinancials = [NSMutableArray arrayWithCapacity:csvLines.count];
-<<<<<<< HEAD
     CPTDictionary *currentFinancial               = nil;
-=======
-    CPTDictionary currentFinancial                = nil;
->>>>>>> 03924990
     NSString *line                                = nil;
 
     self.overallHigh       = [NSDecimalNumber notANumber];
