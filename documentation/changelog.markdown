<<<<<<< HEAD
# Release 2.0 (TBD)

## Release Notes

To be determined.

## Details
- **New**: Added hand cursors to the Mac hosting view to indicate when user interaction is enabled and when dragging is in progress.
- **New**: Added two additional initialization methods to `CPTImage`. 
- **New**: Added a dependency on the Accelerate framework. All iOS clients must now link against this framework.
- **New**: Added support for pinch zoom gestures on the Mac.
- **New**: Added support for trackpad and mouse wheel scrolling gestures on the Mac.
- **New**: Added a scroll wheel event to `<CPTResponder>`.
- **New**: Added axis and plot delegate methods for touch down and up events on labels.
- **Changed**: Increased the deployment target to iOS 5.0 and Mac OS X 10.7.
- **Changed**: Removed support for garbage collection.
- **Changed**: Enabled automatic reference counting (ARC) in the framework projects.
- **Changed**: Updated `CPTImage` to automatically handle switching between Retina and non-Retina displays.
- **Changed**: Changed the behavior of all axis and plot xxxWasSelected delegate methods to require both a down and up event on the same element instead of only the down event.
- **Changed**: Miscellaneous bug fixes and cleanup.
- **Removed**: Removed the deprecated plot space methods.
=======
# Release 1.5.1 (March 16, 2014)

## Release Notes

This release updates release 1.5 to work with Xcode 5.1.

## Details
- **Removed**: Removed the `-all_load` linker flag from the iOS project.
- **Removed**: Removed support for garbage collection.
>>>>>>> 76c86387



# Release 1.5 (March 15, 2014)

## Release Notes

This release adds new animation options, user interaction for annotations and plot areas,
and new customization options for legends, range plots, and axis titles. It also added
plot space properties to permit more fine-grained control of momentum scrolling.

## Details
- **New**: Updated `CPTAnimation` to allow animations to start at the current value of the animated property instead of a fixed value.
- **New**: Animations can now start when the value of the animated property enters the animated range.
- **New**: Added an identifier and user info dictionary to animation operations.
- **New**: Added annotations to the responder chain.
- **New**: Added plot area delegate methods to report user interaction with the plot area.
- **New**: Added legend delegate methods to customize the swatch fill and border line style for each legend entry.
- **New**: Added a plot property to control drawing of the legend entry swatch.
- **New**: Added options to draw a background fill behind and a border line around each legend entry.
- **New**: Added an axis property to control the offset direction of the title independent of the tick direction.
- **New**: Added a border line around range plot area fills.
- **New**: Added a plot space method to scale the plot range for a single coordinate.
- **New**: Added properties to control momentum scrolling for the x- and y-directions separately.
- **Changed**: Switched to a new algorithm for computing curved scatter plots.
- **Changed**: Miscellaneous bug fixes and cleanup.
- **Removed**: Removed the elastic global range properties from `CPTXYPlotSpace`. Turning on momentum scrolling now automatically allows elastic ranges, too.



# Release 1.4 (September 28, 2013)

## Release Notes

This release adds a helper class that makes it easy to create a datasource to plot a mathematical function.
The function datasource can plot any c-style function that returns the value of *y* = *f*(*x*).
The release also adds new delegate methods for legends and axis labels, a new line drawing style, new axis and
data label positioning options, and support for label formatters that return styled text.

This release deprecates all plot space methods that take a c-style array of coordinate values.
They have been replaced with equivalent methods that add an additional parameter to pass
the size of the array and will be removed in a future release.

## Details
- **New**: Added properties to allow axis labels to be positioned independent of the tick direction.
- **New**: Added legend delegate methods to notify the delegate when a legend entry is selected.
- **New**: Added support for lines drawn with a gradient following the stroked path.
- **New**: Added support for axis and plot data label formatters that return styled text.
- **New**: Added a datasource class that automatically creates scatter plot data from a function.
- **New**: Added an option to turn off automatic plot data label anchor point adjustments.
- **New**: Added a count parameter to all plot space methods that take a c-style array of coordinate values and deprecated the old versions. These methods will be removed in release 2.0.
- **New**: Added axis label selection delegate methods.
- **Changed**: Updated all projects to support Xcode 5.
- **Changed**: Miscellaneous bug fixes and cleanup.



# Release 1.3 (June 30, 2013)

## Release Notes

This release adds support for styled text (via `NSAttributedString`) in all titles, labels, and text layers.
It adds support for momentum scrolling and "rubber band" snap-back when scrolling beyond
the global *x*- and *y*-ranges.

## Details
- **New**: Added support for styled text in all titles, labels, and text layers.
- **New**: Added a minor tick label shadow property to `CPTAxis`.
- **New**: Added a property to hide plot data labels.
- **New**: Added support for momentum scrolling.
- **New**: Added support for "rubber band" snap-back when scrolling reaches the global *x*- and *y*-ranges.
- **New**: Added line break mode support to `CPTTextStyle`.
- **New**: Added a maximum layer size to `CPTTextLayer`.
- **Changed**: Miscellaneous bug fixes and cleanup.



# Release 1.2 (April 6, 2013)

## Release Notes

This release adds animation support for plot ranges, decimal values, and other properties.
It also updates some of the example apps to use ARC.

## Details
- **New**: Added animation support for plot ranges, decimal values, and other properties.
- **New**: Added starting and ending anchor point properties for radial gradients.
- **Changed**: Changed the type of all axis and plot label formatters from `NSNumberFormatter` to `NSFormatter`.
- **Changed**: Updated all *CPTTestApp* example apps for Mac and iOS to use ARC.
- **Changed**: Miscellaneous bug fixes and cleanup.



# Release 1.1 (November 11, 2012)

## Release Notes

This release adds many new plot properties, delegate methods, and data bindings.

## Details
- **New**: Added Bezier curve interpolation option to `CPTScatterPlot`.
- **New**: Added printing support to the OS X hosting view.
- **New**: Added a plot data label selection delegate method.
- **New**: Added a line fill property to `CPTLineStyle`.
- **New**: Added point selection delegate methods to `CPTRangePlot` and `CPTTradingRangePlot`.
- **New**: Added an end angle property and the ability to rotate data labels relative to the pie radius to `CPTPieChart`.
- **New**: Added the `-didFinishDrawing:` delegate method to `CPTPlot`.
- **New**: Added selection delegate methods that include the event that triggered the selection to all plots.
- **New**: Added plot space convenience methods that convert global interaction coordinates obtained from an OS event to plot area drawing coordinates.
- **New**: Added the plot symbol anchor point.
- **New**: Added a corner radius property to `CPTBarPlot` that applies to the base value end of the bars.
- **New**: Added a method to `CPTBarPlot` that computes a plot range that encloses all of the bars, including the bar width and bar offset.
- **New**: Added bindings for plot data labels, bar plot fills and borders, and pie chart fills and radial offsets.
- **New**: Added bindings and data source methods for all line styles and fills in range and trading range plots.
- **New**: Added additional data source methods to all plots so each data source item can be supplied one at a time or in an array.
- **New**: Added multi-dimensional data array support to `CPTNumericData`.
- **New**: Added a new plot datasource method that returns a multi-dimensional `CPTNumericData` containing data for all plot fields.
- **Changed**: Changed the superclass of `CPTTextLayer` from `CPTLayer` to `CPTBorderedLayer`.
- **Changed**: Changed all iOS header files to "Project" visibility to prevent problems with archiving an app that uses the Core Plot static library.
- **Changed**: Significant updates to the API documentation for organization and clarity.
- **Changed**: Miscellaneous bug fixes and cleanup.



# Release 1.0 (February 20, 2012)

## Release Notes

This release contains changes that will break apps built against earlier Core Plot
versions. `CPTPlotRange` has been split into mutable and immutable variants similar to
`CPTLineStyle` and `CPTTextStyle`. This change will break existing code that changes plot
ranges; that code should be updated to use the mutable versions. The `CPTBarPlotField`
enum was changed so that the field values start at zero like all other plots. This will
affect any existing code that used hard-coded values for the fields instead of the enum
field names (`CPTBarPlotFieldBarLocation`, etc.). The `CPTNewCGColorFromNSColor()`
function was renamed to `CPTCreateCGColorFromNSColor()` to conform to Apple's memory
management naming conventions.

Core Plot now supports projects that use automatic reference counting (ARC). For
compatibility with older systems, Core Plot itself does not use ARC but its header files
and binaries can be used in applications that do.

## Details
- **New**: Added a script to automatically format the code following the coding standards using uncrustify.
- **New**: Added support for automatic reference counting (ARC).
- **New**: Added the HTML docs built with Doxygen to the source code repository so that they can be viewed online with a web browser.
- **New**: Added an `identifier` property to `CPTLayer`, replacing the one from `CPTPlot` and `CPTPlotGroup`.
- **New**: Added control chart and multi-colored bar plot examples to the Plot Gallery app.
- **New**: Added a mouse zoom user interface to the DropPlot app.
- **Changed**: Split `CPTPlotRange` into mutable and immutable variants.
- **Changed**: Changed the `CPTBarPlotField` enum values.
- **Changed**: Renamed the `CPTNewCGColorFromNSColor()` function to `CPTCreateCGColorFromNSColor()`.
- **Changed**: Updated all projects to support Xcode 4.2.
- **Changed**: Made all `CPTAxis` delegate methods optional.
- **Changed**: Added the `-[CPTAxis axis:shouldUpdateMinorAxisLabelsAtLocations:]` delegate method.
- **Changed**: Added a graph fill to the Slate theme so that all themes have explicit fills.
- **Changed**: Miscellaneous bug fixes and cleanup.
- **Removed**: Removed unused `NSException` extensions.
- **Removed**: Removed unused methods from `CPTLayer` and `CPTTextLayer`.



# Release 0.9 Beta (September 25, 2011)

## Release Notes

This release contains several changes that will break apps built against earlier Core Plot
versions. The MacOS hosting view has been renamed and many deprecated properties and
methods have been removed. The axis constraints system has been changed; the new
class-based system is easier to set up and less prone to problems than the old
struct-based system. This release also adds support for many new features including hi-dpi
displays on MacOS, @2x images on both iOS and MacOS, shadows on many plot elements, arrows
and other line caps on axis lines, and animation support for many plot properties.

## Details

- **New**: Added support for hi-dpi displays in MacOS 10.7 Lion.
- **New**: Added support for @2x images on hi-dpi displays.
- **New**: Added support for shadows.
- **New**: Added arrows and other line caps for axis lines.
- **New**: Added animation support for many plot properties.
- **New**: Added a `shape` property setter to `CPTMutableNumericData`.
- **New**: Implemented the `<NSCoding>` protocol in all Core Plot classes.
- **New**: Added several new plots to the Plot Gallery example application.
- **New**: Added some unit tests.
- **Changed**: Renamed the MacOS hosting view to `CPTGraphHostingView` to match the iOS nomenclature.
- **Changed**: Renamed the `CPTBarPlot` `barLengths` property to `barTips` to conform with the field naming convention (location, tip, and base).
- **Changed**: Changed the axis constraints mechanism--it now uses a class instead of a struct.
- **Changed**: Made plot point pixel alignment optional.
- **Changed**: Made the header files for several internal classes private.
- **Changed**: Performance enhancements in several plots and `CPTXYAxis`.
- **Changed**: Updated all projects to support Xcode 4.1.
- **Changed**: Miscellaneous bug fixes and cleanup.
- **Removed**: Removed the unused `CPTLayoutManager` protocol.
- **Removed**: Removed the unused `CPTPolarPlotSpace` class.
- **Removed**: Removed deprecated properties and methods.
- **Removed**: Removed the unused default z-position from all layers.



# Release 0.4 Alpha (July 7, 2011)

## Release Notes

This release contains several changes that will break apps built against earlier Core Plot
versions. The class prefix for all Core Plot classes and public symbols changed from
"CP" to "CPT". Also, the iOS SDK is no longer supported. iOS projects that were built
against the SDK must be updated to include the Core Plot project file or link against the
new universal static library instead. 

## Details

- **New**: Added iOS universal static library build target.
- **New**: Added graph legends.
- **New**: Implemented logarithmic plot scales.
- **New**: Added support for multi-line text in `CPTTextLayer`.
- **New**: Added a text alignment property to `CPTTextStyle`.
- **New**: Added a title rotation property to `CPTAxis`.
- **New**: Added several new plots to the Plot Gallery example application.
- **New**: Added an equal interval axis labeling policy.
- **Changed**: Changed the class prefix from "CP" to "CPT" to prevent conflicts with Apple's Core PDF framework.
- **Changed**: Updates to suppress compiler warnings when using the LLVM compiler.
- **Changed**: Miscellaneous bug fixes and cleanup.
- **Removed**: Removed the iOS SDK build and installer packaging scripts.



# Release 0.3 Alpha (May 4, 2011)

## Release Notes

This release adds a new plot type (range plots) and adds features to several other plot
types. `CPTextStyle` and `CPLineStyle` have been split into mutable and immutable
variants similar to Cocoa's string, data, and collection classes. This change will break
existing code that changes text style and line style properties; that code should be
updated to use the mutable versions.

## Details

- **New**: Added an option in `CPBarPlot` to set bar widths in data or view coordinates.
- **New**: Added the `allowPinchScaling` property to `CPGraphHostingView`.
- **New**: Added a shared cache of common values to the `NSDecimal` conversion utility functions for performance.
- **New**: Added support for variable bar plot base values, useful for making stacked plots.
- **New**: Added range plot type.
- **New**: Added minor axis tick labels.
- **New**: Added pie chart overlay fill.
- **New**: Added some unit tests.
- **Changed**: Split `CPTextStyle` and `CPLineStyle` into mutable and immutable variants.
- **Changed**: Updated all projects to support Xcode 4.
- **Changed**: Drawing performance improvements in `CPBarPlot`.
- **Changed**: Updated Doxygen configuration files and comments for Doxygen 1.7.3.
- **Changed**: Miscellaneous bug fixes and cleanup.



# Release 0.2.2 Alpha (November 10, 2010)

## Release Notes

This is a maintenance release that corrects some packaging errors in release 0.2.1.
It also adds support for missing data in all plot types.

## Details

- **New**: Added support for missing plot data points.
- **New**: Added histogram interpolation to `CPScatterPlot`.
- **New**: Added secondary scatter plot fill.
- **Changed**: Updated the release packaging scripts.
- **Changed**: Miscellaneous bug fixes and cleanup.



# Release 0.2.1 Alpha (October 20, 2010)

## Release Notes

This release adds methods to improve plot performance by only updating the parts of the
data cache that changed. It also adds support for Xcode 3.2.4 and the iOS 4.1 SDK.

## Details

- **New**: Added packaging scripts for releases.
- **New**: Added plot methods to add, remove, and reload plot data records without reloading all of the data.
- **New**: Added support for axis label alignment.
- **Changed**: Updated all projects to support Xcode 3.2.4 and the iOS 4.1 SDK.
- **Changed**: Optimized plot symbol drawing.
- **Changed**: Miscellaneous bug fixes and cleanup.
- **Removed**: Removed the Core Plot animation classes.



# Release 0.2 Alpha (September 10, 2010)

## Release Notes

This release adds data labels to all plots and adds features to scatter plots and pie charts.
It also makes substantial improvements to `CPNumericData` and modifies the plots to use it
for the internal data cache. All C++ code has been removed from Core Plot, which improves
performance and simplifies the process of linking Core Plot into other projects.

## Details

- **New**: Added plot data labels.
- **New**: Added stepped interpolation to `CPScatterPlot`.
- **New**: Added `NSDecimal` support to `CPNumericData`.
- **New**: Added `NSDecimal` utility functions for all primitive types supported by `NSNumber`.
- **New**: Added slice selection delegate method to `CPPieChart`.
- **New**: Added some unit tests.
- **Changed**: Updated the example apps to demonstrate new features.
- **Changed**: Changed the plot data cache to use `CPNumericData`.
- **Changed**: Miscellaneous bug fixes and cleanup.
- **Removed**: Removed all C++ code.



# Release 0.1 Alpha (June 20, 2010)

## Release Notes

First official release package.

## Details

- **New**: Implemented basic graph architecture, axes, and plots.
- **New**: Added several example applications.
- **New**: Added `masksToBorder` property to `CPBorderedLayer`.
- **New**: Implemented automatic and locations provided axis labeling policies.
- **New**: Added Quartz Composer plugin.
- **New**: Added documentation targets and Doxygen comments to all classes.
- **New**: Added unit tests.
- **New**: Implemented themes.<|MERGE_RESOLUTION|>--- conflicted
+++ resolved
@@ -1,4 +1,3 @@
-<<<<<<< HEAD
 # Release 2.0 (TBD)
 
 ## Release Notes
@@ -14,13 +13,14 @@
 - **New**: Added a scroll wheel event to `<CPTResponder>`.
 - **New**: Added axis and plot delegate methods for touch down and up events on labels.
 - **Changed**: Increased the deployment target to iOS 5.0 and Mac OS X 10.7.
-- **Changed**: Removed support for garbage collection.
 - **Changed**: Enabled automatic reference counting (ARC) in the framework projects.
 - **Changed**: Updated `CPTImage` to automatically handle switching between Retina and non-Retina displays.
 - **Changed**: Changed the behavior of all axis and plot xxxWasSelected delegate methods to require both a down and up event on the same element instead of only the down event.
 - **Changed**: Miscellaneous bug fixes and cleanup.
 - **Removed**: Removed the deprecated plot space methods.
-=======
+
+
+
 # Release 1.5.1 (March 16, 2014)
 
 ## Release Notes
@@ -30,7 +30,6 @@
 ## Details
 - **Removed**: Removed the `-all_load` linker flag from the iOS project.
 - **Removed**: Removed support for garbage collection.
->>>>>>> 76c86387
 
 
 
