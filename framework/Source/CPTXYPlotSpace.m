--- conflicted
+++ resolved
@@ -764,11 +764,7 @@
     }
 }
 
-<<<<<<< HEAD
--(void)scaleToFitPlots:(CPTPlotArray *)plots
-=======
--(void)scaleToFitPlots:(nullable CPTPlotArray)plots
->>>>>>> 03924990
+-(void)scaleToFitPlots:(nullable CPTPlotArray *)plots
 {
     if ( plots.count == 0 ) {
         return;
@@ -974,11 +970,7 @@
 }
 
 // Plot area view point for plot point
-<<<<<<< HEAD
--(CGPoint)plotAreaViewPointForPlotPoint:(CPTNumberArray *)plotPoint
-=======
--(CGPoint)plotAreaViewPointForPlotPoint:(nonnull CPTNumberArray)plotPoint
->>>>>>> 03924990
+-(CGPoint)plotAreaViewPointForPlotPoint:(nonnull CPTNumberArray *)plotPoint
 {
     CGPoint viewPoint = [super plotAreaViewPointForPlotPoint:plotPoint];
 
@@ -1161,11 +1153,7 @@
 }
 
 // Plot point for view point
-<<<<<<< HEAD
--(CPTNumberArray *)plotPointForPlotAreaViewPoint:(CGPoint)point
-=======
--(nullable CPTNumberArray)plotPointForPlotAreaViewPoint:(CGPoint)point
->>>>>>> 03924990
+-(nullable CPTNumberArray *)plotPointForPlotAreaViewPoint:(CGPoint)point
 {
     CPTMutableNumberArray *plotPoint = [[super plotPointForPlotAreaViewPoint:point] mutableCopy];
 
@@ -1365,11 +1353,7 @@
 }
 
 // Plot point for event
-<<<<<<< HEAD
--(CPTNumberArray *)plotPointForEvent:(CPTNativeEvent *)event
-=======
--(nullable CPTNumberArray)plotPointForEvent:(nonnull CPTNativeEvent *)event
->>>>>>> 03924990
+-(nullable CPTNumberArray *)plotPointForEvent:(nonnull CPTNativeEvent *)event
 {
     return [self plotPointForPlotAreaViewPoint:[self plotAreaViewPointForEvent:event]];
 }
