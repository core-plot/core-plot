#import "CPTAxisLabel.h"

#import "CPTLayer.h"
#import "CPTMutableTextStyle.h"
#import "CPTTextLayer.h"
#import "CPTUtilities.h"
#import "NSCoderExtensions.h"
#import <tgmath.h>

/** @brief An axis label.
 *
 *  The label can be text-based or can be the content of any CPTLayer provided by the user.
 **/
@implementation CPTAxisLabel

/** @property nullable CPTLayer *contentLayer
 *  @brief The label content.
 **/
@synthesize contentLayer;

/** @property CGFloat offset
 *  @brief The offset distance between the axis and label.
 **/
@synthesize offset;

/** @property CGFloat rotation
 *  @brief The rotation of the label in radians.
 **/
@synthesize rotation;

/** @property CPTAlignment alignment;
 *  @brief The alignment of the axis label with respect to the tick mark.
 **/
@synthesize alignment;

/** @property nonnull NSNumber *tickLocation
 *  @brief The data coordinate of the tick location.
 **/
@synthesize tickLocation;

#pragma mark -
#pragma mark Init/Dealloc

/** @brief Initializes a newly allocated text-based CPTAxisLabel object with the provided text and style.
 *
 *  @param newText The label text.
 *  @param newStyle The text style for the label.
 *  @return The initialized CPTAxisLabel object.
 **/
-(nonnull instancetype)initWithText:(nullable NSString *)newText textStyle:(nullable CPTTextStyle *)newStyle
{
    CPTTextLayer *newLayer = [[CPTTextLayer alloc] initWithText:newText style:newStyle];

    self = [self initWithContentLayer:newLayer];

    return self;
}

/** @brief Initializes a newly allocated CPTAxisLabel object with the provided layer. This is the designated initializer.
 *
 *  @param layer The label content.
 *  @return The initialized CPTAxisLabel object.
 **/
-(nonnull instancetype)initWithContentLayer:(nonnull CPTLayer *)layer
{
    if ( (self = [super init]) ) {
        contentLayer = layer;
        offset       = CPTFloat(20.0);
        rotation     = CPTFloat(0.0);
        alignment    = CPTAlignmentCenter;
        tickLocation = @0.0;
    }

    return self;
}

/// @cond

-(nonnull instancetype)init
{
    return [self initWithText:nil textStyle:nil];
}

/// @endcond

#pragma mark -
#pragma mark NSCoding Methods

/// @cond

-(void)encodeWithCoder:(nonnull NSCoder *)coder
{
    [coder encodeObject:self.contentLayer forKey:@"CPTAxisLabel.contentLayer"];
    [coder encodeCGFloat:self.offset forKey:@"CPTAxisLabel.offset"];
    [coder encodeCGFloat:self.rotation forKey:@"CPTAxisLabel.rotation"];
    [coder encodeInteger:self.alignment forKey:@"CPTAxisLabel.alignment"];
    [coder encodeObject:self.tickLocation forKey:@"CPTAxisLabel.tickLocation"];
}

/// @endcond

/** @brief Returns an object initialized from data in a given unarchiver.
 *  @param coder An unarchiver object.
 *  @return An object initialized from data in a given unarchiver.
 */
-(nullable instancetype)initWithCoder:(nonnull NSCoder *)coder
{
    if ( (self = [super init]) ) {
        contentLayer = [coder decodeObjectOfClass:[CPTLayer class]
                                           forKey:@"CPTAxisLabel.contentLayer"];
        offset       = [coder decodeCGFloatForKey:@"CPTAxisLabel.offset"];
        rotation     = [coder decodeCGFloatForKey:@"CPTAxisLabel.rotation"];
        alignment    = (CPTAlignment)[coder decodeIntegerForKey:@"CPTAxisLabel.alignment"];
<<<<<<< HEAD
        tickLocation = [coder decodeObjectOfClass:[NSNumber class]
                                           forKey:@"CPTAxisLabel.tickLocation"];
=======
        NSNumber *location = [coder decodeObjectForKey:@"CPTAxisLabel.tickLocation"];
        tickLocation = location ? location : @0.0;
>>>>>>> 03924990
    }
    return self;
}

#pragma mark -
#pragma mark NSSecureCoding Methods

/// @cond

+(BOOL)supportsSecureCoding
{
    return YES;
}

/// @endcond

#pragma mark -
#pragma mark Layout

/** @brief Positions the axis label relative to the given point.
 *  The algorithm for positioning is different when the rotation property is non-zero.
 *  When zero, the anchor point is positioned along the closest side of the label.
 *  When non-zero, the anchor point is left at the center. This has consequences for
 *  the value taken by the offset.
 *  @param point The view point.
 *  @param coordinate The coordinate in which the label is being position. Orthogonal to the axis coordinate.
 *  @param direction The offset direction.
 **/
-(void)positionRelativeToViewPoint:(CGPoint)point forCoordinate:(CPTCoordinate)coordinate inDirection:(CPTSign)direction
{
    CPTLayer *content = self.contentLayer;

    if ( !content ) {
        return;
    }

    CGPoint newPosition = point;
    CGFloat *value      = ( coordinate == CPTCoordinateX ? &(newPosition.x) : &(newPosition.y) );
    CGFloat angle       = CPTFloat(0.0);

    CGFloat labelRotation = self.rotation;
    if ( isnan(labelRotation) ) {
        labelRotation = ( coordinate == CPTCoordinateX ? CPTFloat(M_PI_2) : CPTFloat(0.0) );
    }
    content.transform = CATransform3DMakeRotation( labelRotation, CPTFloat(0.0), CPTFloat(0.0), CPTFloat(1.0) );
    CGRect contentFrame = content.frame;

    // Position the anchor point along the closest edge.
    BOOL validDirection = NO;

    switch ( direction ) {
        case CPTSignNone:
        case CPTSignNegative:
            validDirection = YES;

            *value -= self.offset;

            switch ( coordinate ) {
                case CPTCoordinateX:
                    angle = CPTFloat(M_PI);

                    switch ( self.alignment ) {
                        case CPTAlignmentBottom:
                            newPosition.y += contentFrame.size.height / CPTFloat(2.0);
                            break;

                        case CPTAlignmentTop:
                            newPosition.y -= contentFrame.size.height / CPTFloat(2.0);
                            break;

                        default: // middle
                                 // no adjustment
                            break;
                    }
                    break;

                case CPTCoordinateY:
                    angle = CPTFloat(-M_PI_2);

                    switch ( self.alignment ) {
                        case CPTAlignmentLeft:
                            newPosition.x += contentFrame.size.width / CPTFloat(2.0);
                            break;

                        case CPTAlignmentRight:
                            newPosition.x -= contentFrame.size.width / CPTFloat(2.0);
                            break;

                        default: // center
                                 // no adjustment
                            break;
                    }
                    break;

                default:
                    [NSException raise:NSInvalidArgumentException format:@"Invalid coordinate in positionRelativeToViewPoint:forCoordinate:inDirection:"];
                    break;
            }
            break;

        case CPTSignPositive:
            validDirection = YES;

            *value += self.offset;

            switch ( coordinate ) {
                case CPTCoordinateX:
                    // angle = 0.0;

                    switch ( self.alignment ) {
                        case CPTAlignmentBottom:
                            newPosition.y += contentFrame.size.height / CPTFloat(2.0);
                            break;

                        case CPTAlignmentTop:
                            newPosition.y -= contentFrame.size.height / CPTFloat(2.0);
                            break;

                        default: // middle
                                 // no adjustment
                            break;
                    }
                    break;

                case CPTCoordinateY:
                    angle = CPTFloat(M_PI_2);

                    switch ( self.alignment ) {
                        case CPTAlignmentLeft:
                            newPosition.x += contentFrame.size.width / CPTFloat(2.0);
                            break;

                        case CPTAlignmentRight:
                            newPosition.x -= contentFrame.size.width / CPTFloat(2.0);
                            break;

                        default: // center
                                 // no adjustment
                            break;
                    }
                    break;

                default:
                    [NSException raise:NSInvalidArgumentException format:@"Invalid coordinate in positionRelativeToViewPoint:forCoordinate:inDirection:"];
                    break;
            }
            break;
    }

    if ( !validDirection ) {
        [NSException raise:NSInvalidArgumentException format:@"Invalid direction in positionRelativeToViewPoint:forCoordinate:inDirection:"];
    }

    angle += CPTFloat(M_PI);
    angle -= labelRotation;
    CGFloat newAnchorX = cos(angle);
    CGFloat newAnchorY = sin(angle);

    if ( ABS(newAnchorX) <= ABS(newAnchorY) ) {
        newAnchorX /= ABS(newAnchorY);
        newAnchorY  = signbit(newAnchorY) ? CPTFloat(-1.0) : CPTFloat(1.0);
    }
    else {
        newAnchorY /= ABS(newAnchorX);
        newAnchorX  = signbit(newAnchorX) ? CPTFloat(-1.0) : CPTFloat(1.0);
    }
    CGPoint anchor = CPTPointMake( ( newAnchorX + CPTFloat(1.0) ) / CPTFloat(2.0), ( newAnchorY + CPTFloat(1.0) ) / CPTFloat(2.0) );

    content.anchorPoint = anchor;
    content.position    = newPosition;
    [content pixelAlign];
}

/** @brief Positions the axis label between two given points.
 *  @param firstPoint The first view point.
 *  @param secondPoint The second view point.
 *  @param coordinate The axis coordinate.
 *  @param direction The offset direction.
 **/
-(void)positionBetweenViewPoint:(CGPoint)firstPoint andViewPoint:(CGPoint)secondPoint forCoordinate:(CPTCoordinate)coordinate inDirection:(CPTSign)direction
{
    [self positionRelativeToViewPoint:CPTPointMake( (firstPoint.x + secondPoint.x) / CPTFloat(2.0), (firstPoint.y + secondPoint.y) / CPTFloat(2.0) )
                        forCoordinate:coordinate
                          inDirection:direction];
}

#pragma mark -
#pragma mark Description

/// @cond

-(nullable NSString *)description
{
    return [NSString stringWithFormat:@"<%@ {%@}>", super.description, self.contentLayer];
}

/// @endcond

#pragma mark -
#pragma mark Label comparison

/// @name Comparison
/// @{

/** @brief Returns a boolean value that indicates whether the received is equal to the given object.
 *  Axis labels are equal if they have the same @ref tickLocation.
 *  @param object The object to be compared with the receiver.
 *  @return @YES if @par{object} is equal to the receiver, @NO otherwise.
 **/
-(BOOL)isEqual:(nullable id)object
{
    if ( self == object ) {
        return YES;
    }
    else if ( [object isKindOfClass:[self class]] ) {
        NSNumber *location = ( (CPTAxisLabel *)object ).tickLocation;

        if ( location ) {
            return [self.tickLocation isEqualToNumber:location];
        }
        else {
            return NO;
        }
    }
    else {
        return NO;
    }
}

/// @}

/// @cond

-(NSUInteger)hash
{
    NSUInteger hashValue = 0;

    // Equal objects must hash the same.
    double tickLocationAsDouble = self.tickLocation.doubleValue;

    if ( !isnan(tickLocationAsDouble) ) {
        hashValue = (NSUInteger)lrint( fmod(ABS(tickLocationAsDouble), (double)NSUIntegerMax) );
    }

    return hashValue;
}

/// @endcond

@end<|MERGE_RESOLUTION|>--- conflicted
+++ resolved
@@ -108,16 +108,12 @@
     if ( (self = [super init]) ) {
         contentLayer = [coder decodeObjectOfClass:[CPTLayer class]
                                            forKey:@"CPTAxisLabel.contentLayer"];
-        offset       = [coder decodeCGFloatForKey:@"CPTAxisLabel.offset"];
-        rotation     = [coder decodeCGFloatForKey:@"CPTAxisLabel.rotation"];
-        alignment    = (CPTAlignment)[coder decodeIntegerForKey:@"CPTAxisLabel.alignment"];
-<<<<<<< HEAD
-        tickLocation = [coder decodeObjectOfClass:[NSNumber class]
-                                           forKey:@"CPTAxisLabel.tickLocation"];
-=======
-        NSNumber *location = [coder decodeObjectForKey:@"CPTAxisLabel.tickLocation"];
+        offset    = [coder decodeCGFloatForKey:@"CPTAxisLabel.offset"];
+        rotation  = [coder decodeCGFloatForKey:@"CPTAxisLabel.rotation"];
+        alignment = (CPTAlignment)[coder decodeIntegerForKey:@"CPTAxisLabel.alignment"];
+        NSNumber *location = [coder decodeObjectOfClass:[NSNumber class]
+                                                 forKey:@"CPTAxisLabel.tickLocation"];
         tickLocation = location ? location : @0.0;
->>>>>>> 03924990
     }
     return self;
 }
