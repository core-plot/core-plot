--- conflicted
+++ resolved
@@ -109,7 +109,6 @@
 		self.opaque = NO;
 		self.masksToBounds = NO;
 		self.zPosition = [self.class defaultZPosition];
-<<<<<<< HEAD
         NSDictionary *actionsDict = [[NSDictionary alloc] initWithObjectsAndKeys:
 									 [NSNull null], @"anchorPoint",
 									 [NSNull null], @"bounds",
@@ -119,9 +118,6 @@
 									 [NSNull null], @"transform",
 									 [NSNull null], @"zPosition",
 									 nil];
-=======
-        NSDictionary *actionsDict = [[NSDictionary alloc] initWithObjectsAndKeys:[NSNull null], @"position", [NSNull null], @"bounds", [NSNull null], @"sublayers", [NSNull null], @"contents", nil];
->>>>>>> 61fc8342
         self.actions = actionsDict;
         [actionsDict release];
     }
@@ -459,11 +455,7 @@
 
 -(NSString *)description
 {
-<<<<<<< HEAD
 	return [NSString stringWithFormat:@"<%@ bounds: %@>", [super description], CPStringFromRect(self.bounds)];
-=======
-	return [NSString stringWithFormat:@"<%@ with bounds: %@>", [super description], CPStringFromRect(self.bounds)];
->>>>>>> 61fc8342
 };
 
 ///	@}
