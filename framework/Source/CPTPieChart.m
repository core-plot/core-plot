--- conflicted
+++ resolved
@@ -1011,17 +1011,8 @@
     }
 
     id<CPTPieChartDelegate> theDelegate = self.delegate;
-<<<<<<< HEAD
     if ( [theDelegate respondsToSelector:@selector(pieChart:sliceWasSelectedAtRecordIndex:)] ||
          [theDelegate respondsToSelector:@selector(pieChart:sliceWasSelectedAtRecordIndex:withEvent:)] ) {
-=======
-    CPTGraph *theGraph                  = self.graph;
-    CPTPlotArea *thePlotArea            = self.plotArea;
-
-    if ( theGraph && thePlotArea && !self.hidden &&
-         ([theDelegate respondsToSelector:@selector(pieChart:sliceWasSelectedAtRecordIndex:)] ||
-          [theDelegate respondsToSelector:@selector(pieChart:sliceWasSelectedAtRecordIndex:withEvent:)]) ) {
->>>>>>> 7a20ea24
         CGPoint plotAreaPoint = [theGraph convertPoint:interactionPoint toLayer:thePlotArea];
 
         NSUInteger idx = [self dataIndexFromInteractionPoint:plotAreaPoint];
