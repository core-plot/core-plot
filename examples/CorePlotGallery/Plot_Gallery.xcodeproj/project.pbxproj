// !$*UTF8*$!
{
	archiveVersion = 1;
	classes = {
	};
	objectVersion = 47;
	objects = {

/* Begin PBXBuildFile section */
		4F22FF4912342978006BF615 /* main.m in Sources */ = {isa = PBXBuildFile; fileRef = 4F22FF4712342978006BF615 /* main.m */; };
		4F22FF4C1234298E006BF615 /* Plot_Gallery_MacAppDelegate.m in Sources */ = {isa = PBXBuildFile; fileRef = 4F22FF4B1234298E006BF615 /* Plot_Gallery_MacAppDelegate.m */; };
		4F22FF5B12342A21006BF615 /* InfoPlist.strings in Resources */ = {isa = PBXBuildFile; fileRef = 4F22FF5712342A21006BF615 /* InfoPlist.strings */; };
		4F22FF5C12342A21006BF615 /* MainMenu.xib in Resources */ = {isa = PBXBuildFile; fileRef = 4F22FF5912342A21006BF615 /* MainMenu.xib */; };
		4F22FFA412342D7C006BF615 /* CompositePlot.m in Sources */ = {isa = PBXBuildFile; fileRef = 4F22FF9B12342D7C006BF615 /* CompositePlot.m */; };
		4F22FFA512342D7C006BF615 /* GradientScatterPlot.m in Sources */ = {isa = PBXBuildFile; fileRef = 4F22FF9D12342D7C006BF615 /* GradientScatterPlot.m */; };
		4F22FFA612342D7C006BF615 /* SimplePieChart.m in Sources */ = {isa = PBXBuildFile; fileRef = 4F22FF9F12342D7C006BF615 /* SimplePieChart.m */; };
		4F22FFA712342D7C006BF615 /* SimpleScatterPlot.m in Sources */ = {isa = PBXBuildFile; fileRef = 4F22FFA112342D7C006BF615 /* SimpleScatterPlot.m */; };
		4F22FFA812342D7C006BF615 /* VerticalBarChart.m in Sources */ = {isa = PBXBuildFile; fileRef = 4F22FFA312342D7C006BF615 /* VerticalBarChart.m */; };
		4F22FFAF12342DB1006BF615 /* PlotGallery.m in Sources */ = {isa = PBXBuildFile; fileRef = 4F22FFAC12342DB1006BF615 /* PlotGallery.m */; };
		4F22FFB012342DB1006BF615 /* PlotItem.m in Sources */ = {isa = PBXBuildFile; fileRef = 4F22FFAE12342DB1006BF615 /* PlotItem.m */; };
		4F22FFE8123431D2006BF615 /* Quartz.framework in Frameworks */ = {isa = PBXBuildFile; fileRef = 4F22FFE7123431D2006BF615 /* Quartz.framework */; };
		4F35EBBD12360D89007C3389 /* Icon.icns in Resources */ = {isa = PBXBuildFile; fileRef = 4F35EBBC12360D89007C3389 /* Icon.icns */; };
		4F35EBF7123611E3007C3389 /* PlotGalleryController.m in Sources */ = {isa = PBXBuildFile; fileRef = 4F35EBF4123611E3007C3389 /* PlotGalleryController.m */; };
		4F35EBF8123611E3007C3389 /* PlotView.m in Sources */ = {isa = PBXBuildFile; fileRef = 4F35EBF6123611E3007C3389 /* PlotView.m */; };
		4F8E1C14129077C200D2035F /* DatePlot.m in Sources */ = {isa = PBXBuildFile; fileRef = 4F8E1C13129077C200D2035F /* DatePlot.m */; };
		4F8E1C86129083B000D2035F /* SteppedScatterPlot.m in Sources */ = {isa = PBXBuildFile; fileRef = 4F8E1C85129083B000D2035F /* SteppedScatterPlot.m */; };
		4F8E1CC212908B0000D2035F /* AxisDemo.m in Sources */ = {isa = PBXBuildFile; fileRef = 4F8E1CC112908B0000D2035F /* AxisDemo.m */; };
		4FABDD421291110D003A2DB7 /* CorePlot.framework in Frameworks */ = {isa = PBXBuildFile; fileRef = 4F4892891290FFCD00EDB93F /* CorePlot.framework */; };
		4FABDD4612911127003A2DB7 /* CorePlot.framework in Copy Frameworks */ = {isa = PBXBuildFile; fileRef = 4F4892891290FFCD00EDB93F /* CorePlot.framework */; settings = {ATTRIBUTES = (CodeSignOnCopy, ); }; };
		8D11072F0486CEB800E47090 /* Cocoa.framework in Frameworks */ = {isa = PBXBuildFile; fileRef = 1058C7A1FEA54F0111CA2CBB /* Cocoa.framework */; };
		C30B12431BCADD300084C567 /* CorePlot.framework in Frameworks */ = {isa = PBXBuildFile; fileRef = C3D4146F1A7D824700B6F5D6 /* CorePlot.framework */; };
		C30B12441BCADD300084C567 /* CorePlot.framework in Embed Frameworks */ = {isa = PBXBuildFile; fileRef = C3D4146F1A7D824700B6F5D6 /* CorePlot.framework */; settings = {ATTRIBUTES = (CodeSignOnCopy, RemoveHeadersOnCopy, ); }; };
		C30B12481BCADE170084C567 /* PlotItem.m in Sources */ = {isa = PBXBuildFile; fileRef = 4F22FFAE12342DB1006BF615 /* PlotItem.m */; };
		C30B12491BCADE170084C567 /* PlotGallery.m in Sources */ = {isa = PBXBuildFile; fileRef = 4F22FFAC12342DB1006BF615 /* PlotGallery.m */; };
		C30B124A1BCADE170084C567 /* PiNumberFormatter.m in Sources */ = {isa = PBXBuildFile; fileRef = C3457A4C17AD7C5D000880F3 /* PiNumberFormatter.m */; };
<<<<<<< HEAD
		C30D8AFA1BCAF99D0003BB70 /* main.m in Sources */ = {isa = PBXBuildFile; fileRef = C30D8AF91BCAF99D0003BB70 /* main.m */; };
		C30D8AFD1BCAF99D0003BB70 /* AppDelegateTV.m in Sources */ = {isa = PBXBuildFile; fileRef = C30D8AFC1BCAF99D0003BB70 /* AppDelegateTV.m */; };
		C30D8B081BCAF99D0003BB70 /* Assets.xcassets in Resources */ = {isa = PBXBuildFile; fileRef = C30D8B071BCAF99D0003BB70 /* Assets.xcassets */; };
		C30D8B201BCAFC140003BB70 /* CorePlot.framework in Frameworks */ = {isa = PBXBuildFile; fileRef = 4F4892891290FFCD00EDB93F /* CorePlot.framework */; };
		C30D8B211BCAFD3E0003BB70 /* Images.xcassets in Resources */ = {isa = PBXBuildFile; fileRef = C3D2FE6219FF1D03002CD4D6 /* Images.xcassets */; };
		C30D8B221BCAFD3E0003BB70 /* PlotItem.m in Sources */ = {isa = PBXBuildFile; fileRef = 4F22FFAE12342DB1006BF615 /* PlotItem.m */; };
		C30D8B231BCAFD3E0003BB70 /* PlotGallery.m in Sources */ = {isa = PBXBuildFile; fileRef = 4F22FFAC12342DB1006BF615 /* PlotGallery.m */; };
		C30D8B241BCAFD3E0003BB70 /* PiNumberFormatter.m in Sources */ = {isa = PBXBuildFile; fileRef = C3457A4C17AD7C5D000880F3 /* PiNumberFormatter.m */; };
		C30D8B251BCAFDE20003BB70 /* AxisDemo.m in Sources */ = {isa = PBXBuildFile; fileRef = 4F8E1CC112908B0000D2035F /* AxisDemo.m */; };
		C30D8B261BCAFDE20003BB70 /* CandlestickPlot.m in Sources */ = {isa = PBXBuildFile; fileRef = C360E1DF13B18CAE007994B6 /* CandlestickPlot.m */; };
		C30D8B271BCAFDE20003BB70 /* ColoredBarChart.m in Sources */ = {isa = PBXBuildFile; fileRef = C3A31A5514DF782A00734AB7 /* ColoredBarChart.m */; };
		C30D8B281BCAFDE20003BB70 /* CompositePlot.m in Sources */ = {isa = PBXBuildFile; fileRef = 4F22FF9B12342D7C006BF615 /* CompositePlot.m */; };
		C30D8B291BCAFDE20003BB70 /* ControlChart.m in Sources */ = {isa = PBXBuildFile; fileRef = C35597951437E07800B41DA7 /* ControlChart.m */; };
		C30D8B2A1BCAFDE20003BB70 /* CurvedScatterPlot.m in Sources */ = {isa = PBXBuildFile; fileRef = C3F42A2714D3A75F0044B323 /* CurvedScatterPlot.m */; };
		C30D8B2B1BCAFDE20003BB70 /* DatePlot.m in Sources */ = {isa = PBXBuildFile; fileRef = 4F8E1C13129077C200D2035F /* DatePlot.m */; };
		C30D8B2C1BCAFDE20003BB70 /* DonutChart.m in Sources */ = {isa = PBXBuildFile; fileRef = C3F34F1412AB2598008FBDC3 /* DonutChart.m */; };
		C30D8B2D1BCAFDE20003BB70 /* FunctionPlot.m in Sources */ = {isa = PBXBuildFile; fileRef = C3F97F1817A9DE2000A52FF2 /* FunctionPlot.m */; };
		C30D8B2E1BCAFDE20003BB70 /* GradientScatterPlot.m in Sources */ = {isa = PBXBuildFile; fileRef = 4F22FF9D12342D7C006BF615 /* GradientScatterPlot.m */; };
		C30D8B2F1BCAFDE20003BB70 /* ImageDemo.m in Sources */ = {isa = PBXBuildFile; fileRef = C3D70BA5175EB29E00F27173 /* ImageDemo.m */; };
		C30D8B301BCAFDE20003BB70 /* LabelingPolicyDemo.m in Sources */ = {isa = PBXBuildFile; fileRef = C39C4E4013BFE1A900CD9194 /* LabelingPolicyDemo.m */; };
		C30D8B311BCAFDE20003BB70 /* LineCapDemo.m in Sources */ = {isa = PBXBuildFile; fileRef = C367249213E103910070F47A /* LineCapDemo.m */; };
		C30D8B321BCAFDE20003BB70 /* OHLCPlot.m in Sources */ = {isa = PBXBuildFile; fileRef = C360E1C513B18AAF007994B6 /* OHLCPlot.m */; };
		C30D8B331BCAFDE20003BB70 /* PlotSpaceDemo.m in Sources */ = {isa = PBXBuildFile; fileRef = C39C4E4313BFE1B400CD9194 /* PlotSpaceDemo.m */; };
		C30D8B341BCAFDE20003BB70 /* RangePlot.m in Sources */ = {isa = PBXBuildFile; fileRef = C3A14BEB13AEB7E700D103EA /* RangePlot.m */; };
		C30D8B351BCAFDE20003BB70 /* RealTimePlot.m in Sources */ = {isa = PBXBuildFile; fileRef = C354C0D613C7CDBE00DA8822 /* RealTimePlot.m */; };
		C30D8B361BCAFDE20003BB70 /* SteppedScatterPlot.m in Sources */ = {isa = PBXBuildFile; fileRef = 4F8E1C85129083B000D2035F /* SteppedScatterPlot.m */; };
		C30D8B371BCAFDE20003BB70 /* SimplePieChart.m in Sources */ = {isa = PBXBuildFile; fileRef = 4F22FF9F12342D7C006BF615 /* SimplePieChart.m */; };
		C30D8B381BCAFDE20003BB70 /* SimpleScatterPlot.m in Sources */ = {isa = PBXBuildFile; fileRef = 4F22FFA112342D7C006BF615 /* SimpleScatterPlot.m */; };
		C30D8B391BCAFDE20003BB70 /* VerticalBarChart.m in Sources */ = {isa = PBXBuildFile; fileRef = 4F22FFA312342D7C006BF615 /* VerticalBarChart.m */; };
		C30D8B3B1BCAFFAE0003BB70 /* Accelerate.framework in Frameworks */ = {isa = PBXBuildFile; fileRef = C30D8B3A1BCAFFAE0003BB70 /* Accelerate.framework */; };
		C30D8B3D1BCAFFB50003BB70 /* CoreGraphics.framework in Frameworks */ = {isa = PBXBuildFile; fileRef = C30D8B3C1BCAFFB50003BB70 /* CoreGraphics.framework */; };
		C30D8B3F1BCAFFBB0003BB70 /* QuartzCore.framework in Frameworks */ = {isa = PBXBuildFile; fileRef = C30D8B3E1BCAFFBB0003BB70 /* QuartzCore.framework */; };
		C30D8B411BCAFFC10003BB70 /* Foundation.framework in Frameworks */ = {isa = PBXBuildFile; fileRef = C30D8B401BCAFFC10003BB70 /* Foundation.framework */; };
		C30D8B431BCAFFCB0003BB70 /* UIKit.framework in Frameworks */ = {isa = PBXBuildFile; fileRef = C30D8B421BCAFFCB0003BB70 /* UIKit.framework */; };
=======
>>>>>>> 808d8fca
		C3457A4D17AD7C5D000880F3 /* PiNumberFormatter.m in Sources */ = {isa = PBXBuildFile; fileRef = C3457A4C17AD7C5D000880F3 /* PiNumberFormatter.m */; };
		C34CB5461BC9A83C009270A0 /* Images.xcassets in Resources */ = {isa = PBXBuildFile; fileRef = C34CB5451BC9A83C009270A0 /* Images.xcassets */; };
		C34CB5541BC9A889009270A0 /* AppDelegate.m in Sources */ = {isa = PBXBuildFile; fileRef = C34CB5481BC9A889009270A0 /* AppDelegate.m */; };
		C34CB5551BC9A889009270A0 /* DetailViewController.m in Sources */ = {isa = PBXBuildFile; fileRef = C34CB54A1BC9A889009270A0 /* DetailViewController.m */; };
		C34CB5561BC9A889009270A0 /* Launch Screen.xib in Resources */ = {isa = PBXBuildFile; fileRef = C34CB54B1BC9A889009270A0 /* Launch Screen.xib */; };
		C34CB5571BC9A889009270A0 /* main.m in Sources */ = {isa = PBXBuildFile; fileRef = C34CB54C1BC9A889009270A0 /* main.m */; };
		C34CB5581BC9A889009270A0 /* Main.storyboard in Resources */ = {isa = PBXBuildFile; fileRef = C34CB54D1BC9A889009270A0 /* Main.storyboard */; };
		C34CB55A1BC9A889009270A0 /* RootViewController.m in Sources */ = {isa = PBXBuildFile; fileRef = C34CB5511BC9A889009270A0 /* RootViewController.m */; };
		C34CB55B1BC9A889009270A0 /* ThemeTableViewController.m in Sources */ = {isa = PBXBuildFile; fileRef = C34CB5531BC9A889009270A0 /* ThemeTableViewController.m */; };
		C34CB5601BC9AB7B009270A0 /* Foundation.framework in Frameworks */ = {isa = PBXBuildFile; fileRef = C34CB55F1BC9AB7B009270A0 /* Foundation.framework */; };
		C34CB5621BC9AB85009270A0 /* UIKit.framework in Frameworks */ = {isa = PBXBuildFile; fileRef = C34CB5611BC9AB85009270A0 /* UIKit.framework */; };
		C34CB5641BC9AB8C009270A0 /* CoreGraphics.framework in Frameworks */ = {isa = PBXBuildFile; fileRef = C34CB5631BC9AB8C009270A0 /* CoreGraphics.framework */; };
		C34CB5661BC9AB93009270A0 /* QuartzCore.framework in Frameworks */ = {isa = PBXBuildFile; fileRef = C34CB5651BC9AB93009270A0 /* QuartzCore.framework */; };
		C34CB5681BC9AB9E009270A0 /* Accelerate.framework in Frameworks */ = {isa = PBXBuildFile; fileRef = C34CB5671BC9AB9E009270A0 /* Accelerate.framework */; };
		C34CB57C1BC9B1C1009270A0 /* AxisDemo.m in Sources */ = {isa = PBXBuildFile; fileRef = 4F8E1CC112908B0000D2035F /* AxisDemo.m */; };
		C34CB57D1BC9B1C1009270A0 /* CandlestickPlot.m in Sources */ = {isa = PBXBuildFile; fileRef = C360E1DF13B18CAE007994B6 /* CandlestickPlot.m */; };
		C34CB57E1BC9B1C1009270A0 /* ColoredBarChart.m in Sources */ = {isa = PBXBuildFile; fileRef = C3A31A5514DF782A00734AB7 /* ColoredBarChart.m */; };
		C34CB57F1BC9B1C1009270A0 /* CompositePlot.m in Sources */ = {isa = PBXBuildFile; fileRef = 4F22FF9B12342D7C006BF615 /* CompositePlot.m */; };
		C34CB5801BC9B1C1009270A0 /* ControlChart.m in Sources */ = {isa = PBXBuildFile; fileRef = C35597951437E07800B41DA7 /* ControlChart.m */; };
		C34CB5811BC9B1C1009270A0 /* CurvedScatterPlot.m in Sources */ = {isa = PBXBuildFile; fileRef = C3F42A2714D3A75F0044B323 /* CurvedScatterPlot.m */; };
		C34CB5821BC9B1C1009270A0 /* DatePlot.m in Sources */ = {isa = PBXBuildFile; fileRef = 4F8E1C13129077C200D2035F /* DatePlot.m */; };
		C34CB5831BC9B1C1009270A0 /* DonutChart.m in Sources */ = {isa = PBXBuildFile; fileRef = C3F34F1412AB2598008FBDC3 /* DonutChart.m */; };
		C34CB5841BC9B1C1009270A0 /* FunctionPlot.m in Sources */ = {isa = PBXBuildFile; fileRef = C3F97F1817A9DE2000A52FF2 /* FunctionPlot.m */; };
		C34CB5851BC9B1C1009270A0 /* GradientScatterPlot.m in Sources */ = {isa = PBXBuildFile; fileRef = 4F22FF9D12342D7C006BF615 /* GradientScatterPlot.m */; };
		C34CB5861BC9B1C1009270A0 /* ImageDemo.m in Sources */ = {isa = PBXBuildFile; fileRef = C3D70BA5175EB29E00F27173 /* ImageDemo.m */; };
		C34CB5871BC9B1C1009270A0 /* LabelingPolicyDemo.m in Sources */ = {isa = PBXBuildFile; fileRef = C39C4E4013BFE1A900CD9194 /* LabelingPolicyDemo.m */; };
		C34CB5881BC9B1C1009270A0 /* LineCapDemo.m in Sources */ = {isa = PBXBuildFile; fileRef = C367249213E103910070F47A /* LineCapDemo.m */; };
		C34CB5891BC9B1C1009270A0 /* OHLCPlot.m in Sources */ = {isa = PBXBuildFile; fileRef = C360E1C513B18AAF007994B6 /* OHLCPlot.m */; };
		C34CB58A1BC9B1C1009270A0 /* PlotSpaceDemo.m in Sources */ = {isa = PBXBuildFile; fileRef = C39C4E4313BFE1B400CD9194 /* PlotSpaceDemo.m */; };
		C34CB58B1BC9B1C1009270A0 /* RangePlot.m in Sources */ = {isa = PBXBuildFile; fileRef = C3A14BEB13AEB7E700D103EA /* RangePlot.m */; };
		C34CB58C1BC9B1C1009270A0 /* RealTimePlot.m in Sources */ = {isa = PBXBuildFile; fileRef = C354C0D613C7CDBE00DA8822 /* RealTimePlot.m */; };
		C34CB58D1BC9B1C1009270A0 /* SteppedScatterPlot.m in Sources */ = {isa = PBXBuildFile; fileRef = 4F8E1C85129083B000D2035F /* SteppedScatterPlot.m */; };
		C34CB58E1BC9B1C1009270A0 /* SimplePieChart.m in Sources */ = {isa = PBXBuildFile; fileRef = 4F22FF9F12342D7C006BF615 /* SimplePieChart.m */; };
		C34CB58F1BC9B1C1009270A0 /* SimpleScatterPlot.m in Sources */ = {isa = PBXBuildFile; fileRef = 4F22FFA112342D7C006BF615 /* SimpleScatterPlot.m */; };
		C34CB5901BC9B1C1009270A0 /* VerticalBarChart.m in Sources */ = {isa = PBXBuildFile; fileRef = 4F22FFA312342D7C006BF615 /* VerticalBarChart.m */; };
		C354C0D713C7CDBE00DA8822 /* RealTimePlot.m in Sources */ = {isa = PBXBuildFile; fileRef = C354C0D613C7CDBE00DA8822 /* RealTimePlot.m */; };
		C35597961437E07800B41DA7 /* ControlChart.m in Sources */ = {isa = PBXBuildFile; fileRef = C35597951437E07800B41DA7 /* ControlChart.m */; };
		C360E1C613B18AAF007994B6 /* OHLCPlot.m in Sources */ = {isa = PBXBuildFile; fileRef = C360E1C513B18AAF007994B6 /* OHLCPlot.m */; };
		C360E1E013B18CAF007994B6 /* CandlestickPlot.m in Sources */ = {isa = PBXBuildFile; fileRef = C360E1DF13B18CAE007994B6 /* CandlestickPlot.m */; };
		C367249313E103910070F47A /* LineCapDemo.m in Sources */ = {isa = PBXBuildFile; fileRef = C367249213E103910070F47A /* LineCapDemo.m */; };
		C367EEE21BCAEA9E00A21FE7 /* Images.xcassets in Resources */ = {isa = PBXBuildFile; fileRef = C3D2FE6219FF1D03002CD4D6 /* Images.xcassets */; };
		C39C4E4113BFE1A900CD9194 /* LabelingPolicyDemo.m in Sources */ = {isa = PBXBuildFile; fileRef = C39C4E4013BFE1A900CD9194 /* LabelingPolicyDemo.m */; };
		C39C4E4413BFE1B400CD9194 /* PlotSpaceDemo.m in Sources */ = {isa = PBXBuildFile; fileRef = C39C4E4313BFE1B400CD9194 /* PlotSpaceDemo.m */; };
		C3A14BEC13AEB7E700D103EA /* RangePlot.m in Sources */ = {isa = PBXBuildFile; fileRef = C3A14BEB13AEB7E700D103EA /* RangePlot.m */; };
		C3A31A5614DF782A00734AB7 /* ColoredBarChart.m in Sources */ = {isa = PBXBuildFile; fileRef = C3A31A5514DF782A00734AB7 /* ColoredBarChart.m */; };
		C3AC1410150EDE5C00631001 /* CurvedScatterPlot.m in Sources */ = {isa = PBXBuildFile; fileRef = C3F42A2714D3A75F0044B323 /* CurvedScatterPlot.m */; };
		C3B9C2551BCB186800BD560B /* Main.storyboard in Resources */ = {isa = PBXBuildFile; fileRef = C3B9C2541BCB186800BD560B /* Main.storyboard */; };
		C3B9C26F1BCB237000BD560B /* DetailViewControllerTV.m in Sources */ = {isa = PBXBuildFile; fileRef = C3B9C26A1BCB237000BD560B /* DetailViewControllerTV.m */; };
		C3B9C2701BCB237000BD560B /* RootViewControllerTV.m in Sources */ = {isa = PBXBuildFile; fileRef = C3B9C26C1BCB237000BD560B /* RootViewControllerTV.m */; };
		C3B9C2711BCB237000BD560B /* ThemeTableViewControllerTV.m in Sources */ = {isa = PBXBuildFile; fileRef = C3B9C26E1BCB237000BD560B /* ThemeTableViewControllerTV.m */; };
		C3D2FE6319FF1D03002CD4D6 /* Images.xcassets in Resources */ = {isa = PBXBuildFile; fileRef = C3D2FE6219FF1D03002CD4D6 /* Images.xcassets */; };
		C3D70BA6175EB29E00F27173 /* ImageDemo.m in Sources */ = {isa = PBXBuildFile; fileRef = C3D70BA5175EB29E00F27173 /* ImageDemo.m */; };
		C3EF42FD19FC75810060791A /* Images.xcassets in Resources */ = {isa = PBXBuildFile; fileRef = C3EF42FC19FC75810060791A /* Images.xcassets */; };
		C3F34F1512AB2598008FBDC3 /* DonutChart.m in Sources */ = {isa = PBXBuildFile; fileRef = C3F34F1412AB2598008FBDC3 /* DonutChart.m */; };
		C3F97F1917A9DE2000A52FF2 /* FunctionPlot.m in Sources */ = {isa = PBXBuildFile; fileRef = C3F97F1817A9DE2000A52FF2 /* FunctionPlot.m */; };
		E9595DFC1C9973B9004129DA /* CurvedInterpolationDemo.m in Sources */ = {isa = PBXBuildFile; fileRef = E9595DFB1C9973B9004129DA /* CurvedInterpolationDemo.m */; };
		E9AB989C1C9A903700D23875 /* CurvedInterpolationDemo.m in Sources */ = {isa = PBXBuildFile; fileRef = E9595DFB1C9973B9004129DA /* CurvedInterpolationDemo.m */; };
/* End PBXBuildFile section */

/* Begin PBXContainerItemProxy section */
		4F4892881290FFCD00EDB93F /* PBXContainerItemProxy */ = {
			isa = PBXContainerItemProxy;
			containerPortal = 4F35EC1D1236AE6E007C3389 /* CorePlot.xcodeproj */;
			proxyType = 2;
			remoteGlobalIDString = 8DC2EF5B0486A6940098B216;
			remoteInfo = CorePlot;
		};
		4F48928A1290FFCD00EDB93F /* PBXContainerItemProxy */ = {
			isa = PBXContainerItemProxy;
			containerPortal = 4F35EC1D1236AE6E007C3389 /* CorePlot.xcodeproj */;
			proxyType = 2;
			remoteGlobalIDString = 0730F600109492D800E95162;
			remoteInfo = UnitTests;
		};
		4F4892921290FFED00EDB93F /* PBXContainerItemProxy */ = {
			isa = PBXContainerItemProxy;
			containerPortal = 4F35EC1D1236AE6E007C3389 /* CorePlot.xcodeproj */;
			proxyType = 1;
			remoteGlobalIDString = 8DC2EF4F0486A6940098B216;
			remoteInfo = CorePlot;
		};
		C30B12451BCADD300084C567 /* PBXContainerItemProxy */ = {
			isa = PBXContainerItemProxy;
			containerPortal = 4F35EC1D1236AE6E007C3389 /* CorePlot.xcodeproj */;
			proxyType = 1;
			remoteGlobalIDString = C38A09771A46185200D45436;
			remoteInfo = "CorePlot iOS";
		};
		C30D8B171BCAF99D0003BB70 /* PBXContainerItemProxy */ = {
			isa = PBXContainerItemProxy;
			containerPortal = 4F35EC1D1236AE6E007C3389 /* CorePlot.xcodeproj */;
			proxyType = 2;
			remoteGlobalIDString = C37EA6921BC83F2A0091C8F7;
			remoteInfo = "CorePlot tvOS";
		};
		C30D8B191BCAF99D0003BB70 /* PBXContainerItemProxy */ = {
			isa = PBXContainerItemProxy;
			containerPortal = 4F35EC1D1236AE6E007C3389 /* CorePlot.xcodeproj */;
			proxyType = 2;
			remoteGlobalIDString = C37EA6B71BC83F2D0091C8F7;
			remoteInfo = "UnitTests tvOS";
		};
		C30D8B1E1BCAFC080003BB70 /* PBXContainerItemProxy */ = {
			isa = PBXContainerItemProxy;
			containerPortal = 4F35EC1D1236AE6E007C3389 /* CorePlot.xcodeproj */;
			proxyType = 1;
			remoteGlobalIDString = C37EA5C91BC83F2A0091C8F7;
			remoteInfo = "CorePlot tvOS";
		};
		C34CB5791BC9B0D4009270A0 /* PBXContainerItemProxy */ = {
			isa = PBXContainerItemProxy;
			containerPortal = 4F35EC1D1236AE6E007C3389 /* CorePlot.xcodeproj */;
			proxyType = 1;
			remoteGlobalIDString = C38A09771A46185200D45436;
			remoteInfo = "CorePlot iOS";
		};
		C3D4146E1A7D824700B6F5D6 /* PBXContainerItemProxy */ = {
			isa = PBXContainerItemProxy;
			containerPortal = 4F35EC1D1236AE6E007C3389 /* CorePlot.xcodeproj */;
			proxyType = 2;
			remoteGlobalIDString = C38A09781A46185200D45436;
			remoteInfo = CorePlot_iOS;
		};
		C3D414701A7D824700B6F5D6 /* PBXContainerItemProxy */ = {
			isa = PBXContainerItemProxy;
			containerPortal = 4F35EC1D1236AE6E007C3389 /* CorePlot.xcodeproj */;
			proxyType = 2;
			remoteGlobalIDString = C38A09821A46185300D45436;
			remoteInfo = CorePlot_iOSTests;
		};
		C3D414721A7D824700B6F5D6 /* PBXContainerItemProxy */ = {
			isa = PBXContainerItemProxy;
			containerPortal = 4F35EC1D1236AE6E007C3389 /* CorePlot.xcodeproj */;
			proxyType = 2;
			remoteGlobalIDString = C38A09BA1A4619A900D45436;
			remoteInfo = "CorePlot-CocoaTouch";
		};
		C3D414741A7D824700B6F5D6 /* PBXContainerItemProxy */ = {
			isa = PBXContainerItemProxy;
			containerPortal = 4F35EC1D1236AE6E007C3389 /* CorePlot.xcodeproj */;
			proxyType = 2;
			remoteGlobalIDString = C38A09C41A4619A900D45436;
			remoteInfo = "CorePlot-CocoaTouchTests";
		};
/* End PBXContainerItemProxy section */

/* Begin PBXCopyFilesBuildPhase section */
		4F22FFDB12343172006BF615 /* Copy Frameworks */ = {
			isa = PBXCopyFilesBuildPhase;
			buildActionMask = 2147483647;
			dstPath = "";
			dstSubfolderSpec = 10;
			files = (
				4FABDD4612911127003A2DB7 /* CorePlot.framework in Copy Frameworks */,
			);
			name = "Copy Frameworks";
			runOnlyForDeploymentPostprocessing = 0;
		};
		C30B12471BCADD310084C567 /* Embed Frameworks */ = {
			isa = PBXCopyFilesBuildPhase;
			buildActionMask = 2147483647;
			dstPath = "";
			dstSubfolderSpec = 10;
			files = (
				C30B12441BCADD300084C567 /* CorePlot.framework in Embed Frameworks */,
			);
			name = "Embed Frameworks";
			runOnlyForDeploymentPostprocessing = 0;
		};
/* End PBXCopyFilesBuildPhase section */

/* Begin PBXFileReference section */
		1058C7A1FEA54F0111CA2CBB /* Cocoa.framework */ = {isa = PBXFileReference; lastKnownFileType = wrapper.framework; name = Cocoa.framework; path = /System/Library/Frameworks/Cocoa.framework; sourceTree = "<absolute>"; };
		29B97324FDCFA39411CA2CEA /* AppKit.framework */ = {isa = PBXFileReference; lastKnownFileType = wrapper.framework; name = AppKit.framework; path = /System/Library/Frameworks/AppKit.framework; sourceTree = "<absolute>"; };
		29B97325FDCFA39411CA2CEA /* Foundation.framework */ = {isa = PBXFileReference; lastKnownFileType = wrapper.framework; name = Foundation.framework; path = /System/Library/Frameworks/Foundation.framework; sourceTree = "<absolute>"; };
		4F22FF4712342978006BF615 /* main.m */ = {isa = PBXFileReference; fileEncoding = 4; lastKnownFileType = sourcecode.c.objc; name = main.m; path = src/mac/main.m; sourceTree = "<group>"; };
		4F22FF4A1234298E006BF615 /* Plot_Gallery_MacAppDelegate.h */ = {isa = PBXFileReference; fileEncoding = 4; lastKnownFileType = sourcecode.c.h; name = Plot_Gallery_MacAppDelegate.h; path = src/mac/Plot_Gallery_MacAppDelegate.h; sourceTree = "<group>"; };
		4F22FF4B1234298E006BF615 /* Plot_Gallery_MacAppDelegate.m */ = {isa = PBXFileReference; fileEncoding = 4; lastKnownFileType = sourcecode.c.objc; name = Plot_Gallery_MacAppDelegate.m; path = src/mac/Plot_Gallery_MacAppDelegate.m; sourceTree = "<group>"; };
		4F22FF5812342A21006BF615 /* English */ = {isa = PBXFileReference; fileEncoding = 4; lastKnownFileType = text.plist.strings; name = English; path = InfoPlist.strings; sourceTree = "<group>"; };
		4F22FF5A12342A21006BF615 /* English */ = {isa = PBXFileReference; lastKnownFileType = file.xib; name = English; path = MainMenu.xib; sourceTree = "<group>"; };
		4F22FF7B12342B5A006BF615 /* Plot_Gallery_Prefix.pch */ = {isa = PBXFileReference; fileEncoding = 4; lastKnownFileType = sourcecode.c.h; path = Plot_Gallery_Prefix.pch; sourceTree = "<group>"; };
		4F22FF7C12342B6E006BF615 /* Plot_Gallery_Mac-Info.plist */ = {isa = PBXFileReference; fileEncoding = 4; lastKnownFileType = text.plist.xml; path = "Plot_Gallery_Mac-Info.plist"; sourceTree = "<group>"; };
		4F22FF9A12342D7C006BF615 /* CompositePlot.h */ = {isa = PBXFileReference; fileEncoding = 4; lastKnownFileType = sourcecode.c.h; lineEnding = 0; name = CompositePlot.h; path = src/plots/CompositePlot.h; sourceTree = "<group>"; xcLanguageSpecificationIdentifier = xcode.lang.objcpp; };
		4F22FF9B12342D7C006BF615 /* CompositePlot.m */ = {isa = PBXFileReference; fileEncoding = 4; lastKnownFileType = sourcecode.c.objc; lineEnding = 0; name = CompositePlot.m; path = src/plots/CompositePlot.m; sourceTree = "<group>"; xcLanguageSpecificationIdentifier = xcode.lang.objc; };
		4F22FF9C12342D7C006BF615 /* GradientScatterPlot.h */ = {isa = PBXFileReference; fileEncoding = 4; lastKnownFileType = sourcecode.c.h; name = GradientScatterPlot.h; path = src/plots/GradientScatterPlot.h; sourceTree = "<group>"; };
		4F22FF9D12342D7C006BF615 /* GradientScatterPlot.m */ = {isa = PBXFileReference; fileEncoding = 4; lastKnownFileType = sourcecode.c.objc; lineEnding = 0; name = GradientScatterPlot.m; path = src/plots/GradientScatterPlot.m; sourceTree = "<group>"; xcLanguageSpecificationIdentifier = xcode.lang.objc; };
		4F22FF9E12342D7C006BF615 /* SimplePieChart.h */ = {isa = PBXFileReference; fileEncoding = 4; lastKnownFileType = sourcecode.c.h; name = SimplePieChart.h; path = src/plots/SimplePieChart.h; sourceTree = "<group>"; };
		4F22FF9F12342D7C006BF615 /* SimplePieChart.m */ = {isa = PBXFileReference; fileEncoding = 4; lastKnownFileType = sourcecode.c.objc; name = SimplePieChart.m; path = src/plots/SimplePieChart.m; sourceTree = "<group>"; };
		4F22FFA012342D7C006BF615 /* SimpleScatterPlot.h */ = {isa = PBXFileReference; fileEncoding = 4; lastKnownFileType = sourcecode.c.h; name = SimpleScatterPlot.h; path = src/plots/SimpleScatterPlot.h; sourceTree = "<group>"; };
		4F22FFA112342D7C006BF615 /* SimpleScatterPlot.m */ = {isa = PBXFileReference; fileEncoding = 4; lastKnownFileType = sourcecode.c.objc; name = SimpleScatterPlot.m; path = src/plots/SimpleScatterPlot.m; sourceTree = "<group>"; };
		4F22FFA212342D7C006BF615 /* VerticalBarChart.h */ = {isa = PBXFileReference; fileEncoding = 4; lastKnownFileType = sourcecode.c.h; name = VerticalBarChart.h; path = src/plots/VerticalBarChart.h; sourceTree = "<group>"; };
		4F22FFA312342D7C006BF615 /* VerticalBarChart.m */ = {isa = PBXFileReference; fileEncoding = 4; lastKnownFileType = sourcecode.c.objc; name = VerticalBarChart.m; path = src/plots/VerticalBarChart.m; sourceTree = "<group>"; };
		4F22FFAB12342DB1006BF615 /* PlotGallery.h */ = {isa = PBXFileReference; fileEncoding = 4; lastKnownFileType = sourcecode.c.h; name = PlotGallery.h; path = src/shared/PlotGallery.h; sourceTree = "<group>"; };
		4F22FFAC12342DB1006BF615 /* PlotGallery.m */ = {isa = PBXFileReference; fileEncoding = 4; lastKnownFileType = sourcecode.c.objc; name = PlotGallery.m; path = src/shared/PlotGallery.m; sourceTree = "<group>"; };
		4F22FFAD12342DB1006BF615 /* PlotItem.h */ = {isa = PBXFileReference; fileEncoding = 4; lastKnownFileType = sourcecode.c.h; lineEnding = 0; name = PlotItem.h; path = src/shared/PlotItem.h; sourceTree = "<group>"; xcLanguageSpecificationIdentifier = xcode.lang.objcpp; };
		4F22FFAE12342DB1006BF615 /* PlotItem.m */ = {isa = PBXFileReference; fileEncoding = 4; lastKnownFileType = sourcecode.c.objc; name = PlotItem.m; path = src/shared/PlotItem.m; sourceTree = "<group>"; };
		4F22FFE7123431D2006BF615 /* Quartz.framework */ = {isa = PBXFileReference; lastKnownFileType = wrapper.framework; name = Quartz.framework; path = System/Library/Frameworks/Quartz.framework; sourceTree = SDKROOT; };
		4F35EBBC12360D89007C3389 /* Icon.icns */ = {isa = PBXFileReference; lastKnownFileType = image.icns; name = Icon.icns; path = src/mac/Icon.icns; sourceTree = "<group>"; };
		4F35EBF3123611E3007C3389 /* PlotGalleryController.h */ = {isa = PBXFileReference; fileEncoding = 4; lastKnownFileType = sourcecode.c.h; name = PlotGalleryController.h; path = src/mac/PlotGalleryController.h; sourceTree = "<group>"; };
		4F35EBF4123611E3007C3389 /* PlotGalleryController.m */ = {isa = PBXFileReference; fileEncoding = 4; lastKnownFileType = sourcecode.c.objc; name = PlotGalleryController.m; path = src/mac/PlotGalleryController.m; sourceTree = "<group>"; };
		4F35EBF5123611E3007C3389 /* PlotView.h */ = {isa = PBXFileReference; fileEncoding = 4; lastKnownFileType = sourcecode.c.h; name = PlotView.h; path = src/mac/PlotView.h; sourceTree = "<group>"; };
		4F35EBF6123611E3007C3389 /* PlotView.m */ = {isa = PBXFileReference; fileEncoding = 4; lastKnownFileType = sourcecode.c.objc; name = PlotView.m; path = src/mac/PlotView.m; sourceTree = "<group>"; };
		4F35EC1D1236AE6E007C3389 /* CorePlot.xcodeproj */ = {isa = PBXFileReference; lastKnownFileType = "wrapper.pb-project"; name = CorePlot.xcodeproj; path = ../../framework/CorePlot.xcodeproj; sourceTree = SOURCE_ROOT; };
		4F8E1C12129077C200D2035F /* DatePlot.h */ = {isa = PBXFileReference; fileEncoding = 4; lastKnownFileType = sourcecode.c.h; name = DatePlot.h; path = src/plots/DatePlot.h; sourceTree = "<group>"; };
		4F8E1C13129077C200D2035F /* DatePlot.m */ = {isa = PBXFileReference; fileEncoding = 4; lastKnownFileType = sourcecode.c.objc; lineEnding = 0; name = DatePlot.m; path = src/plots/DatePlot.m; sourceTree = "<group>"; xcLanguageSpecificationIdentifier = xcode.lang.objc; };
		4F8E1C84129083B000D2035F /* SteppedScatterPlot.h */ = {isa = PBXFileReference; fileEncoding = 4; lastKnownFileType = sourcecode.c.h; name = SteppedScatterPlot.h; path = src/plots/SteppedScatterPlot.h; sourceTree = "<group>"; };
		4F8E1C85129083B000D2035F /* SteppedScatterPlot.m */ = {isa = PBXFileReference; fileEncoding = 4; lastKnownFileType = sourcecode.c.objc; name = SteppedScatterPlot.m; path = src/plots/SteppedScatterPlot.m; sourceTree = "<group>"; };
		4F8E1CC012908B0000D2035F /* AxisDemo.h */ = {isa = PBXFileReference; fileEncoding = 4; lastKnownFileType = sourcecode.c.h; name = AxisDemo.h; path = src/plots/AxisDemo.h; sourceTree = "<group>"; };
		4F8E1CC112908B0000D2035F /* AxisDemo.m */ = {isa = PBXFileReference; fileEncoding = 4; lastKnownFileType = sourcecode.c.objc; lineEnding = 0; name = AxisDemo.m; path = src/plots/AxisDemo.m; sourceTree = "<group>"; xcLanguageSpecificationIdentifier = xcode.lang.objc; };
		8D1107320486CEB800E47090 /* Plot Gallery.app */ = {isa = PBXFileReference; explicitFileType = wrapper.application; includeInIndex = 0; path = "Plot Gallery.app"; sourceTree = BUILT_PRODUCTS_DIR; };
		C30D8AF61BCAF99D0003BB70 /* Plot Gallery tvOS.app */ = {isa = PBXFileReference; explicitFileType = wrapper.application; includeInIndex = 0; path = "Plot Gallery tvOS.app"; sourceTree = BUILT_PRODUCTS_DIR; };
		C30D8AF91BCAF99D0003BB70 /* main.m */ = {isa = PBXFileReference; lastKnownFileType = sourcecode.c.objc; name = main.m; path = src/tvOS/main.m; sourceTree = "<group>"; };
		C30D8AFB1BCAF99D0003BB70 /* AppDelegateTV.h */ = {isa = PBXFileReference; lastKnownFileType = sourcecode.c.h; name = AppDelegateTV.h; path = src/tvOS/AppDelegateTV.h; sourceTree = "<group>"; };
		C30D8AFC1BCAF99D0003BB70 /* AppDelegateTV.m */ = {isa = PBXFileReference; lastKnownFileType = sourcecode.c.objc; name = AppDelegateTV.m; path = src/tvOS/AppDelegateTV.m; sourceTree = "<group>"; };
		C30D8B071BCAF99D0003BB70 /* Assets.xcassets */ = {isa = PBXFileReference; lastKnownFileType = folder.assetcatalog; name = Assets.xcassets; path = "Plot Gallery-tvOS/Assets.xcassets"; sourceTree = "<group>"; };
		C30D8B091BCAF99D0003BB70 /* Plot_Gallery_tvOS-Info.plist */ = {isa = PBXFileReference; lastKnownFileType = text.plist.xml; path = "Plot_Gallery_tvOS-Info.plist"; sourceTree = "<group>"; };
		C30D8B3A1BCAFFAE0003BB70 /* Accelerate.framework */ = {isa = PBXFileReference; lastKnownFileType = wrapper.framework; name = Accelerate.framework; path = Platforms/AppleTVOS.platform/Developer/SDKs/AppleTVOS9.0.sdk/System/Library/Frameworks/Accelerate.framework; sourceTree = DEVELOPER_DIR; };
		C30D8B3C1BCAFFB50003BB70 /* CoreGraphics.framework */ = {isa = PBXFileReference; lastKnownFileType = wrapper.framework; name = CoreGraphics.framework; path = Platforms/AppleTVOS.platform/Developer/SDKs/AppleTVOS9.0.sdk/System/Library/Frameworks/CoreGraphics.framework; sourceTree = DEVELOPER_DIR; };
		C30D8B3E1BCAFFBB0003BB70 /* QuartzCore.framework */ = {isa = PBXFileReference; lastKnownFileType = wrapper.framework; name = QuartzCore.framework; path = Platforms/AppleTVOS.platform/Developer/SDKs/AppleTVOS9.0.sdk/System/Library/Frameworks/QuartzCore.framework; sourceTree = DEVELOPER_DIR; };
		C30D8B401BCAFFC10003BB70 /* Foundation.framework */ = {isa = PBXFileReference; lastKnownFileType = wrapper.framework; name = Foundation.framework; path = Platforms/AppleTVOS.platform/Developer/SDKs/AppleTVOS9.0.sdk/System/Library/Frameworks/Foundation.framework; sourceTree = DEVELOPER_DIR; };
		C30D8B421BCAFFCB0003BB70 /* UIKit.framework */ = {isa = PBXFileReference; lastKnownFileType = wrapper.framework; name = UIKit.framework; path = Platforms/AppleTVOS.platform/Developer/SDKs/AppleTVOS9.0.sdk/System/Library/Frameworks/UIKit.framework; sourceTree = DEVELOPER_DIR; };
		C3457A4B17AD7C5D000880F3 /* PiNumberFormatter.h */ = {isa = PBXFileReference; fileEncoding = 4; lastKnownFileType = sourcecode.c.h; name = PiNumberFormatter.h; path = src/shared/PiNumberFormatter.h; sourceTree = "<group>"; };
		C3457A4C17AD7C5D000880F3 /* PiNumberFormatter.m */ = {isa = PBXFileReference; fileEncoding = 4; lastKnownFileType = sourcecode.c.objc; name = PiNumberFormatter.m; path = src/shared/PiNumberFormatter.m; sourceTree = "<group>"; };
		C34CB52E1BC9A76A009270A0 /* Plot Gallery-iOS.app */ = {isa = PBXFileReference; explicitFileType = wrapper.application; includeInIndex = 0; path = "Plot Gallery-iOS.app"; sourceTree = BUILT_PRODUCTS_DIR; };
		C34CB5451BC9A83C009270A0 /* Images.xcassets */ = {isa = PBXFileReference; lastKnownFileType = folder.assetcatalog; name = Images.xcassets; path = "Plot Gallery-iOS/Images.xcassets"; sourceTree = "<group>"; };
		C34CB5471BC9A889009270A0 /* AppDelegate.h */ = {isa = PBXFileReference; fileEncoding = 4; lastKnownFileType = sourcecode.c.h; name = AppDelegate.h; path = src/ios/AppDelegate.h; sourceTree = "<group>"; };
		C34CB5481BC9A889009270A0 /* AppDelegate.m */ = {isa = PBXFileReference; fileEncoding = 4; lastKnownFileType = sourcecode.c.objc; name = AppDelegate.m; path = src/ios/AppDelegate.m; sourceTree = "<group>"; };
		C34CB5491BC9A889009270A0 /* DetailViewController.h */ = {isa = PBXFileReference; fileEncoding = 4; lastKnownFileType = sourcecode.c.h; name = DetailViewController.h; path = src/ios/DetailViewController.h; sourceTree = "<group>"; };
		C34CB54A1BC9A889009270A0 /* DetailViewController.m */ = {isa = PBXFileReference; fileEncoding = 4; lastKnownFileType = sourcecode.c.objc; name = DetailViewController.m; path = src/ios/DetailViewController.m; sourceTree = "<group>"; };
		C34CB54B1BC9A889009270A0 /* Launch Screen.xib */ = {isa = PBXFileReference; fileEncoding = 4; lastKnownFileType = file.xib; name = "Launch Screen.xib"; path = "src/ios/Launch Screen.xib"; sourceTree = "<group>"; };
		C34CB54C1BC9A889009270A0 /* main.m */ = {isa = PBXFileReference; fileEncoding = 4; lastKnownFileType = sourcecode.c.objc; name = main.m; path = src/ios/main.m; sourceTree = "<group>"; };
		C34CB54D1BC9A889009270A0 /* Main.storyboard */ = {isa = PBXFileReference; fileEncoding = 4; lastKnownFileType = file.storyboard; name = Main.storyboard; path = src/ios/Main.storyboard; sourceTree = "<group>"; };
		C34CB5501BC9A889009270A0 /* RootViewController.h */ = {isa = PBXFileReference; fileEncoding = 4; lastKnownFileType = sourcecode.c.h; name = RootViewController.h; path = src/ios/RootViewController.h; sourceTree = "<group>"; };
		C34CB5511BC9A889009270A0 /* RootViewController.m */ = {isa = PBXFileReference; fileEncoding = 4; lastKnownFileType = sourcecode.c.objc; name = RootViewController.m; path = src/ios/RootViewController.m; sourceTree = "<group>"; };
		C34CB5521BC9A889009270A0 /* ThemeTableViewController.h */ = {isa = PBXFileReference; fileEncoding = 4; lastKnownFileType = sourcecode.c.h; name = ThemeTableViewController.h; path = src/ios/ThemeTableViewController.h; sourceTree = "<group>"; };
		C34CB5531BC9A889009270A0 /* ThemeTableViewController.m */ = {isa = PBXFileReference; fileEncoding = 4; lastKnownFileType = sourcecode.c.objc; name = ThemeTableViewController.m; path = src/ios/ThemeTableViewController.m; sourceTree = "<group>"; };
		C34CB55D1BC9A936009270A0 /* Plot_Gallery_iOS-Info.plist */ = {isa = PBXFileReference; fileEncoding = 4; lastKnownFileType = text.plist.xml; path = "Plot_Gallery_iOS-Info.plist"; sourceTree = "<group>"; };
		C34CB55F1BC9AB7B009270A0 /* Foundation.framework */ = {isa = PBXFileReference; lastKnownFileType = wrapper.framework; name = Foundation.framework; path = Platforms/iPhoneOS.platform/Developer/SDKs/iPhoneOS9.0.sdk/System/Library/Frameworks/Foundation.framework; sourceTree = DEVELOPER_DIR; };
		C34CB5611BC9AB85009270A0 /* UIKit.framework */ = {isa = PBXFileReference; lastKnownFileType = wrapper.framework; name = UIKit.framework; path = Platforms/iPhoneOS.platform/Developer/SDKs/iPhoneOS9.0.sdk/System/Library/Frameworks/UIKit.framework; sourceTree = DEVELOPER_DIR; };
		C34CB5631BC9AB8C009270A0 /* CoreGraphics.framework */ = {isa = PBXFileReference; lastKnownFileType = wrapper.framework; name = CoreGraphics.framework; path = Platforms/iPhoneOS.platform/Developer/SDKs/iPhoneOS9.0.sdk/System/Library/Frameworks/CoreGraphics.framework; sourceTree = DEVELOPER_DIR; };
		C34CB5651BC9AB93009270A0 /* QuartzCore.framework */ = {isa = PBXFileReference; lastKnownFileType = wrapper.framework; name = QuartzCore.framework; path = Platforms/iPhoneOS.platform/Developer/SDKs/iPhoneOS9.0.sdk/System/Library/Frameworks/QuartzCore.framework; sourceTree = DEVELOPER_DIR; };
		C34CB5671BC9AB9E009270A0 /* Accelerate.framework */ = {isa = PBXFileReference; lastKnownFileType = wrapper.framework; name = Accelerate.framework; path = Platforms/iPhoneOS.platform/Developer/SDKs/iPhoneOS9.0.sdk/System/Library/Frameworks/Accelerate.framework; sourceTree = DEVELOPER_DIR; };
		C354C0D513C7CDBE00DA8822 /* RealTimePlot.h */ = {isa = PBXFileReference; fileEncoding = 4; lastKnownFileType = sourcecode.c.h; name = RealTimePlot.h; path = src/plots/RealTimePlot.h; sourceTree = "<group>"; };
		C354C0D613C7CDBE00DA8822 /* RealTimePlot.m */ = {isa = PBXFileReference; fileEncoding = 4; lastKnownFileType = sourcecode.c.objc; name = RealTimePlot.m; path = src/plots/RealTimePlot.m; sourceTree = "<group>"; };
		C35597941437E07800B41DA7 /* ControlChart.h */ = {isa = PBXFileReference; fileEncoding = 4; lastKnownFileType = sourcecode.c.h; name = ControlChart.h; path = src/plots/ControlChart.h; sourceTree = "<group>"; };
		C35597951437E07800B41DA7 /* ControlChart.m */ = {isa = PBXFileReference; fileEncoding = 4; lastKnownFileType = sourcecode.c.objc; name = ControlChart.m; path = src/plots/ControlChart.m; sourceTree = "<group>"; };
		C360E1C413B18AAF007994B6 /* OHLCPlot.h */ = {isa = PBXFileReference; fileEncoding = 4; lastKnownFileType = sourcecode.c.h; name = OHLCPlot.h; path = src/plots/OHLCPlot.h; sourceTree = "<group>"; };
		C360E1C513B18AAF007994B6 /* OHLCPlot.m */ = {isa = PBXFileReference; fileEncoding = 4; lastKnownFileType = sourcecode.c.objc; name = OHLCPlot.m; path = src/plots/OHLCPlot.m; sourceTree = "<group>"; };
		C360E1DE13B18CAE007994B6 /* CandlestickPlot.h */ = {isa = PBXFileReference; fileEncoding = 4; lastKnownFileType = sourcecode.c.h; name = CandlestickPlot.h; path = src/plots/CandlestickPlot.h; sourceTree = "<group>"; };
		C360E1DF13B18CAE007994B6 /* CandlestickPlot.m */ = {isa = PBXFileReference; fileEncoding = 4; lastKnownFileType = sourcecode.c.objc; lineEnding = 0; name = CandlestickPlot.m; path = src/plots/CandlestickPlot.m; sourceTree = "<group>"; xcLanguageSpecificationIdentifier = xcode.lang.objc; };
		C367249113E103910070F47A /* LineCapDemo.h */ = {isa = PBXFileReference; fileEncoding = 4; lastKnownFileType = sourcecode.c.h; name = LineCapDemo.h; path = src/plots/LineCapDemo.h; sourceTree = "<group>"; };
		C367249213E103910070F47A /* LineCapDemo.m */ = {isa = PBXFileReference; fileEncoding = 4; lastKnownFileType = sourcecode.c.objc; name = LineCapDemo.m; path = src/plots/LineCapDemo.m; sourceTree = "<group>"; };
		C39C4E3F13BFE1A900CD9194 /* LabelingPolicyDemo.h */ = {isa = PBXFileReference; fileEncoding = 4; lastKnownFileType = sourcecode.c.h; name = LabelingPolicyDemo.h; path = src/plots/LabelingPolicyDemo.h; sourceTree = "<group>"; };
		C39C4E4013BFE1A900CD9194 /* LabelingPolicyDemo.m */ = {isa = PBXFileReference; fileEncoding = 4; lastKnownFileType = sourcecode.c.objc; lineEnding = 0; name = LabelingPolicyDemo.m; path = src/plots/LabelingPolicyDemo.m; sourceTree = "<group>"; xcLanguageSpecificationIdentifier = xcode.lang.objc; };
		C39C4E4213BFE1B400CD9194 /* PlotSpaceDemo.h */ = {isa = PBXFileReference; fileEncoding = 4; lastKnownFileType = sourcecode.c.h; name = PlotSpaceDemo.h; path = src/plots/PlotSpaceDemo.h; sourceTree = "<group>"; };
		C39C4E4313BFE1B400CD9194 /* PlotSpaceDemo.m */ = {isa = PBXFileReference; fileEncoding = 4; lastKnownFileType = sourcecode.c.objc; name = PlotSpaceDemo.m; path = src/plots/PlotSpaceDemo.m; sourceTree = "<group>"; };
		C3A14BEA13AEB7E700D103EA /* RangePlot.h */ = {isa = PBXFileReference; fileEncoding = 4; lastKnownFileType = sourcecode.c.h; name = RangePlot.h; path = src/plots/RangePlot.h; sourceTree = "<group>"; };
		C3A14BEB13AEB7E700D103EA /* RangePlot.m */ = {isa = PBXFileReference; fileEncoding = 4; lastKnownFileType = sourcecode.c.objc; name = RangePlot.m; path = src/plots/RangePlot.m; sourceTree = "<group>"; };
		C3A31A5414DF782A00734AB7 /* ColoredBarChart.h */ = {isa = PBXFileReference; fileEncoding = 4; lastKnownFileType = sourcecode.c.h; name = ColoredBarChart.h; path = src/plots/ColoredBarChart.h; sourceTree = "<group>"; };
		C3A31A5514DF782A00734AB7 /* ColoredBarChart.m */ = {isa = PBXFileReference; fileEncoding = 4; lastKnownFileType = sourcecode.c.objc; lineEnding = 0; name = ColoredBarChart.m; path = src/plots/ColoredBarChart.m; sourceTree = "<group>"; xcLanguageSpecificationIdentifier = xcode.lang.objc; };
		C3B9C2541BCB186800BD560B /* Main.storyboard */ = {isa = PBXFileReference; fileEncoding = 4; lastKnownFileType = file.storyboard; name = Main.storyboard; path = src/tvOS/Main.storyboard; sourceTree = "<group>"; };
		C3B9C2691BCB237000BD560B /* DetailViewControllerTV.h */ = {isa = PBXFileReference; fileEncoding = 4; lastKnownFileType = sourcecode.c.h; name = DetailViewControllerTV.h; path = src/tvOS/DetailViewControllerTV.h; sourceTree = "<group>"; };
		C3B9C26A1BCB237000BD560B /* DetailViewControllerTV.m */ = {isa = PBXFileReference; fileEncoding = 4; lastKnownFileType = sourcecode.c.objc; name = DetailViewControllerTV.m; path = src/tvOS/DetailViewControllerTV.m; sourceTree = "<group>"; };
		C3B9C26B1BCB237000BD560B /* RootViewControllerTV.h */ = {isa = PBXFileReference; fileEncoding = 4; lastKnownFileType = sourcecode.c.h; name = RootViewControllerTV.h; path = src/tvOS/RootViewControllerTV.h; sourceTree = "<group>"; };
		C3B9C26C1BCB237000BD560B /* RootViewControllerTV.m */ = {isa = PBXFileReference; fileEncoding = 4; lastKnownFileType = sourcecode.c.objc; name = RootViewControllerTV.m; path = src/tvOS/RootViewControllerTV.m; sourceTree = "<group>"; };
		C3B9C26D1BCB237000BD560B /* ThemeTableViewControllerTV.h */ = {isa = PBXFileReference; fileEncoding = 4; lastKnownFileType = sourcecode.c.h; name = ThemeTableViewControllerTV.h; path = src/tvOS/ThemeTableViewControllerTV.h; sourceTree = "<group>"; };
		C3B9C26E1BCB237000BD560B /* ThemeTableViewControllerTV.m */ = {isa = PBXFileReference; fileEncoding = 4; lastKnownFileType = sourcecode.c.objc; name = ThemeTableViewControllerTV.m; path = src/tvOS/ThemeTableViewControllerTV.m; sourceTree = "<group>"; };
		C3C0DF2719D86B5E00631CAD /* CorePlotWarnings.xcconfig */ = {isa = PBXFileReference; lastKnownFileType = text.xcconfig; name = CorePlotWarnings.xcconfig; path = ../../framework/xcconfig/CorePlotWarnings.xcconfig; sourceTree = "<group>"; };
		C3D2FE6219FF1D03002CD4D6 /* Images.xcassets */ = {isa = PBXFileReference; lastKnownFileType = folder.assetcatalog; name = Images.xcassets; path = img/Images.xcassets; sourceTree = "<group>"; };
		C3D70BA4175EB29E00F27173 /* ImageDemo.h */ = {isa = PBXFileReference; fileEncoding = 4; lastKnownFileType = sourcecode.c.h; name = ImageDemo.h; path = src/plots/ImageDemo.h; sourceTree = "<group>"; };
		C3D70BA5175EB29E00F27173 /* ImageDemo.m */ = {isa = PBXFileReference; fileEncoding = 4; lastKnownFileType = sourcecode.c.objc; lineEnding = 0; name = ImageDemo.m; path = src/plots/ImageDemo.m; sourceTree = "<group>"; xcLanguageSpecificationIdentifier = xcode.lang.objc; };
		C3EF42FC19FC75810060791A /* Images.xcassets */ = {isa = PBXFileReference; lastKnownFileType = folder.assetcatalog; name = Images.xcassets; path = "Plot Gallery-Mac/Images.xcassets"; sourceTree = "<group>"; };
		C3F34F1312AB2598008FBDC3 /* DonutChart.h */ = {isa = PBXFileReference; fileEncoding = 4; lastKnownFileType = sourcecode.c.h; name = DonutChart.h; path = src/plots/DonutChart.h; sourceTree = "<group>"; };
		C3F34F1412AB2598008FBDC3 /* DonutChart.m */ = {isa = PBXFileReference; fileEncoding = 4; lastKnownFileType = sourcecode.c.objc; lineEnding = 0; name = DonutChart.m; path = src/plots/DonutChart.m; sourceTree = "<group>"; xcLanguageSpecificationIdentifier = xcode.lang.objc; };
		C3F42A2614D3A75F0044B323 /* CurvedScatterPlot.h */ = {isa = PBXFileReference; fileEncoding = 4; lastKnownFileType = sourcecode.c.h; name = CurvedScatterPlot.h; path = src/plots/CurvedScatterPlot.h; sourceTree = "<group>"; };
		C3F42A2714D3A75F0044B323 /* CurvedScatterPlot.m */ = {isa = PBXFileReference; fileEncoding = 4; lastKnownFileType = sourcecode.c.objc; lineEnding = 2; name = CurvedScatterPlot.m; path = src/plots/CurvedScatterPlot.m; sourceTree = "<group>"; xcLanguageSpecificationIdentifier = xcode.lang.objc; };
		C3F97F1717A9DE2000A52FF2 /* FunctionPlot.h */ = {isa = PBXFileReference; fileEncoding = 4; lastKnownFileType = sourcecode.c.h; name = FunctionPlot.h; path = src/plots/FunctionPlot.h; sourceTree = "<group>"; };
		C3F97F1817A9DE2000A52FF2 /* FunctionPlot.m */ = {isa = PBXFileReference; fileEncoding = 4; lastKnownFileType = sourcecode.c.objc; lineEnding = 0; name = FunctionPlot.m; path = src/plots/FunctionPlot.m; sourceTree = "<group>"; xcLanguageSpecificationIdentifier = xcode.lang.objc; };
		E9595DFA1C9973B9004129DA /* CurvedInterpolationDemo.h */ = {isa = PBXFileReference; fileEncoding = 4; lastKnownFileType = sourcecode.c.h; name = CurvedInterpolationDemo.h; path = src/plots/CurvedInterpolationDemo.h; sourceTree = "<group>"; };
		E9595DFB1C9973B9004129DA /* CurvedInterpolationDemo.m */ = {isa = PBXFileReference; fileEncoding = 4; lastKnownFileType = sourcecode.c.objc; name = CurvedInterpolationDemo.m; path = src/plots/CurvedInterpolationDemo.m; sourceTree = "<group>"; };
/* End PBXFileReference section */

/* Begin PBXFrameworksBuildPhase section */
		8D11072E0486CEB800E47090 /* Frameworks */ = {
			isa = PBXFrameworksBuildPhase;
			buildActionMask = 2147483647;
			files = (
				4FABDD421291110D003A2DB7 /* CorePlot.framework in Frameworks */,
				8D11072F0486CEB800E47090 /* Cocoa.framework in Frameworks */,
				4F22FFE8123431D2006BF615 /* Quartz.framework in Frameworks */,
			);
			runOnlyForDeploymentPostprocessing = 0;
		};
		C30D8AF31BCAF99D0003BB70 /* Frameworks */ = {
			isa = PBXFrameworksBuildPhase;
			buildActionMask = 2147483647;
			files = (
				C30D8B3B1BCAFFAE0003BB70 /* Accelerate.framework in Frameworks */,
				C30D8B3D1BCAFFB50003BB70 /* CoreGraphics.framework in Frameworks */,
				C30D8B201BCAFC140003BB70 /* CorePlot.framework in Frameworks */,
				C30D8B411BCAFFC10003BB70 /* Foundation.framework in Frameworks */,
				C30D8B3F1BCAFFBB0003BB70 /* QuartzCore.framework in Frameworks */,
				C30D8B431BCAFFCB0003BB70 /* UIKit.framework in Frameworks */,
			);
			runOnlyForDeploymentPostprocessing = 0;
		};
		C34CB52B1BC9A76A009270A0 /* Frameworks */ = {
			isa = PBXFrameworksBuildPhase;
			buildActionMask = 2147483647;
			files = (
				C30B12431BCADD300084C567 /* CorePlot.framework in Frameworks */,
				C34CB5681BC9AB9E009270A0 /* Accelerate.framework in Frameworks */,
				C34CB5641BC9AB8C009270A0 /* CoreGraphics.framework in Frameworks */,
				C34CB5601BC9AB7B009270A0 /* Foundation.framework in Frameworks */,
				C34CB5661BC9AB93009270A0 /* QuartzCore.framework in Frameworks */,
				C34CB5621BC9AB85009270A0 /* UIKit.framework in Frameworks */,
			);
			runOnlyForDeploymentPostprocessing = 0;
		};
/* End PBXFrameworksBuildPhase section */

/* Begin PBXGroup section */
		080E96DDFE201D6D7F000001 /* Mac */ = {
			isa = PBXGroup;
			children = (
				29B97317FDCFA39411CA2CEA /* Resources */,
				4F35EBF3123611E3007C3389 /* PlotGalleryController.h */,
				4F35EBF4123611E3007C3389 /* PlotGalleryController.m */,
				4F35EBF5123611E3007C3389 /* PlotView.h */,
				4F35EBF6123611E3007C3389 /* PlotView.m */,
				4F22FF4712342978006BF615 /* main.m */,
				4F22FF4A1234298E006BF615 /* Plot_Gallery_MacAppDelegate.h */,
				4F22FF4B1234298E006BF615 /* Plot_Gallery_MacAppDelegate.m */,
			);
			name = Mac;
			sourceTree = "<group>";
		};
		19C28FACFE9D520D11CA2CBB /* Products */ = {
			isa = PBXGroup;
			children = (
				8D1107320486CEB800E47090 /* Plot Gallery.app */,
				C34CB52E1BC9A76A009270A0 /* Plot Gallery-iOS.app */,
				C30D8AF61BCAF99D0003BB70 /* Plot Gallery tvOS.app */,
			);
			name = Products;
			sourceTree = "<group>";
		};
		29B97314FDCFA39411CA2CEA /* Plot Gallery-Mac */ = {
			isa = PBXGroup;
			children = (
				4F35EC1D1236AE6E007C3389 /* CorePlot.xcodeproj */,
				4F22FF9812342D54006BF615 /* Shared */,
				080E96DDFE201D6D7F000001 /* Mac */,
				C33821B11BC9A54100CF8FF6 /* iOS */,
				C30D8B1C1BCAF9D10003BB70 /* tvOS */,
				4F22FF9912342D5F006BF615 /* Plots */,
				29B97315FDCFA39411CA2CEA /* Other Sources */,
				29B97323FDCFA39411CA2CEA /* Frameworks */,
				19C28FACFE9D520D11CA2CBB /* Products */,
			);
			indentWidth = 4;
			name = "Plot Gallery-Mac";
			sourceTree = "<group>";
			tabWidth = 4;
			usesTabs = 0;
		};
		29B97315FDCFA39411CA2CEA /* Other Sources */ = {
			isa = PBXGroup;
			children = (
				4F22FF7B12342B5A006BF615 /* Plot_Gallery_Prefix.pch */,
			);
			name = "Other Sources";
			sourceTree = "<group>";
		};
		29B97317FDCFA39411CA2CEA /* Resources */ = {
			isa = PBXGroup;
			children = (
				C3EF42FC19FC75810060791A /* Images.xcassets */,
				4F35EBBC12360D89007C3389 /* Icon.icns */,
				4F22FF7C12342B6E006BF615 /* Plot_Gallery_Mac-Info.plist */,
				4F22FF5912342A21006BF615 /* MainMenu.xib */,
				4F22FF5712342A21006BF615 /* InfoPlist.strings */,
			);
			name = Resources;
			sourceTree = "<group>";
		};
		29B97323FDCFA39411CA2CEA /* Frameworks */ = {
			isa = PBXGroup;
			children = (
				C30D8B421BCAFFCB0003BB70 /* UIKit.framework */,
				C30D8B401BCAFFC10003BB70 /* Foundation.framework */,
				C30D8B3E1BCAFFBB0003BB70 /* QuartzCore.framework */,
				C30D8B3C1BCAFFB50003BB70 /* CoreGraphics.framework */,
				C30D8B3A1BCAFFAE0003BB70 /* Accelerate.framework */,
				C34CB5911BC9B21F009270A0 /* Mac */,
				C34CB5921BC9B224009270A0 /* iOS */,
			);
			name = Frameworks;
			sourceTree = "<group>";
		};
		4F22FF9812342D54006BF615 /* Shared */ = {
			isa = PBXGroup;
			children = (
				C3D2FE6219FF1D03002CD4D6 /* Images.xcassets */,
				4F22FFAD12342DB1006BF615 /* PlotItem.h */,
				4F22FFAE12342DB1006BF615 /* PlotItem.m */,
				4F22FFAB12342DB1006BF615 /* PlotGallery.h */,
				4F22FFAC12342DB1006BF615 /* PlotGallery.m */,
				C3457A4B17AD7C5D000880F3 /* PiNumberFormatter.h */,
				C3457A4C17AD7C5D000880F3 /* PiNumberFormatter.m */,
				C3C0DF2719D86B5E00631CAD /* CorePlotWarnings.xcconfig */,
			);
			name = Shared;
			sourceTree = "<group>";
		};
		4F22FF9912342D5F006BF615 /* Plots */ = {
			isa = PBXGroup;
			children = (
				4F8E1CC012908B0000D2035F /* AxisDemo.h */,
				4F8E1CC112908B0000D2035F /* AxisDemo.m */,
				C360E1DE13B18CAE007994B6 /* CandlestickPlot.h */,
				C360E1DF13B18CAE007994B6 /* CandlestickPlot.m */,
				C3A31A5414DF782A00734AB7 /* ColoredBarChart.h */,
				C3A31A5514DF782A00734AB7 /* ColoredBarChart.m */,
				4F22FF9A12342D7C006BF615 /* CompositePlot.h */,
				4F22FF9B12342D7C006BF615 /* CompositePlot.m */,
				C35597941437E07800B41DA7 /* ControlChart.h */,
				C35597951437E07800B41DA7 /* ControlChart.m */,
				C3F42A2614D3A75F0044B323 /* CurvedScatterPlot.h */,
				C3F42A2714D3A75F0044B323 /* CurvedScatterPlot.m */,
				E9595DFA1C9973B9004129DA /* CurvedInterpolationDemo.h */,
				E9595DFB1C9973B9004129DA /* CurvedInterpolationDemo.m */,
				4F8E1C12129077C200D2035F /* DatePlot.h */,
				4F8E1C13129077C200D2035F /* DatePlot.m */,
				C3F34F1312AB2598008FBDC3 /* DonutChart.h */,
				C3F34F1412AB2598008FBDC3 /* DonutChart.m */,
				C3F97F1717A9DE2000A52FF2 /* FunctionPlot.h */,
				C3F97F1817A9DE2000A52FF2 /* FunctionPlot.m */,
				4F22FF9C12342D7C006BF615 /* GradientScatterPlot.h */,
				4F22FF9D12342D7C006BF615 /* GradientScatterPlot.m */,
				C3D70BA4175EB29E00F27173 /* ImageDemo.h */,
				C3D70BA5175EB29E00F27173 /* ImageDemo.m */,
				C39C4E3F13BFE1A900CD9194 /* LabelingPolicyDemo.h */,
				C39C4E4013BFE1A900CD9194 /* LabelingPolicyDemo.m */,
				C367249113E103910070F47A /* LineCapDemo.h */,
				C367249213E103910070F47A /* LineCapDemo.m */,
				C360E1C413B18AAF007994B6 /* OHLCPlot.h */,
				C360E1C513B18AAF007994B6 /* OHLCPlot.m */,
				C39C4E4213BFE1B400CD9194 /* PlotSpaceDemo.h */,
				C39C4E4313BFE1B400CD9194 /* PlotSpaceDemo.m */,
				C3A14BEA13AEB7E700D103EA /* RangePlot.h */,
				C3A14BEB13AEB7E700D103EA /* RangePlot.m */,
				C354C0D513C7CDBE00DA8822 /* RealTimePlot.h */,
				C354C0D613C7CDBE00DA8822 /* RealTimePlot.m */,
				4F8E1C84129083B000D2035F /* SteppedScatterPlot.h */,
				4F8E1C85129083B000D2035F /* SteppedScatterPlot.m */,
				4F22FF9E12342D7C006BF615 /* SimplePieChart.h */,
				4F22FF9F12342D7C006BF615 /* SimplePieChart.m */,
				4F22FFA012342D7C006BF615 /* SimpleScatterPlot.h */,
				4F22FFA112342D7C006BF615 /* SimpleScatterPlot.m */,
				4F22FFA212342D7C006BF615 /* VerticalBarChart.h */,
				4F22FFA312342D7C006BF615 /* VerticalBarChart.m */,
			);
			name = Plots;
			sourceTree = "<group>";
		};
		4F4892831290FFCD00EDB93F /* Products */ = {
			isa = PBXGroup;
			children = (
				4F4892891290FFCD00EDB93F /* CorePlot.framework */,
				4F48928B1290FFCD00EDB93F /* UnitTests.xctest */,
				C3D4146F1A7D824700B6F5D6 /* CorePlot.framework */,
				C3D414711A7D824700B6F5D6 /* UnitTests iOS.xctest */,
				C3D414731A7D824700B6F5D6 /* libCorePlot-CocoaTouch.a */,
				C3D414751A7D824700B6F5D6 /* CorePlot-CocoaTouchTests.xctest */,
				C30D8B181BCAF99D0003BB70 /* CorePlot.framework */,
				C30D8B1A1BCAF99D0003BB70 /* UnitTests tvOS.xctest */,
			);
			name = Products;
			sourceTree = "<group>";
		};
		C30D8B1C1BCAF9D10003BB70 /* tvOS */ = {
			isa = PBXGroup;
			children = (
				C30D8B1D1BCAF9E80003BB70 /* Resources */,
				C30D8AF91BCAF99D0003BB70 /* main.m */,
				C30D8AFB1BCAF99D0003BB70 /* AppDelegateTV.h */,
				C30D8AFC1BCAF99D0003BB70 /* AppDelegateTV.m */,
				C3B9C2691BCB237000BD560B /* DetailViewControllerTV.h */,
				C3B9C26A1BCB237000BD560B /* DetailViewControllerTV.m */,
				C3B9C26B1BCB237000BD560B /* RootViewControllerTV.h */,
				C3B9C26C1BCB237000BD560B /* RootViewControllerTV.m */,
				C3B9C26D1BCB237000BD560B /* ThemeTableViewControllerTV.h */,
				C3B9C26E1BCB237000BD560B /* ThemeTableViewControllerTV.m */,
			);
			name = tvOS;
			sourceTree = "<group>";
		};
		C30D8B1D1BCAF9E80003BB70 /* Resources */ = {
			isa = PBXGroup;
			children = (
				C30D8B071BCAF99D0003BB70 /* Assets.xcassets */,
				C30D8B091BCAF99D0003BB70 /* Plot_Gallery_tvOS-Info.plist */,
				C3B9C2541BCB186800BD560B /* Main.storyboard */,
			);
			name = Resources;
			sourceTree = "<group>";
		};
		C33821B11BC9A54100CF8FF6 /* iOS */ = {
			isa = PBXGroup;
			children = (
				C34CB55C1BC9A8B3009270A0 /* Resources */,
				C34CB5471BC9A889009270A0 /* AppDelegate.h */,
				C34CB5481BC9A889009270A0 /* AppDelegate.m */,
				C34CB5491BC9A889009270A0 /* DetailViewController.h */,
				C34CB54A1BC9A889009270A0 /* DetailViewController.m */,
				C34CB54C1BC9A889009270A0 /* main.m */,
				C34CB5501BC9A889009270A0 /* RootViewController.h */,
				C34CB5511BC9A889009270A0 /* RootViewController.m */,
				C34CB5521BC9A889009270A0 /* ThemeTableViewController.h */,
				C34CB5531BC9A889009270A0 /* ThemeTableViewController.m */,
			);
			name = iOS;
			sourceTree = "<group>";
		};
		C34CB55C1BC9A8B3009270A0 /* Resources */ = {
			isa = PBXGroup;
			children = (
				C34CB5451BC9A83C009270A0 /* Images.xcassets */,
				C34CB55D1BC9A936009270A0 /* Plot_Gallery_iOS-Info.plist */,
				C34CB54D1BC9A889009270A0 /* Main.storyboard */,
				C34CB54B1BC9A889009270A0 /* Launch Screen.xib */,
			);
			name = Resources;
			sourceTree = "<group>";
		};
		C34CB5911BC9B21F009270A0 /* Mac */ = {
			isa = PBXGroup;
			children = (
				1058C7A1FEA54F0111CA2CBB /* Cocoa.framework */,
				4F22FFE7123431D2006BF615 /* Quartz.framework */,
				29B97324FDCFA39411CA2CEA /* AppKit.framework */,
				29B97325FDCFA39411CA2CEA /* Foundation.framework */,
			);
			name = Mac;
			sourceTree = "<group>";
		};
		C34CB5921BC9B224009270A0 /* iOS */ = {
			isa = PBXGroup;
			children = (
				C34CB5671BC9AB9E009270A0 /* Accelerate.framework */,
				C34CB5651BC9AB93009270A0 /* QuartzCore.framework */,
				C34CB5631BC9AB8C009270A0 /* CoreGraphics.framework */,
				C34CB5611BC9AB85009270A0 /* UIKit.framework */,
				C34CB55F1BC9AB7B009270A0 /* Foundation.framework */,
			);
			name = iOS;
			sourceTree = "<group>";
		};
/* End PBXGroup section */

/* Begin PBXNativeTarget section */
		8D1107260486CEB800E47090 /* Plot Gallery-Mac */ = {
			isa = PBXNativeTarget;
			buildConfigurationList = C01FCF4A08A954540054247B /* Build configuration list for PBXNativeTarget "Plot Gallery-Mac" */;
			buildPhases = (
				8D1107290486CEB800E47090 /* Resources */,
				8D11072C0486CEB800E47090 /* Sources */,
				8D11072E0486CEB800E47090 /* Frameworks */,
				4F22FFDB12343172006BF615 /* Copy Frameworks */,
			);
			buildRules = (
			);
			dependencies = (
				4F4892931290FFED00EDB93F /* PBXTargetDependency */,
			);
			name = "Plot Gallery-Mac";
			productInstallPath = "$(HOME)/Applications";
			productName = "Plot Gallery-Mac";
			productReference = 8D1107320486CEB800E47090 /* Plot Gallery.app */;
			productType = "com.apple.product-type.application";
		};
		C30D8AF51BCAF99D0003BB70 /* Plot Gallery tvOS */ = {
			isa = PBXNativeTarget;
			buildConfigurationList = C30D8B1B1BCAF99D0003BB70 /* Build configuration list for PBXNativeTarget "Plot Gallery tvOS" */;
			buildPhases = (
				C30D8AF21BCAF99D0003BB70 /* Sources */,
				C30D8AF31BCAF99D0003BB70 /* Frameworks */,
				C30D8AF41BCAF99D0003BB70 /* Resources */,
			);
			buildRules = (
			);
			dependencies = (
				C30D8B1F1BCAFC080003BB70 /* PBXTargetDependency */,
			);
			name = "Plot Gallery tvOS";
			productName = "Plot Gallery tvOS";
			productReference = C30D8AF61BCAF99D0003BB70 /* Plot Gallery tvOS.app */;
			productType = "com.apple.product-type.application";
		};
		C34CB52D1BC9A76A009270A0 /* Plot Gallery-iOS */ = {
			isa = PBXNativeTarget;
			buildConfigurationList = C34CB5421BC9A76A009270A0 /* Build configuration list for PBXNativeTarget "Plot Gallery-iOS" */;
			buildPhases = (
				C34CB52A1BC9A76A009270A0 /* Sources */,
				C34CB52B1BC9A76A009270A0 /* Frameworks */,
				C34CB52C1BC9A76A009270A0 /* Resources */,
				C30B12471BCADD310084C567 /* Embed Frameworks */,
			);
			buildRules = (
			);
			dependencies = (
				C34CB57A1BC9B0D4009270A0 /* PBXTargetDependency */,
				C30B12461BCADD300084C567 /* PBXTargetDependency */,
			);
			name = "Plot Gallery-iOS";
			productName = "Plot Gallery-iOS";
			productReference = C34CB52E1BC9A76A009270A0 /* Plot Gallery-iOS.app */;
			productType = "com.apple.product-type.application";
		};
/* End PBXNativeTarget section */

/* Begin PBXProject section */
		29B97313FDCFA39411CA2CEA /* Project object */ = {
			isa = PBXProject;
			attributes = {
				LastUpgradeCheck = 0700;
				TargetAttributes = {
					C30D8AF51BCAF99D0003BB70 = {
						CreatedOnToolsVersion = 7.1;
						DevelopmentTeam = 28ZA45DE7D;
					};
					C34CB52D1BC9A76A009270A0 = {
						CreatedOnToolsVersion = 7.0.1;
						DevelopmentTeam = 28ZA45DE7D;
					};
				};
			};
			buildConfigurationList = C01FCF4E08A954540054247B /* Build configuration list for PBXProject "Plot_Gallery" */;
			compatibilityVersion = "Xcode 6.3";
			developmentRegion = English;
			hasScannedForEncodings = 1;
			knownRegions = (
				English,
				Japanese,
				French,
				German,
				Base,
			);
			mainGroup = 29B97314FDCFA39411CA2CEA /* Plot Gallery-Mac */;
			projectDirPath = "";
			projectReferences = (
				{
					ProductGroup = 4F4892831290FFCD00EDB93F /* Products */;
					ProjectRef = 4F35EC1D1236AE6E007C3389 /* CorePlot.xcodeproj */;
				},
			);
			projectRoot = "";
			targets = (
				8D1107260486CEB800E47090 /* Plot Gallery-Mac */,
				C34CB52D1BC9A76A009270A0 /* Plot Gallery-iOS */,
				C30D8AF51BCAF99D0003BB70 /* Plot Gallery tvOS */,
			);
		};
/* End PBXProject section */

/* Begin PBXReferenceProxy section */
		4F4892891290FFCD00EDB93F /* CorePlot.framework */ = {
			isa = PBXReferenceProxy;
			fileType = wrapper.framework;
			path = CorePlot.framework;
			remoteRef = 4F4892881290FFCD00EDB93F /* PBXContainerItemProxy */;
			sourceTree = BUILT_PRODUCTS_DIR;
		};
		4F48928B1290FFCD00EDB93F /* UnitTests.xctest */ = {
			isa = PBXReferenceProxy;
			fileType = wrapper.cfbundle;
			path = UnitTests.xctest;
			remoteRef = 4F48928A1290FFCD00EDB93F /* PBXContainerItemProxy */;
			sourceTree = BUILT_PRODUCTS_DIR;
		};
		C30D8B181BCAF99D0003BB70 /* CorePlot.framework */ = {
			isa = PBXReferenceProxy;
			fileType = wrapper.framework;
			path = CorePlot.framework;
			remoteRef = C30D8B171BCAF99D0003BB70 /* PBXContainerItemProxy */;
			sourceTree = BUILT_PRODUCTS_DIR;
		};
		C30D8B1A1BCAF99D0003BB70 /* UnitTests tvOS.xctest */ = {
			isa = PBXReferenceProxy;
			fileType = wrapper.cfbundle;
			path = "UnitTests tvOS.xctest";
			remoteRef = C30D8B191BCAF99D0003BB70 /* PBXContainerItemProxy */;
			sourceTree = BUILT_PRODUCTS_DIR;
		};
		C3D4146F1A7D824700B6F5D6 /* CorePlot.framework */ = {
			isa = PBXReferenceProxy;
			fileType = wrapper.framework;
			path = CorePlot.framework;
			remoteRef = C3D4146E1A7D824700B6F5D6 /* PBXContainerItemProxy */;
			sourceTree = BUILT_PRODUCTS_DIR;
		};
		C3D414711A7D824700B6F5D6 /* UnitTests iOS.xctest */ = {
			isa = PBXReferenceProxy;
			fileType = wrapper.cfbundle;
			path = "UnitTests iOS.xctest";
			remoteRef = C3D414701A7D824700B6F5D6 /* PBXContainerItemProxy */;
			sourceTree = BUILT_PRODUCTS_DIR;
		};
		C3D414731A7D824700B6F5D6 /* libCorePlot-CocoaTouch.a */ = {
			isa = PBXReferenceProxy;
			fileType = archive.ar;
			path = "libCorePlot-CocoaTouch.a";
			remoteRef = C3D414721A7D824700B6F5D6 /* PBXContainerItemProxy */;
			sourceTree = BUILT_PRODUCTS_DIR;
		};
		C3D414751A7D824700B6F5D6 /* CorePlot-CocoaTouchTests.xctest */ = {
			isa = PBXReferenceProxy;
			fileType = wrapper.cfbundle;
			path = "CorePlot-CocoaTouchTests.xctest";
			remoteRef = C3D414741A7D824700B6F5D6 /* PBXContainerItemProxy */;
			sourceTree = BUILT_PRODUCTS_DIR;
		};
/* End PBXReferenceProxy section */

/* Begin PBXResourcesBuildPhase section */
		8D1107290486CEB800E47090 /* Resources */ = {
			isa = PBXResourcesBuildPhase;
			buildActionMask = 2147483647;
			files = (
				C3D2FE6319FF1D03002CD4D6 /* Images.xcassets in Resources */,
				4F22FF5B12342A21006BF615 /* InfoPlist.strings in Resources */,
				C3EF42FD19FC75810060791A /* Images.xcassets in Resources */,
				4F22FF5C12342A21006BF615 /* MainMenu.xib in Resources */,
				4F35EBBD12360D89007C3389 /* Icon.icns in Resources */,
			);
			runOnlyForDeploymentPostprocessing = 0;
		};
		C30D8AF41BCAF99D0003BB70 /* Resources */ = {
			isa = PBXResourcesBuildPhase;
			buildActionMask = 2147483647;
			files = (
				C30D8B211BCAFD3E0003BB70 /* Images.xcassets in Resources */,
				C30D8B081BCAF99D0003BB70 /* Assets.xcassets in Resources */,
				C3B9C2551BCB186800BD560B /* Main.storyboard in Resources */,
			);
			runOnlyForDeploymentPostprocessing = 0;
		};
		C34CB52C1BC9A76A009270A0 /* Resources */ = {
			isa = PBXResourcesBuildPhase;
			buildActionMask = 2147483647;
			files = (
				C34CB5461BC9A83C009270A0 /* Images.xcassets in Resources */,
				C367EEE21BCAEA9E00A21FE7 /* Images.xcassets in Resources */,
				C34CB5581BC9A889009270A0 /* Main.storyboard in Resources */,
				C34CB5561BC9A889009270A0 /* Launch Screen.xib in Resources */,
			);
			runOnlyForDeploymentPostprocessing = 0;
		};
/* End PBXResourcesBuildPhase section */

/* Begin PBXSourcesBuildPhase section */
		8D11072C0486CEB800E47090 /* Sources */ = {
			isa = PBXSourcesBuildPhase;
			buildActionMask = 2147483647;
			files = (
				4F22FF4912342978006BF615 /* main.m in Sources */,
				4F22FF4C1234298E006BF615 /* Plot_Gallery_MacAppDelegate.m in Sources */,
				4F22FFA412342D7C006BF615 /* CompositePlot.m in Sources */,
				4F22FFA512342D7C006BF615 /* GradientScatterPlot.m in Sources */,
				4F22FFA612342D7C006BF615 /* SimplePieChart.m in Sources */,
				4F22FFA712342D7C006BF615 /* SimpleScatterPlot.m in Sources */,
				4F22FFA812342D7C006BF615 /* VerticalBarChart.m in Sources */,
				4F22FFAF12342DB1006BF615 /* PlotGallery.m in Sources */,
				4F22FFB012342DB1006BF615 /* PlotItem.m in Sources */,
				4F35EBF7123611E3007C3389 /* PlotGalleryController.m in Sources */,
				4F35EBF8123611E3007C3389 /* PlotView.m in Sources */,
				4F8E1C14129077C200D2035F /* DatePlot.m in Sources */,
				4F8E1C86129083B000D2035F /* SteppedScatterPlot.m in Sources */,
				4F8E1CC212908B0000D2035F /* AxisDemo.m in Sources */,
				C3F34F1512AB2598008FBDC3 /* DonutChart.m in Sources */,
				C3A14BEC13AEB7E700D103EA /* RangePlot.m in Sources */,
				C360E1C613B18AAF007994B6 /* OHLCPlot.m in Sources */,
				C360E1E013B18CAF007994B6 /* CandlestickPlot.m in Sources */,
				C39C4E4113BFE1A900CD9194 /* LabelingPolicyDemo.m in Sources */,
				C39C4E4413BFE1B400CD9194 /* PlotSpaceDemo.m in Sources */,
				C354C0D713C7CDBE00DA8822 /* RealTimePlot.m in Sources */,
				E9595DFC1C9973B9004129DA /* CurvedInterpolationDemo.m in Sources */,
				C367249313E103910070F47A /* LineCapDemo.m in Sources */,
				C35597961437E07800B41DA7 /* ControlChart.m in Sources */,
				C3A31A5614DF782A00734AB7 /* ColoredBarChart.m in Sources */,
				C3AC1410150EDE5C00631001 /* CurvedScatterPlot.m in Sources */,
				C3F97F1917A9DE2000A52FF2 /* FunctionPlot.m in Sources */,
				C3D70BA6175EB29E00F27173 /* ImageDemo.m in Sources */,
				C3457A4D17AD7C5D000880F3 /* PiNumberFormatter.m in Sources */,
			);
			runOnlyForDeploymentPostprocessing = 0;
		};
		C30D8AF21BCAF99D0003BB70 /* Sources */ = {
			isa = PBXSourcesBuildPhase;
			buildActionMask = 2147483647;
			files = (
				C30D8B301BCAFDE20003BB70 /* LabelingPolicyDemo.m in Sources */,
				C30D8B291BCAFDE20003BB70 /* ControlChart.m in Sources */,
				C30D8B2B1BCAFDE20003BB70 /* DatePlot.m in Sources */,
				C30D8B2E1BCAFDE20003BB70 /* GradientScatterPlot.m in Sources */,
				C30D8B2F1BCAFDE20003BB70 /* ImageDemo.m in Sources */,
				C30D8B261BCAFDE20003BB70 /* CandlestickPlot.m in Sources */,
				C30D8B361BCAFDE20003BB70 /* SteppedScatterPlot.m in Sources */,
				C30D8AFD1BCAF99D0003BB70 /* AppDelegateTV.m in Sources */,
				C30D8B391BCAFDE20003BB70 /* VerticalBarChart.m in Sources */,
				C3B9C26F1BCB237000BD560B /* DetailViewControllerTV.m in Sources */,
				C30D8B231BCAFD3E0003BB70 /* PlotGallery.m in Sources */,
				C30D8B221BCAFD3E0003BB70 /* PlotItem.m in Sources */,
				C30D8B351BCAFDE20003BB70 /* RealTimePlot.m in Sources */,
				C30D8B2C1BCAFDE20003BB70 /* DonutChart.m in Sources */,
				C30D8B281BCAFDE20003BB70 /* CompositePlot.m in Sources */,
				C30D8B311BCAFDE20003BB70 /* LineCapDemo.m in Sources */,
				C30D8AFA1BCAF99D0003BB70 /* main.m in Sources */,
				C30D8B371BCAFDE20003BB70 /* SimplePieChart.m in Sources */,
				C30D8B241BCAFD3E0003BB70 /* PiNumberFormatter.m in Sources */,
				C30D8B331BCAFDE20003BB70 /* PlotSpaceDemo.m in Sources */,
				C30D8B321BCAFDE20003BB70 /* OHLCPlot.m in Sources */,
				C30D8B341BCAFDE20003BB70 /* RangePlot.m in Sources */,
				C30D8B251BCAFDE20003BB70 /* AxisDemo.m in Sources */,
				C30D8B271BCAFDE20003BB70 /* ColoredBarChart.m in Sources */,
				C3B9C2711BCB237000BD560B /* ThemeTableViewControllerTV.m in Sources */,
				C30D8B2D1BCAFDE20003BB70 /* FunctionPlot.m in Sources */,
				C30D8B2A1BCAFDE20003BB70 /* CurvedScatterPlot.m in Sources */,
				C30D8B381BCAFDE20003BB70 /* SimpleScatterPlot.m in Sources */,
				C3B9C2701BCB237000BD560B /* RootViewControllerTV.m in Sources */,
			);
			runOnlyForDeploymentPostprocessing = 0;
		};
		C34CB52A1BC9A76A009270A0 /* Sources */ = {
			isa = PBXSourcesBuildPhase;
			buildActionMask = 2147483647;
			files = (
				C34CB5551BC9A889009270A0 /* DetailViewController.m in Sources */,
				C30B12481BCADE170084C567 /* PlotItem.m in Sources */,
				C34CB5821BC9B1C1009270A0 /* DatePlot.m in Sources */,
				C30B124A1BCADE170084C567 /* PiNumberFormatter.m in Sources */,
				C34CB5871BC9B1C1009270A0 /* LabelingPolicyDemo.m in Sources */,
				C34CB5801BC9B1C1009270A0 /* ControlChart.m in Sources */,
				C34CB5831BC9B1C1009270A0 /* DonutChart.m in Sources */,
				E9AB989C1C9A903700D23875 /* CurvedInterpolationDemo.m in Sources */,
				C34CB5811BC9B1C1009270A0 /* CurvedScatterPlot.m in Sources */,
				C34CB5861BC9B1C1009270A0 /* ImageDemo.m in Sources */,
				C34CB5541BC9A889009270A0 /* AppDelegate.m in Sources */,
				C34CB5881BC9B1C1009270A0 /* LineCapDemo.m in Sources */,
				C34CB5901BC9B1C1009270A0 /* VerticalBarChart.m in Sources */,
				C34CB58F1BC9B1C1009270A0 /* SimpleScatterPlot.m in Sources */,
				C34CB57C1BC9B1C1009270A0 /* AxisDemo.m in Sources */,
				C34CB58C1BC9B1C1009270A0 /* RealTimePlot.m in Sources */,
				C34CB5891BC9B1C1009270A0 /* OHLCPlot.m in Sources */,
				C30B12491BCADE170084C567 /* PlotGallery.m in Sources */,
				C34CB55A1BC9A889009270A0 /* RootViewController.m in Sources */,
				C34CB57F1BC9B1C1009270A0 /* CompositePlot.m in Sources */,
				C34CB5851BC9B1C1009270A0 /* GradientScatterPlot.m in Sources */,
				C34CB58D1BC9B1C1009270A0 /* SteppedScatterPlot.m in Sources */,
				C34CB58A1BC9B1C1009270A0 /* PlotSpaceDemo.m in Sources */,
				C34CB57D1BC9B1C1009270A0 /* CandlestickPlot.m in Sources */,
				C34CB58B1BC9B1C1009270A0 /* RangePlot.m in Sources */,
				C34CB58E1BC9B1C1009270A0 /* SimplePieChart.m in Sources */,
				C34CB57E1BC9B1C1009270A0 /* ColoredBarChart.m in Sources */,
				C34CB55B1BC9A889009270A0 /* ThemeTableViewController.m in Sources */,
				C34CB5571BC9A889009270A0 /* main.m in Sources */,
				C34CB5841BC9B1C1009270A0 /* FunctionPlot.m in Sources */,
			);
			runOnlyForDeploymentPostprocessing = 0;
		};
/* End PBXSourcesBuildPhase section */

/* Begin PBXTargetDependency section */
		4F4892931290FFED00EDB93F /* PBXTargetDependency */ = {
			isa = PBXTargetDependency;
			name = CorePlot;
			targetProxy = 4F4892921290FFED00EDB93F /* PBXContainerItemProxy */;
		};
		C30B12461BCADD300084C567 /* PBXTargetDependency */ = {
			isa = PBXTargetDependency;
			name = "CorePlot iOS";
			targetProxy = C30B12451BCADD300084C567 /* PBXContainerItemProxy */;
		};
		C30D8B1F1BCAFC080003BB70 /* PBXTargetDependency */ = {
			isa = PBXTargetDependency;
			name = "CorePlot tvOS";
			targetProxy = C30D8B1E1BCAFC080003BB70 /* PBXContainerItemProxy */;
		};
		C34CB57A1BC9B0D4009270A0 /* PBXTargetDependency */ = {
			isa = PBXTargetDependency;
			name = "CorePlot iOS";
			targetProxy = C34CB5791BC9B0D4009270A0 /* PBXContainerItemProxy */;
		};
/* End PBXTargetDependency section */

/* Begin PBXVariantGroup section */
		4F22FF5712342A21006BF615 /* InfoPlist.strings */ = {
			isa = PBXVariantGroup;
			children = (
				4F22FF5812342A21006BF615 /* English */,
			);
			name = InfoPlist.strings;
			path = src/mac/English.lproj;
			sourceTree = "<group>";
		};
		4F22FF5912342A21006BF615 /* MainMenu.xib */ = {
			isa = PBXVariantGroup;
			children = (
				4F22FF5A12342A21006BF615 /* English */,
			);
			name = MainMenu.xib;
			path = src/mac/English.lproj;
			sourceTree = "<group>";
		};
/* End PBXVariantGroup section */

/* Begin XCBuildConfiguration section */
		C01FCF4B08A954540054247B /* Debug */ = {
			isa = XCBuildConfiguration;
			baseConfigurationReference = C3C0DF2719D86B5E00631CAD /* CorePlotWarnings.xcconfig */;
			buildSettings = {
				ALWAYS_SEARCH_USER_PATHS = NO;
				ASSETCATALOG_COMPILER_APPICON_NAME = AppIcon;
				CLANG_ENABLE_OBJC_ARC = YES;
				COMBINE_HIDPI_IMAGES = YES;
				COPY_PHASE_STRIP = NO;
				GCC_DYNAMIC_NO_PIC = NO;
				GCC_MODEL_TUNING = G5;
				GCC_OPTIMIZATION_LEVEL = 0;
				INFOPLIST_FILE = "Plot_Gallery_Mac-Info.plist";
				INSTALL_PATH = "$(HOME)/Applications";
				LD_RUNPATH_SEARCH_PATHS = "$(inherited) @loader_path/../Frameworks";
				MACOSX_DEPLOYMENT_TARGET = 10.7;
				OTHER_LDFLAGS = (
					"-ObjC",
					"-all_load",
				);
				PRODUCT_BUNDLE_IDENTIFIER = "com.CorePlot.Plot-Gallery-Mac";
				PRODUCT_NAME = "Plot Gallery";
				RUN_CLANG_STATIC_ANALYZER = YES;
				VALID_ARCHS = "i386 x86_64";
			};
			name = Debug;
		};
		C01FCF4C08A954540054247B /* Release */ = {
			isa = XCBuildConfiguration;
			baseConfigurationReference = C3C0DF2719D86B5E00631CAD /* CorePlotWarnings.xcconfig */;
			buildSettings = {
				ALWAYS_SEARCH_USER_PATHS = NO;
				ASSETCATALOG_COMPILER_APPICON_NAME = AppIcon;
				CLANG_ENABLE_OBJC_ARC = YES;
				COMBINE_HIDPI_IMAGES = YES;
				DEBUG_INFORMATION_FORMAT = "dwarf-with-dsym";
				GCC_MODEL_TUNING = G5;
				GCC_OPTIMIZATION_LEVEL = s;
				INFOPLIST_FILE = "Plot_Gallery_Mac-Info.plist";
				INSTALL_PATH = "$(HOME)/Applications";
				LD_RUNPATH_SEARCH_PATHS = "$(inherited) @loader_path/../Frameworks";
				MACOSX_DEPLOYMENT_TARGET = 10.7;
				OTHER_LDFLAGS = (
					"-ObjC",
					"-all_load",
				);
				PRODUCT_BUNDLE_IDENTIFIER = "com.CorePlot.Plot-Gallery-Mac";
				PRODUCT_NAME = "Plot Gallery";
				RUN_CLANG_STATIC_ANALYZER = YES;
				VALID_ARCHS = "i386 x86_64";
			};
			name = Release;
		};
		C01FCF4F08A954540054247B /* Debug */ = {
			isa = XCBuildConfiguration;
			buildSettings = {
				ENABLE_TESTABILITY = YES;
				GCC_C_LANGUAGE_STANDARD = gnu99;
				GCC_OPTIMIZATION_LEVEL = 0;
				GCC_PRECOMPILE_PREFIX_HEADER = YES;
				GCC_PREFIX_HEADER = Plot_Gallery_Prefix.pch;
				GCC_WARN_ABOUT_RETURN_TYPE = YES;
				GCC_WARN_UNUSED_VARIABLE = YES;
				HEADER_SEARCH_PATHS = "";
				ONLY_ACTIVE_ARCH = YES;
				OTHER_LDFLAGS = (
					"-ObjC",
					"-all_load",
				);
				SDKROOT = macosx;
				SYMROOT = "$(PROJECT_DIR)/../../build";
			};
			name = Debug;
		};
		C01FCF5008A954540054247B /* Release */ = {
			isa = XCBuildConfiguration;
			buildSettings = {
				GCC_C_LANGUAGE_STANDARD = gnu99;
				GCC_PRECOMPILE_PREFIX_HEADER = YES;
				GCC_PREFIX_HEADER = Plot_Gallery_Prefix.pch;
				GCC_WARN_ABOUT_RETURN_TYPE = YES;
				GCC_WARN_UNUSED_VARIABLE = YES;
				OTHER_LDFLAGS = (
					"-ObjC",
					"-all_load",
				);
				SDKROOT = macosx;
				SYMROOT = "$(PROJECT_DIR)/../../build";
			};
			name = Release;
		};
		C30D8B0A1BCAF99D0003BB70 /* Debug */ = {
			isa = XCBuildConfiguration;
			baseConfigurationReference = C3C0DF2719D86B5E00631CAD /* CorePlotWarnings.xcconfig */;
			buildSettings = {
				ALWAYS_SEARCH_USER_PATHS = NO;
				ASSETCATALOG_COMPILER_APPICON_NAME = "App Icon & Top Shelf Image";
				ASSETCATALOG_COMPILER_LAUNCHIMAGE_NAME = LaunchImage;
				CLANG_CXX_LANGUAGE_STANDARD = "gnu++0x";
				CLANG_CXX_LIBRARY = "libc++";
				CLANG_ENABLE_OBJC_ARC = YES;
				CLANG_WARN_BOOL_CONVERSION = YES;
				CLANG_WARN_CONSTANT_CONVERSION = YES;
				CLANG_WARN_DIRECT_OBJC_ISA_USAGE = YES_ERROR;
				CLANG_WARN_EMPTY_BODY = YES;
				CLANG_WARN_ENUM_CONVERSION = YES;
				CLANG_WARN_INT_CONVERSION = YES;
				CLANG_WARN_OBJC_ROOT_CLASS = YES_ERROR;
				CLANG_WARN_UNREACHABLE_CODE = YES;
				CLANG_WARN__DUPLICATE_METHOD_MATCH = YES;
				COPY_PHASE_STRIP = NO;
				DEBUG_INFORMATION_FORMAT = dwarf;
				ENABLE_STRICT_OBJC_MSGSEND = YES;
				GCC_DYNAMIC_NO_PIC = NO;
				GCC_NO_COMMON_BLOCKS = YES;
				GCC_PREPROCESSOR_DEFINITIONS = (
					"DEBUG=1",
					"$(inherited)",
				);
				GCC_WARN_64_TO_32_BIT_CONVERSION = YES;
				GCC_WARN_ABOUT_RETURN_TYPE = YES_ERROR;
				GCC_WARN_UNDECLARED_SELECTOR = YES;
				GCC_WARN_UNINITIALIZED_AUTOS = YES_AGGRESSIVE;
				GCC_WARN_UNUSED_FUNCTION = YES;
				INFOPLIST_FILE = "Plot_Gallery_tvOS-Info.plist";
				LD_RUNPATH_SEARCH_PATHS = "$(inherited) @executable_path/Frameworks";
				MTL_ENABLE_DEBUG_INFO = YES;
				PRODUCT_BUNDLE_IDENTIFIER = "com.CorePlot.Plot-Gallery-tvOS";
				PRODUCT_NAME = "$(TARGET_NAME)";
				SDKROOT = appletvos;
				TARGETED_DEVICE_FAMILY = 3;
				TVOS_DEPLOYMENT_TARGET = 9.0;
			};
			name = Debug;
		};
		C30D8B0B1BCAF99D0003BB70 /* Release */ = {
			isa = XCBuildConfiguration;
			baseConfigurationReference = C3C0DF2719D86B5E00631CAD /* CorePlotWarnings.xcconfig */;
			buildSettings = {
				ALWAYS_SEARCH_USER_PATHS = NO;
				ASSETCATALOG_COMPILER_APPICON_NAME = "App Icon & Top Shelf Image";
				ASSETCATALOG_COMPILER_LAUNCHIMAGE_NAME = LaunchImage;
				CLANG_CXX_LANGUAGE_STANDARD = "gnu++0x";
				CLANG_CXX_LIBRARY = "libc++";
				CLANG_ENABLE_OBJC_ARC = YES;
				CLANG_WARN_BOOL_CONVERSION = YES;
				CLANG_WARN_CONSTANT_CONVERSION = YES;
				CLANG_WARN_DIRECT_OBJC_ISA_USAGE = YES_ERROR;
				CLANG_WARN_EMPTY_BODY = YES;
				CLANG_WARN_ENUM_CONVERSION = YES;
				CLANG_WARN_INT_CONVERSION = YES;
				CLANG_WARN_OBJC_ROOT_CLASS = YES_ERROR;
				CLANG_WARN_UNREACHABLE_CODE = YES;
				CLANG_WARN__DUPLICATE_METHOD_MATCH = YES;
				COPY_PHASE_STRIP = NO;
				DEBUG_INFORMATION_FORMAT = "dwarf-with-dsym";
				ENABLE_NS_ASSERTIONS = NO;
				ENABLE_STRICT_OBJC_MSGSEND = YES;
				GCC_NO_COMMON_BLOCKS = YES;
				GCC_WARN_64_TO_32_BIT_CONVERSION = YES;
				GCC_WARN_ABOUT_RETURN_TYPE = YES_ERROR;
				GCC_WARN_UNDECLARED_SELECTOR = YES;
				GCC_WARN_UNINITIALIZED_AUTOS = YES_AGGRESSIVE;
				GCC_WARN_UNUSED_FUNCTION = YES;
				INFOPLIST_FILE = "Plot_Gallery_tvOS-Info.plist";
				LD_RUNPATH_SEARCH_PATHS = "$(inherited) @executable_path/Frameworks";
				MTL_ENABLE_DEBUG_INFO = NO;
				PRODUCT_BUNDLE_IDENTIFIER = "com.CorePlot.Plot-Gallery-tvOS";
				PRODUCT_NAME = "$(TARGET_NAME)";
				SDKROOT = appletvos;
				TARGETED_DEVICE_FAMILY = 3;
				TVOS_DEPLOYMENT_TARGET = 9.0;
				VALIDATE_PRODUCT = YES;
			};
			name = Release;
		};
		C34CB5431BC9A76A009270A0 /* Debug */ = {
			isa = XCBuildConfiguration;
			baseConfigurationReference = C3C0DF2719D86B5E00631CAD /* CorePlotWarnings.xcconfig */;
			buildSettings = {
				ALWAYS_SEARCH_USER_PATHS = NO;
				ASSETCATALOG_COMPILER_APPICON_NAME = AppIcon;
				CLANG_CXX_LANGUAGE_STANDARD = "gnu++0x";
				CLANG_CXX_LIBRARY = "libc++";
				CLANG_ENABLE_OBJC_ARC = YES;
				CLANG_WARN_BOOL_CONVERSION = YES;
				CLANG_WARN_CONSTANT_CONVERSION = YES;
				CLANG_WARN_DIRECT_OBJC_ISA_USAGE = YES_ERROR;
				CLANG_WARN_EMPTY_BODY = YES;
				CLANG_WARN_ENUM_CONVERSION = YES;
				CLANG_WARN_INT_CONVERSION = YES;
				CLANG_WARN_OBJC_ROOT_CLASS = YES_ERROR;
				CLANG_WARN_UNREACHABLE_CODE = YES;
				CLANG_WARN__DUPLICATE_METHOD_MATCH = YES;
				"CODE_SIGN_IDENTITY[sdk=iphoneos*]" = "iPhone Developer";
				COPY_PHASE_STRIP = NO;
				DEBUG_INFORMATION_FORMAT = dwarf;
				ENABLE_STRICT_OBJC_MSGSEND = YES;
				GCC_DYNAMIC_NO_PIC = NO;
				GCC_NO_COMMON_BLOCKS = YES;
				GCC_PREPROCESSOR_DEFINITIONS = (
					"DEBUG=1",
					"$(inherited)",
				);
				GCC_WARN_64_TO_32_BIT_CONVERSION = YES;
				GCC_WARN_ABOUT_RETURN_TYPE = YES_ERROR;
				GCC_WARN_UNDECLARED_SELECTOR = YES;
				GCC_WARN_UNINITIALIZED_AUTOS = YES_AGGRESSIVE;
				GCC_WARN_UNUSED_FUNCTION = YES;
				INFOPLIST_FILE = "Plot_Gallery_iOS-Info.plist";
				IPHONEOS_DEPLOYMENT_TARGET = 8.0;
				LD_RUNPATH_SEARCH_PATHS = "$(inherited) @executable_path/Frameworks";
				MTL_ENABLE_DEBUG_INFO = YES;
				PRODUCT_BUNDLE_IDENTIFIER = "com.CorePlot.Plot-Gallery-iOS";
				PRODUCT_NAME = "$(TARGET_NAME)";
				SDKROOT = iphoneos;
				TARGETED_DEVICE_FAMILY = "1,2";
			};
			name = Debug;
		};
		C34CB5441BC9A76A009270A0 /* Release */ = {
			isa = XCBuildConfiguration;
			baseConfigurationReference = C3C0DF2719D86B5E00631CAD /* CorePlotWarnings.xcconfig */;
			buildSettings = {
				ALWAYS_SEARCH_USER_PATHS = NO;
				ASSETCATALOG_COMPILER_APPICON_NAME = AppIcon;
				CLANG_CXX_LANGUAGE_STANDARD = "gnu++0x";
				CLANG_CXX_LIBRARY = "libc++";
				CLANG_ENABLE_OBJC_ARC = YES;
				CLANG_WARN_BOOL_CONVERSION = YES;
				CLANG_WARN_CONSTANT_CONVERSION = YES;
				CLANG_WARN_DIRECT_OBJC_ISA_USAGE = YES_ERROR;
				CLANG_WARN_EMPTY_BODY = YES;
				CLANG_WARN_ENUM_CONVERSION = YES;
				CLANG_WARN_INT_CONVERSION = YES;
				CLANG_WARN_OBJC_ROOT_CLASS = YES_ERROR;
				CLANG_WARN_UNREACHABLE_CODE = YES;
				CLANG_WARN__DUPLICATE_METHOD_MATCH = YES;
				"CODE_SIGN_IDENTITY[sdk=iphoneos*]" = "iPhone Distribution";
				COPY_PHASE_STRIP = YES;
				DEBUG_INFORMATION_FORMAT = "dwarf-with-dsym";
				ENABLE_NS_ASSERTIONS = NO;
				ENABLE_STRICT_OBJC_MSGSEND = YES;
				GCC_NO_COMMON_BLOCKS = YES;
				GCC_WARN_64_TO_32_BIT_CONVERSION = YES;
				GCC_WARN_ABOUT_RETURN_TYPE = YES_ERROR;
				GCC_WARN_UNDECLARED_SELECTOR = YES;
				GCC_WARN_UNINITIALIZED_AUTOS = YES_AGGRESSIVE;
				GCC_WARN_UNUSED_FUNCTION = YES;
				INFOPLIST_FILE = "Plot_Gallery_iOS-Info.plist";
				IPHONEOS_DEPLOYMENT_TARGET = 8.0;
				LD_RUNPATH_SEARCH_PATHS = "$(inherited) @executable_path/Frameworks";
				MTL_ENABLE_DEBUG_INFO = NO;
				PRODUCT_BUNDLE_IDENTIFIER = "com.CorePlot.Plot-Gallery-iOS";
				PRODUCT_NAME = "$(TARGET_NAME)";
				SDKROOT = iphoneos;
				TARGETED_DEVICE_FAMILY = "1,2";
				VALIDATE_PRODUCT = YES;
			};
			name = Release;
		};
/* End XCBuildConfiguration section */

/* Begin XCConfigurationList section */
		C01FCF4A08A954540054247B /* Build configuration list for PBXNativeTarget "Plot Gallery-Mac" */ = {
			isa = XCConfigurationList;
			buildConfigurations = (
				C01FCF4B08A954540054247B /* Debug */,
				C01FCF4C08A954540054247B /* Release */,
			);
			defaultConfigurationIsVisible = 0;
			defaultConfigurationName = Release;
		};
		C01FCF4E08A954540054247B /* Build configuration list for PBXProject "Plot_Gallery" */ = {
			isa = XCConfigurationList;
			buildConfigurations = (
				C01FCF4F08A954540054247B /* Debug */,
				C01FCF5008A954540054247B /* Release */,
			);
			defaultConfigurationIsVisible = 0;
			defaultConfigurationName = Release;
		};
		C30D8B1B1BCAF99D0003BB70 /* Build configuration list for PBXNativeTarget "Plot Gallery tvOS" */ = {
			isa = XCConfigurationList;
			buildConfigurations = (
				C30D8B0A1BCAF99D0003BB70 /* Debug */,
				C30D8B0B1BCAF99D0003BB70 /* Release */,
			);
			defaultConfigurationIsVisible = 0;
			defaultConfigurationName = Release;
		};
		C34CB5421BC9A76A009270A0 /* Build configuration list for PBXNativeTarget "Plot Gallery-iOS" */ = {
			isa = XCConfigurationList;
			buildConfigurations = (
				C34CB5431BC9A76A009270A0 /* Debug */,
				C34CB5441BC9A76A009270A0 /* Release */,
			);
			defaultConfigurationIsVisible = 0;
			defaultConfigurationName = Release;
		};
/* End XCConfigurationList section */
	};
	rootObject = 29B97313FDCFA39411CA2CEA /* Project object */;
}<|MERGE_RESOLUTION|>--- conflicted
+++ resolved
@@ -33,7 +33,6 @@
 		C30B12481BCADE170084C567 /* PlotItem.m in Sources */ = {isa = PBXBuildFile; fileRef = 4F22FFAE12342DB1006BF615 /* PlotItem.m */; };
 		C30B12491BCADE170084C567 /* PlotGallery.m in Sources */ = {isa = PBXBuildFile; fileRef = 4F22FFAC12342DB1006BF615 /* PlotGallery.m */; };
 		C30B124A1BCADE170084C567 /* PiNumberFormatter.m in Sources */ = {isa = PBXBuildFile; fileRef = C3457A4C17AD7C5D000880F3 /* PiNumberFormatter.m */; };
-<<<<<<< HEAD
 		C30D8AFA1BCAF99D0003BB70 /* main.m in Sources */ = {isa = PBXBuildFile; fileRef = C30D8AF91BCAF99D0003BB70 /* main.m */; };
 		C30D8AFD1BCAF99D0003BB70 /* AppDelegateTV.m in Sources */ = {isa = PBXBuildFile; fileRef = C30D8AFC1BCAF99D0003BB70 /* AppDelegateTV.m */; };
 		C30D8B081BCAF99D0003BB70 /* Assets.xcassets in Resources */ = {isa = PBXBuildFile; fileRef = C30D8B071BCAF99D0003BB70 /* Assets.xcassets */; };
@@ -68,8 +67,6 @@
 		C30D8B3F1BCAFFBB0003BB70 /* QuartzCore.framework in Frameworks */ = {isa = PBXBuildFile; fileRef = C30D8B3E1BCAFFBB0003BB70 /* QuartzCore.framework */; };
 		C30D8B411BCAFFC10003BB70 /* Foundation.framework in Frameworks */ = {isa = PBXBuildFile; fileRef = C30D8B401BCAFFC10003BB70 /* Foundation.framework */; };
 		C30D8B431BCAFFCB0003BB70 /* UIKit.framework in Frameworks */ = {isa = PBXBuildFile; fileRef = C30D8B421BCAFFCB0003BB70 /* UIKit.framework */; };
-=======
->>>>>>> 808d8fca
 		C3457A4D17AD7C5D000880F3 /* PiNumberFormatter.m in Sources */ = {isa = PBXBuildFile; fileRef = C3457A4C17AD7C5D000880F3 /* PiNumberFormatter.m */; };
 		C34CB5461BC9A83C009270A0 /* Images.xcassets in Resources */ = {isa = PBXBuildFile; fileRef = C34CB5451BC9A83C009270A0 /* Images.xcassets */; };
 		C34CB5541BC9A889009270A0 /* AppDelegate.m in Sources */ = {isa = PBXBuildFile; fileRef = C34CB5481BC9A889009270A0 /* AppDelegate.m */; };
