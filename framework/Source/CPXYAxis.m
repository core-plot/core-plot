--- conflicted
+++ resolved
@@ -91,17 +91,9 @@
 			endViewPoint.x += length * endFactor;
 		}
         
-<<<<<<< HEAD
         // Add tick line
-        CGContextMoveToPoint(theContext, baseViewPoint.x, baseViewPoint.y);
-        CGContextAddLineToPoint(theContext, terminalViewPoint.x, terminalViewPoint.y);
-=======
-        // Stroke line
-        CGContextBeginPath(theContext);
         CGContextMoveToPoint(theContext, startViewPoint.x, startViewPoint.y);
         CGContextAddLineToPoint(theContext, endViewPoint.x, endViewPoint.y);
-        CGContextStrokePath(theContext);
->>>>>>> f788cf1e
     }    
 	// Stroke tick line
 	CGContextStrokePath(theContext);
