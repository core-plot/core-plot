#import "CPTGradient.h"

#import "CPTColor.h"
#import "CPTColorSpace.h"
#import "CPTPlatformSpecificFunctions.h"
#import "CPTUtilities.h"
#import "NSCoderExtensions.h"
#import <tgmath.h>

/// @cond
@interface CPTGradient()

@property (nonatomic, readwrite, strong, nonnull) CPTColorSpace *colorspace;
@property (nonatomic, readwrite, assign) CPTGradientBlendingMode blendingMode;
@property (nonatomic, readwrite, assign) CPTGradientElement *elementList;
@property (nonatomic, readwrite, assign, nonnull) CGFunctionRef gradientFunction;

-(void)commonInit;
-(void)addElement:(nonnull CPTGradientElement *)newElement;

-(nonnull CGShadingRef)newAxialGradientInRect:(CGRect)rect;
-(nonnull CGShadingRef)newRadialGradientInRect:(CGRect)rect context:(nonnull CGContextRef)context;

<<<<<<< HEAD
-(CPTGradientElement *)elementAtIndex:(NSUInteger)idx NS_RETURNS_INNER_POINTER;
=======
-(nullable CPTGradientElement *)elementAtIndex:(NSUInteger)idx NS_RETURNS_INNER_POINTER;
>>>>>>> 03924990
-(NSUInteger)elementCount;

-(CPTGradientElement)removeElementAtIndex:(NSUInteger)idx;
-(CPTGradientElement)removeElementAtPosition:(CGFloat)position;
-(void)removeAllElements;

@end

// C Functions for color blending
static void CPTLinearEvaluation(void *__nullable info, const CGFloat *__nonnull in, CGFloat *__nonnull out);
static void CPTChromaticEvaluation(void *__nullable info, const CGFloat *__nonnull in, CGFloat *__nonnull out);
static void CPTInverseChromaticEvaluation(void *__nullable info, const CGFloat *__nonnull in, CGFloat *__nonnull out);
static void CPTTransformRGB_HSV(CGFloat *__nonnull components);
static void CPTTransformHSV_RGB(CGFloat *__nonnull components);
static void CPTResolveHSV(CGFloat *__nonnull color1, CGFloat *__nonnull color2);

/// @endcond

#pragma mark -

/** @brief Draws color gradient fills.
 *
 *  Gradients consist of multiple colors blended smoothly from one to the next at
 *  specified positions using one of three blending modes. The color positions are
 *  defined in a range between zero (@num{0}) and one (@num{1}). Axial gradients are drawn with
 *  color positions increasing from left to right when the angle property is zero (@num{0}).
 *  Radial gradients are drawn centered in the provided drawing region with position zero (@num{0})
 *  in the center and one (@num{1}) at the outer edge.
 *
 *  @note Based on @par{CTGradient} (http://blog.oofn.net/2006/01/15/gradients-in-cocoa/).
 *  @par{CTGradient} is in the public domain (Thanks Chad Weider!).
 **/
@implementation CPTGradient

/// @cond

/** @property nonnull CPTColorSpace *colorspace;
 *  @brief The colorspace for the gradient colors.
 **/
@synthesize colorspace;

/// @endcond

/** @property CPTGradientBlendingMode blendingMode
 *  @brief The color blending mode used to create the gradient.
 **/
@synthesize blendingMode;

/** @property CGFloat angle
 *  @brief The axis angle of an axial gradient, expressed in degrees and measured counterclockwise from the positive x-axis.
 **/
@synthesize angle;

/** @property CPTGradientType gradientType
 *  @brief The gradient type.
 **/
@synthesize gradientType;

/** @property CGPoint startAnchor
 *  @brief The anchor point for starting point of a radial gradient. Defaults to (@num{0.5}, @num{0.5}) which centers the gradient on the drawing rectangle.
 **/
@synthesize startAnchor;

/** @property CGPoint endAnchor
 *  @brief The anchor point for ending point of a radial gradient. Defaults to (@num{0.5}, @num{0.5}) which centers the gradient on the drawing rectangle.
 **/
@synthesize endAnchor;

/** @property BOOL opaque
 *  @brief If @YES, the gradient is completely opaque.
 */
@dynamic opaque;

@synthesize elementList;
@synthesize gradientFunction;

#pragma mark -
#pragma mark Init/Dealloc

/// @name Initialization
/// @{

/** @brief Initializes a newly allocated CPTGradient object.
 *
 *  The initialized object will have the following properties:
 *  - @ref blendingMode = #CPTLinearBlendingMode
 *  - @ref angle = @num{0.0}
 *  - @ref gradientType = #CPTGradientTypeAxial
 *  - @ref startAnchor = (@num{0.5}, @num{0.5})
 *  - @ref endAnchor = (@num{0.5}, @num{0.5})
 *
 *  @return The initialized object.
 **/
-(nonnull instancetype)init
{
    if ( (self = [super init]) ) {
        [self commonInit];

        self.blendingMode = CPTLinearBlendingMode;

        angle        = CPTFloat(0.0);
        gradientType = CPTGradientTypeAxial;
        startAnchor  = CPTPointMake(0.5, 0.5);
        endAnchor    = CPTPointMake(0.5, 0.5);
    }
    return self;
}

/// @}

/// @cond

-(void)commonInit
{
    self.colorspace  = [CPTColorSpace genericRGBSpace];
    self.elementList = NULL;
}

-(void)dealloc
{
    CGFunctionRelease(gradientFunction);
    [self removeAllElements];
}

/// @endcond

#pragma mark -
#pragma mark NSCopying Methods

/// @cond

-(nonnull id)copyWithZone:(nullable NSZone *)zone
{
    CPTGradient *copy = [[[self class] allocWithZone:zone] init];

    CPTGradientElement *currentElement = self.elementList;

    while ( currentElement != NULL ) {
        [copy addElement:currentElement];
        currentElement = currentElement->nextElement;
    }

    copy.blendingMode = self.blendingMode;
    copy.angle        = self.angle;
    copy.gradientType = self.gradientType;
    copy.startAnchor  = self.startAnchor;
    copy.endAnchor    = self.endAnchor;

    return copy;
}

/// @endcond

#pragma mark -
#pragma mark NSCoding Methods

/// @cond

-(void)encodeWithCoder:(nonnull NSCoder *)coder
{
<<<<<<< HEAD
    NSUInteger count = 0;
=======
    if ( coder.allowsKeyedCoding ) {
        NSUInteger count                   = 0;
        CPTGradientElement *currentElement = self.elementList;
        while ( currentElement != NULL ) {
            [coder encodeValueOfObjCType:@encode(CGFloat) at:&(currentElement->color.red)];
            [coder encodeValueOfObjCType:@encode(CGFloat) at:&(currentElement->color.green)];
            [coder encodeValueOfObjCType:@encode(CGFloat) at:&(currentElement->color.blue)];
            [coder encodeValueOfObjCType:@encode(CGFloat) at:&(currentElement->color.alpha)];
            [coder encodeValueOfObjCType:@encode(CGFloat) at:&(currentElement->position)];
>>>>>>> 03924990

    CPTGradientElement *currentElement = self.elementList;

    while ( currentElement != NULL ) {
        [coder encodeCGFloat:currentElement->color.red forKey:[NSString stringWithFormat:@"red%lu", (unsigned long)count]];
        [coder encodeCGFloat:currentElement->color.green forKey:[NSString stringWithFormat:@"green%lu", (unsigned long)count]];
        [coder encodeCGFloat:currentElement->color.blue forKey:[NSString stringWithFormat:@"blue%lu", (unsigned long)count]];
        [coder encodeCGFloat:currentElement->color.alpha forKey:[NSString stringWithFormat:@"alpha%lu", (unsigned long)count]];
        [coder encodeCGFloat:currentElement->position forKey:[NSString stringWithFormat:@"position%lu", (unsigned long)count]];

        count++;
        currentElement = currentElement->nextElement;
    }

    [coder encodeInteger:(NSInteger)count forKey:@"CPTGradient.elementCount"];
    [coder encodeInteger:self.blendingMode forKey:@"CPTGradient.blendingMode"];
    [coder encodeCGFloat:self.angle forKey:@"CPTGradient.angle"];
    [coder encodeInteger:self.gradientType forKey:@"CPTGradient.type"];
    [coder encodeCPTPoint:self.startAnchor forKey:@"CPTPlotSymbol.startAnchor"];
    [coder encodeCPTPoint:self.endAnchor forKey:@"CPTPlotSymbol.endAnchor"];
}

-(nullable instancetype)initWithCoder:(nonnull NSCoder *)coder
{
    if ( (self = [super init]) ) {
        [self commonInit];

        gradientType      = (CPTGradientType)[coder decodeIntegerForKey:@"CPTGradient.type"];
        angle             = [coder decodeCGFloatForKey:@"CPTGradient.angle"];
        self.blendingMode = (CPTGradientBlendingMode)[coder decodeIntegerForKey:@"CPTGradient.blendingMode"];
        startAnchor       = [coder decodeCPTPointForKey:@"CPTPlotSymbol.startAnchor"];
        endAnchor         = [coder decodeCPTPointForKey:@"CPTPlotSymbol.endAnchor"];

        NSUInteger count = (NSUInteger)[coder decodeIntegerForKey:@"CPTGradient.elementCount"];

        for ( NSUInteger i = 0; i < count; i++ ) {
            CPTGradientElement newElement;

            newElement.color.red   = [coder decodeCGFloatForKey:[NSString stringWithFormat:@"red%lu", (unsigned long)i]];
            newElement.color.green = [coder decodeCGFloatForKey:[NSString stringWithFormat:@"green%lu", (unsigned long)i]];
            newElement.color.blue  = [coder decodeCGFloatForKey:[NSString stringWithFormat:@"blue%lu", (unsigned long)i]];
            newElement.color.alpha = [coder decodeCGFloatForKey:[NSString stringWithFormat:@"alpha%lu", (unsigned long)i]];
            newElement.position    = [coder decodeCGFloatForKey:[NSString stringWithFormat:@"position%lu", (unsigned long)i]];

            [self addElement:&newElement];
        }
    }
    return self;
}

/// @endcond

#pragma mark -
#pragma mark NSSecureCoding Methods

/// @cond

+(BOOL)supportsSecureCoding
{
    return YES;
}

/// @endcond

#pragma mark -
#pragma mark Factory Methods

/** @brief Creates and returns a new CPTGradient instance initialized with an axial linear gradient between two given colors.
 *  @param begin The beginning color.
 *  @param end The ending color.
 *  @return A new CPTGradient instance initialized with an axial linear gradient between the two given colors.
 **/
+(nonnull instancetype)gradientWithBeginningColor:(nonnull CPTColor *)begin endingColor:(nonnull CPTColor *)end
{
    return [self gradientWithBeginningColor:begin endingColor:end beginningPosition:CPTFloat(0.0) endingPosition:CPTFloat(1.0)];
}

/** @brief Creates and returns a new CPTGradient instance initialized with an axial linear gradient between two given colors, at two given normalized positions.
 *  @param begin The beginning color.
 *  @param end The ending color.
 *  @param beginningPosition The beginning position (@num{0} ≤ @par{beginningPosition} ≤ @num{1}).
 *  @param endingPosition The ending position (@num{0} ≤ @par{endingPosition} ≤ @num{1}).
 *  @return A new CPTGradient instance initialized with an axial linear gradient between the two given colors, at two given normalized positions.
 **/
+(nonnull instancetype)gradientWithBeginningColor:(nonnull CPTColor *)begin endingColor:(nonnull CPTColor *)end beginningPosition:(CGFloat)beginningPosition endingPosition:(CGFloat)endingPosition
{
    CPTGradient *newInstance = [[self alloc] init];

    CPTGradientElement color1;
    CPTGradientElement color2;

    color1.color = CPTRGBAColorFromCGColor(begin.cgColor);
    color2.color = CPTRGBAColorFromCGColor(end.cgColor);

    color1.position = beginningPosition;
    color2.position = endingPosition;

    [newInstance addElement:&color1];
    [newInstance addElement:&color2];

    return newInstance;
}

/** @brief Creates and returns a new CPTGradient instance initialized with the Aqua selected gradient.
 *  @return A new CPTGradient instance initialized with the Aqua selected gradient.
 **/
+(nonnull instancetype)aquaSelectedGradient
{
    CPTGradient *newInstance = [[self alloc] init];

    CPTGradientElement color1;

    color1.color.red   = CPTFloat(0.58);
    color1.color.green = CPTFloat(0.86);
    color1.color.blue  = CPTFloat(0.98);
    color1.color.alpha = CPTFloat(1.00);
    color1.position    = CPTFloat(0.0);

    CPTGradientElement color2;
    color2.color.red   = CPTFloat(0.42);
    color2.color.green = CPTFloat(0.68);
    color2.color.blue  = CPTFloat(0.90);
    color2.color.alpha = CPTFloat(1.00);
    color2.position    = CPTFloat(0.5);

    CPTGradientElement color3;
    color3.color.red   = CPTFloat(0.64);
    color3.color.green = CPTFloat(0.80);
    color3.color.blue  = CPTFloat(0.94);
    color3.color.alpha = CPTFloat(1.00);
    color3.position    = CPTFloat(0.5);

    CPTGradientElement color4;
    color4.color.red   = CPTFloat(0.56);
    color4.color.green = CPTFloat(0.70);
    color4.color.blue  = CPTFloat(0.90);
    color4.color.alpha = CPTFloat(1.00);
    color4.position    = CPTFloat(1.0);

    [newInstance addElement:&color1];
    [newInstance addElement:&color2];
    [newInstance addElement:&color3];
    [newInstance addElement:&color4];

    return newInstance;
}

/** @brief Creates and returns a new CPTGradient instance initialized with the Aqua normal gradient.
 *  @return A new CPTGradient instance initialized with the Aqua normal gradient.
 **/
+(nonnull instancetype)aquaNormalGradient
{
    CPTGradient *newInstance = [[self alloc] init];

    CPTGradientElement color1;

    color1.color.red   = color1.color.green = color1.color.blue = CPTFloat(0.95);
    color1.color.alpha = CPTFloat(1.00);
    color1.position    = CPTFloat(0.0);

    CPTGradientElement color2;
    color2.color.red   = color2.color.green = color2.color.blue = CPTFloat(0.83);
    color2.color.alpha = CPTFloat(1.00);
    color2.position    = CPTFloat(0.5);

    CPTGradientElement color3;
    color3.color.red   = color3.color.green = color3.color.blue = CPTFloat(0.95);
    color3.color.alpha = CPTFloat(1.00);
    color3.position    = CPTFloat(0.5);

    CPTGradientElement color4;
    color4.color.red   = color4.color.green = color4.color.blue = CPTFloat(0.92);
    color4.color.alpha = CPTFloat(1.00);
    color4.position    = CPTFloat(1.0);

    [newInstance addElement:&color1];
    [newInstance addElement:&color2];
    [newInstance addElement:&color3];
    [newInstance addElement:&color4];

    return newInstance;
}

/** @brief Creates and returns a new CPTGradient instance initialized with the Aqua pressed gradient.
 *  @return A new CPTGradient instance initialized with the Aqua pressed gradient.
 **/
+(nonnull instancetype)aquaPressedGradient
{
    CPTGradient *newInstance = [[self alloc] init];

    CPTGradientElement color1;

    color1.color.red   = color1.color.green = color1.color.blue = CPTFloat(0.80);
    color1.color.alpha = CPTFloat(1.00);
    color1.position    = CPTFloat(0.0);

    CPTGradientElement color2;
    color2.color.red   = color2.color.green = color2.color.blue = CPTFloat(0.64);
    color2.color.alpha = CPTFloat(1.00);
    color2.position    = CPTFloat(0.5);

    CPTGradientElement color3;
    color3.color.red   = color3.color.green = color3.color.blue = CPTFloat(0.80);
    color3.color.alpha = CPTFloat(1.00);
    color3.position    = CPTFloat(0.5);

    CPTGradientElement color4;
    color4.color.red   = color4.color.green = color4.color.blue = CPTFloat(0.77);
    color4.color.alpha = CPTFloat(1.00);
    color4.position    = CPTFloat(1.0);

    [newInstance addElement:&color1];
    [newInstance addElement:&color2];
    [newInstance addElement:&color3];
    [newInstance addElement:&color4];

    return newInstance;
}

/** @brief Creates and returns a new CPTGradient instance initialized with the unified selected gradient.
 *  @return A new CPTGradient instance initialized with the unified selected gradient.
 **/
+(nonnull instancetype)unifiedSelectedGradient
{
    CPTGradient *newInstance = [[self alloc] init];

    CPTGradientElement color1;

    color1.color.red   = color1.color.green = color1.color.blue = CPTFloat(0.85);
    color1.color.alpha = CPTFloat(1.00);
    color1.position    = CPTFloat(0.0);

    CPTGradientElement color2;
    color2.color.red   = color2.color.green = color2.color.blue = CPTFloat(0.95);
    color2.color.alpha = CPTFloat(1.00);
    color2.position    = CPTFloat(1.0);

    [newInstance addElement:&color1];
    [newInstance addElement:&color2];

    return newInstance;
}

/** @brief Creates and returns a new CPTGradient instance initialized with the unified normal gradient.
 *  @return A new CPTGradient instance initialized with the unified normal gradient.
 **/
+(nonnull instancetype)unifiedNormalGradient
{
    CPTGradient *newInstance = [[self alloc] init];

    CPTGradientElement color1;

    color1.color.red   = color1.color.green = color1.color.blue = CPTFloat(0.75);
    color1.color.alpha = CPTFloat(1.00);
    color1.position    = CPTFloat(0.0);

    CPTGradientElement color2;
    color2.color.red   = color2.color.green = color2.color.blue = CPTFloat(0.90);
    color2.color.alpha = CPTFloat(1.00);
    color2.position    = CPTFloat(1.0);

    [newInstance addElement:&color1];
    [newInstance addElement:&color2];

    return newInstance;
}

/** @brief Creates and returns a new CPTGradient instance initialized with the unified pressed gradient.
 *  @return A new CPTGradient instance initialized with the unified pressed gradient.
 **/
+(nonnull instancetype)unifiedPressedGradient
{
    CPTGradient *newInstance = [[self alloc] init];

    CPTGradientElement color1;

    color1.color.red   = color1.color.green = color1.color.blue = CPTFloat(0.60);
    color1.color.alpha = CPTFloat(1.00);
    color1.position    = CPTFloat(0.0);

    CPTGradientElement color2;
    color2.color.red   = color2.color.green = color2.color.blue = CPTFloat(0.75);
    color2.color.alpha = CPTFloat(1.00);
    color2.position    = CPTFloat(1.0);

    [newInstance addElement:&color1];
    [newInstance addElement:&color2];

    return newInstance;
}

/** @brief Creates and returns a new CPTGradient instance initialized with the unified dark gradient.
 *  @return A new CPTGradient instance initialized with the unified dark gradient.
 **/
+(nonnull instancetype)unifiedDarkGradient
{
    CPTGradient *newInstance = [[self alloc] init];

    CPTGradientElement color1;

    color1.color.red   = color1.color.green = color1.color.blue = CPTFloat(0.68);
    color1.color.alpha = CPTFloat(1.00);
    color1.position    = CPTFloat(0.0);

    CPTGradientElement color2;
    color2.color.red   = color2.color.green = color2.color.blue = CPTFloat(0.83);
    color2.color.alpha = CPTFloat(1.00);
    color2.position    = CPTFloat(1.0);

    [newInstance addElement:&color1];
    [newInstance addElement:&color2];

    return newInstance;
}

/** @brief Creates and returns a new CPTGradient instance initialized with the source list selected gradient.
 *  @return A new CPTGradient instance initialized with the source list selected gradient.
 **/
+(nonnull instancetype)sourceListSelectedGradient
{
    CPTGradient *newInstance = [[self alloc] init];

    CPTGradientElement color1;

    color1.color.red   = CPTFloat(0.06);
    color1.color.green = CPTFloat(0.37);
    color1.color.blue  = CPTFloat(0.85);
    color1.color.alpha = CPTFloat(1.00);
    color1.position    = CPTFloat(0.0);

    CPTGradientElement color2;
    color2.color.red   = CPTFloat(0.30);
    color2.color.green = CPTFloat(0.60);
    color2.color.blue  = CPTFloat(0.92);
    color2.color.alpha = CPTFloat(1.00);
    color2.position    = CPTFloat(1.0);

    [newInstance addElement:&color1];
    [newInstance addElement:&color2];

    return newInstance;
}

/** @brief Creates and returns a new CPTGradient instance initialized with the source list unselected gradient.
 *  @return A new CPTGradient instance initialized with the source list unselected gradient.
 **/
+(nonnull instancetype)sourceListUnselectedGradient
{
    CPTGradient *newInstance = [[self alloc] init];

    CPTGradientElement color1;

    color1.color.red   = CPTFloat(0.43);
    color1.color.green = CPTFloat(0.43);
    color1.color.blue  = CPTFloat(0.43);
    color1.color.alpha = CPTFloat(1.00);
    color1.position    = CPTFloat(0.0);

    CPTGradientElement color2;
    color2.color.red   = CPTFloat(0.60);
    color2.color.green = CPTFloat(0.60);
    color2.color.blue  = CPTFloat(0.60);
    color2.color.alpha = CPTFloat(1.00);
    color2.position    = CPTFloat(1.0);

    [newInstance addElement:&color1];
    [newInstance addElement:&color2];

    return newInstance;
}

/** @brief Creates and returns a new CPTGradient instance initialized with a rainbow gradient.
 *  @return A new CPTGradient instance initialized with a rainbow gradient.
 **/
+(nonnull instancetype)rainbowGradient
{
    CPTGradient *newInstance = [[self alloc] init];

    CPTGradientElement color1;

    color1.color.red   = CPTFloat(1.00);
    color1.color.green = CPTFloat(0.00);
    color1.color.blue  = CPTFloat(0.00);
    color1.color.alpha = CPTFloat(1.00);
    color1.position    = CPTFloat(0.0);

    CPTGradientElement color2;
    color2.color.red   = CPTFloat(0.54);
    color2.color.green = CPTFloat(0.00);
    color2.color.blue  = CPTFloat(1.00);
    color2.color.alpha = CPTFloat(1.00);
    color2.position    = CPTFloat(1.0);

    [newInstance addElement:&color1];
    [newInstance addElement:&color2];

    newInstance.blendingMode = CPTChromaticBlendingMode;

    return newInstance;
}

/** @brief Creates and returns a new CPTGradient instance initialized with a hydrogen spectrum gradient.
 *  @return A new CPTGradient instance initialized with a hydrogen spectrum gradient.
 **/
+(nonnull instancetype)hydrogenSpectrumGradient
{
    CPTGradient *newInstance = [[self alloc] init];

    struct {
        CGFloat hue;
        CGFloat position;
        CGFloat width;
    }
    colorBands[4];

    colorBands[0].hue      = CPTFloat(22);
    colorBands[0].position = CPTFloat(0.145);
    colorBands[0].width    = CPTFloat(0.01);

    colorBands[1].hue      = CPTFloat(200);
    colorBands[1].position = CPTFloat(0.71);
    colorBands[1].width    = CPTFloat(0.008);

    colorBands[2].hue      = CPTFloat(253);
    colorBands[2].position = CPTFloat(0.885);
    colorBands[2].width    = CPTFloat(0.005);

    colorBands[3].hue      = CPTFloat(275);
    colorBands[3].position = CPTFloat(0.965);
    colorBands[3].width    = CPTFloat(0.003);

    for ( NSUInteger i = 0; i < 4; i++ ) {
        CGFloat color[4];
        color[0] = colorBands[i].hue - CPTFloat(180.0) * colorBands[i].width;
        color[1] = CPTFloat(1.0);
        color[2] = CPTFloat(0.001);
        color[3] = CPTFloat(1.0);
        CPTTransformHSV_RGB(color);

        CPTGradientElement fadeIn;
        fadeIn.color.red   = color[0];
        fadeIn.color.green = color[1];
        fadeIn.color.blue  = color[2];
        fadeIn.color.alpha = color[3];
        fadeIn.position    = colorBands[i].position - colorBands[i].width;

        color[0] = colorBands[i].hue;
        color[1] = CPTFloat(1.0);
        color[2] = CPTFloat(1.0);
        color[3] = CPTFloat(1.0);
        CPTTransformHSV_RGB(color);

        CPTGradientElement band;
        band.color.red   = color[0];
        band.color.green = color[1];
        band.color.blue  = color[2];
        band.color.alpha = color[3];
        band.position    = colorBands[i].position;

        color[0] = colorBands[i].hue + CPTFloat(180.0) * colorBands[i].width;
        color[1] = CPTFloat(1.0);
        color[2] = CPTFloat(0.001);
        color[3] = CPTFloat(1.0);
        CPTTransformHSV_RGB(color);

        CPTGradientElement fadeOut;
        fadeOut.color.red   = color[0];
        fadeOut.color.green = color[1];
        fadeOut.color.blue  = color[2];
        fadeOut.color.alpha = color[3];
        fadeOut.position    = colorBands[i].position + colorBands[i].width;

        [newInstance addElement:&fadeIn];
        [newInstance addElement:&band];
        [newInstance addElement:&fadeOut];
    }

    newInstance.blendingMode = CPTChromaticBlendingMode;

    return newInstance;
}

#pragma mark -
#pragma mark Modification

/** @brief Copies the current gradient and sets a new alpha value.
 *  @param alpha The alpha component (@num{0} ≤ @par{alpha} ≤ @num{1}).
 *  @return A copy of the current gradient with the new alpha value.
 **/
-(CPTGradient *)gradientWithAlphaComponent:(CGFloat)alpha
{
    CPTGradient *newGradient = [[[self class] alloc] init];

    CPTGradientElement *curElement = self.elementList;
    CPTGradientElement tempElement;

    while ( curElement != NULL ) {
        tempElement             = *curElement;
        tempElement.color.alpha = alpha;
        [newGradient addElement:&tempElement];

        curElement = curElement->nextElement;
    }

    newGradient.blendingMode = self.blendingMode;
    newGradient.angle        = self.angle;
    newGradient.gradientType = self.gradientType;

    return newGradient;
}

/** @brief Copies the current gradient and sets a new blending mode.
 *  @param mode The blending mode.
 *  @return A copy of the current gradient with the new blending mode.
 **/
-(CPTGradient *)gradientWithBlendingMode:(CPTGradientBlendingMode)mode
{
    CPTGradient *newGradient = [self copy];

    newGradient.blendingMode = mode;
    return newGradient;
}

/** @brief Copies the current gradient and adds a color stop.
 *
 *  Adds a color stop with @par{color} at @par{position} in the list of color stops.
 *  If two elements are at the same position then it is added immediately after the one that was there already.
 *
 *  @param color The color.
 *  @param position The color stop position (@num{0} ≤ @par{position} ≤ @num{1}).
 *  @return A copy of the current gradient with the new color stop.
 **/
-(CPTGradient *)addColorStop:(nonnull CPTColor *)color atPosition:(CGFloat)position
{
    CPTGradient *newGradient = [self copy];
    CPTGradientElement newGradientElement;

    // put the components of color into the newGradientElement - must make sure it is a RGB color (not Gray or CMYK)
    newGradientElement.color    = CPTRGBAColorFromCGColor(color.cgColor);
    newGradientElement.position = position;

    // Pass it off to addElement to take care of adding it to the elementList
    [newGradient addElement:&newGradientElement];

    return newGradient;
}

/** @brief Copies the current gradient and removes the color stop at @par{position} from the list of color stops.
 *  @param position The color stop position (@num{0} ≤ @par{position} ≤ @num{1}).
 *  @return A copy of the current gradient with the color stop removed.
 **/
-(CPTGradient *)removeColorStopAtPosition:(CGFloat)position
{
    CPTGradient *newGradient          = [self copy];
    CPTGradientElement removedElement = [newGradient removeElementAtPosition:position];

    if ( isnan(removedElement.position) ) {
        [NSException raise:NSRangeException format:@"-[%@ removeColorStopAtPosition:]: no such colorStop at position (%g)", [self class], (double)position];
    }

    return newGradient;
}

/** @brief Copies the current gradient and removes the color stop at @par{index} from the list of color stops.
 *  @param idx The color stop index.
 *  @return A copy of the current gradient with the color stop removed.
 **/
-(CPTGradient *)removeColorStopAtIndex:(NSUInteger)idx
{
    CPTGradient *newGradient          = [self copy];
    CPTGradientElement removedElement = [newGradient removeElementAtIndex:idx];

    if ( isnan(removedElement.position) ) {
        [NSException raise:NSRangeException format:@"-[%@ removeColorStopAtIndex:]: index (%lu) beyond bounds", [self class], (unsigned long)idx];
    }

    return newGradient;
}

#pragma mark -
#pragma mark Information

/** @brief Gets the color at color stop @par{index} from the list of color stops.
 *  @param idx The color stop index.
 *  @return The color at color stop @par{index}.
 **/
-(CGColorRef)newColorStopAtIndex:(NSUInteger)idx
{
    CPTGradientElement *element = [self elementAtIndex:idx];

    if ( element != NULL ) {
#if TARGET_OS_SIMULATOR || TARGET_OS_IPHONE
        CGFloat colorComponents[4] = { element->color.red, element->color.green, element->color.blue, element->color.alpha };
        return CGColorCreate(self.colorspace.cgColorSpace, colorComponents);

#else
        return CGColorCreateGenericRGB(element->color.red, element->color.green, element->color.blue, element->color.alpha);
#endif
    }

    [NSException raise:NSRangeException format:@"-[%@ colorStopAtIndex:]: index (%lu) beyond bounds", [self class], (unsigned long)idx];

    return NULL;
}

/** @brief Gets the color at an arbitrary position in the gradient.
 *  @param position The color stop position (@num{0} ≤ @par{position} ≤ @num{1}).
 *  @return The  color at @par{position} in gradient.
 **/
-(CGColorRef)newColorAtPosition:(CGFloat)position
{
    CGFloat components[4] = { CPTFloat(0.0), CPTFloat(0.0), CPTFloat(0.0), CPTFloat(0.0) };
    CGColorRef gradientColor;

    switch ( self.blendingMode ) {
        case CPTLinearBlendingMode:
            CPTLinearEvaluation( (__bridge void *)(self), &position, components );
            break;

        case CPTChromaticBlendingMode:
            CPTChromaticEvaluation( (__bridge void *)(self), &position, components );
            break;

        case CPTInverseChromaticBlendingMode:
            CPTInverseChromaticEvaluation( (__bridge void *)(self), &position, components );
            break;
    }

#if TARGET_OS_SIMULATOR || TARGET_OS_IPHONE
    CGFloat colorComponents[4] = { components[0], components[1], components[2], components[3] };
    gradientColor = CGColorCreate(self.colorspace.cgColorSpace, colorComponents);
#else
    gradientColor = CGColorCreateGenericRGB(components[0], components[1], components[2], components[3]);
#endif

    return gradientColor;
}

#pragma mark -
#pragma mark Drawing

/** @brief Draws the gradient into the given graphics context inside the provided rectangle.
 *  @param rect The rectangle to draw into.
 *  @param context The graphics context to draw into.
 **/
-(void)drawSwatchInRect:(CGRect)rect inContext:(nonnull CGContextRef)context
{
    [self fillRect:rect inContext:context];
}

/** @brief Draws the gradient into the given graphics context inside the provided rectangle.
 *  @param rect The rectangle to draw into.
 *  @param context The graphics context to draw into.
 **/
-(void)fillRect:(CGRect)rect inContext:(nonnull CGContextRef)context
{
    CGShadingRef myCGShading = NULL;

    CGContextSaveGState(context);

    CGContextClipToRect(context, rect);

    switch ( self.gradientType ) {
        case CPTGradientTypeAxial:
            myCGShading = [self newAxialGradientInRect:rect];
            break;

        case CPTGradientTypeRadial:
            myCGShading = [self newRadialGradientInRect:rect context:context];
            break;
    }

    CGContextDrawShading(context, myCGShading);

    CGShadingRelease(myCGShading);
    CGContextRestoreGState(context);
}

/** @brief Draws the gradient into the given graphics context clipped to the current drawing path.
 *  @param context The graphics context to draw into.
 **/
-(void)fillPathInContext:(nonnull CGContextRef)context
{
    if ( !CGContextIsPathEmpty(context) ) {
        CGShadingRef myCGShading = NULL;

        CGContextSaveGState(context);

        CGRect bounds = CGContextGetPathBoundingBox(context);
        CGContextClip(context);

        switch ( self.gradientType ) {
            case CPTGradientTypeAxial:
                myCGShading = [self newAxialGradientInRect:bounds];
                break;

            case CPTGradientTypeRadial:
                myCGShading = [self newRadialGradientInRect:bounds context:context];
                break;
        }

        CGContextDrawShading(context, myCGShading);

        CGShadingRelease(myCGShading);
        CGContextRestoreGState(context);
    }
}

#pragma mark -
#pragma mark Opacity

/// @cond

-(BOOL)isOpaque
{
    BOOL opaqueGradient = YES;

    CPTGradientElement *list = self.elementList;

    while ( opaqueGradient && (list != NULL) ) {
        opaqueGradient = opaqueGradient && ( list->color.alpha >= CPTFloat(1.0) );
        list           = list->nextElement;
    }

    return opaqueGradient;
}

/// @endcond

#pragma mark -
#pragma mark Gradient comparison

/// @name Comparison
/// @{

/** @brief Returns a boolean value that indicates whether the received is equal to the given object.
 *  Gradients are equal if they have the same @ref blendingMode, @ref angle, @ref gradientType, and gradient colors at the same positions.
 *  @param object The object to be compared with the receiver.
 *  @return @YES if @par{object} is equal to the receiver, @NO otherwise.
 **/
-(BOOL)isEqual:(nullable id)object
{
    if ( self == object ) {
        return YES;
    }
    else if ( [object isKindOfClass:[self class]] ) {
        CPTGradient *otherGradient = (CPTGradient *)object;

        BOOL equalGradients = (self.blendingMode == otherGradient.blendingMode) &&
                              (self.angle == otherGradient.angle) &&
                              (self.gradientType == otherGradient.gradientType);

        if ( equalGradients ) {
            equalGradients = ([self elementCount] == [otherGradient elementCount]);
        }

        if ( equalGradients ) {
            CPTGradientElement *selfCurrentElement  = self.elementList;
            CPTGradientElement *otherCurrentElement = otherGradient.elementList;

            while ( selfCurrentElement && otherCurrentElement ) {
                if ( selfCurrentElement->color.red != otherCurrentElement->color.red ) {
                    equalGradients = NO;
                    break;
                }
                if ( selfCurrentElement->color.green != otherCurrentElement->color.green ) {
                    equalGradients = NO;
                    break;
                }
                if ( selfCurrentElement->color.blue != otherCurrentElement->color.blue ) {
                    equalGradients = NO;
                    break;
                }
                if ( selfCurrentElement->color.alpha != otherCurrentElement->color.alpha ) {
                    equalGradients = NO;
                    break;
                }
                if ( selfCurrentElement->position != otherCurrentElement->position ) {
                    equalGradients = NO;
                    break;
                }

                selfCurrentElement  = selfCurrentElement->nextElement;
                otherCurrentElement = otherCurrentElement->nextElement;
            }
        }

        return equalGradients;
    }
    else {
        return NO;
    }
}

/// @}

/// @cond

-(NSUInteger)hash
{
    // Equal objects must hash the same.
    CGFloat theHash    = CPTFloat(0.0);
    CGFloat multiplier = CPTFloat(256.0);

    CPTGradientElement *curElement = self.elementList;

    if ( curElement ) {
        CPTRGBAColor color = curElement->color;

        theHash    += multiplier * color.red;
        multiplier *= CPTFloat(256.0);
        theHash    += multiplier * color.green;
        multiplier *= CPTFloat(256.0);
        theHash    += multiplier * color.blue;
        multiplier *= CPTFloat(256.0);
        theHash    += multiplier * color.alpha;

        return (NSUInteger)theHash;
    }
    else {
        return self.blendingMode + self.gradientType;
    }
}

/// @endcond

#pragma mark -
#pragma mark Accessors

/// @cond

-(void)setGradientFunction:(nonnull CGFunctionRef)newGradientFunction
{
    if ( newGradientFunction != gradientFunction ) {
        CGFunctionRelease(gradientFunction);
        gradientFunction = newGradientFunction;
    }
}

/// @endcond

#pragma mark -
#pragma mark Private Methods

/// @cond

-(nonnull CGShadingRef)newAxialGradientInRect:(CGRect)rect
{
    // First Calculate where the beginning and ending points should be
    CGPoint startPoint, endPoint;

    if ( self.angle == CPTFloat(0.0) ) {
        startPoint = CPTPointMake( CGRectGetMinX(rect), CGRectGetMinY(rect) ); // right of rect
        endPoint   = CPTPointMake( CGRectGetMaxX(rect), CGRectGetMinY(rect) ); // left  of rect
    }
    else if ( self.angle == CPTFloat(90.0) ) {
        startPoint = CPTPointMake( CGRectGetMinX(rect), CGRectGetMinY(rect) ); // bottom of rect
        endPoint   = CPTPointMake( CGRectGetMinX(rect), CGRectGetMaxY(rect) ); // top    of rect
    }
    else { // ok, we'll do the calculations now
        CGFloat x, y;
        CGFloat sinA, cosA, tanA;

        CGFloat length;
        CGFloat deltaX, deltaY;

        CGFloat rAngle = self.angle * CPTFloat(M_PI / 180.0); // convert the angle to radians

        if ( fabs( tan(rAngle) ) <= CPTFloat(1.0) ) { // for range [-45,45], [135,225]
            x = CGRectGetWidth(rect);
            y = CGRectGetHeight(rect);

            sinA = sin(rAngle);
            cosA = cos(rAngle);
            tanA = tan(rAngle);

            length = x / fabs(cosA) + ( y - x * fabs(tanA) ) * fabs(sinA);

            deltaX = length * cosA / CPTFloat(2.0);
            deltaY = length * sinA / CPTFloat(2.0);
        }
        else { // for range [45,135], [225,315]
            x = CGRectGetHeight(rect);
            y = CGRectGetWidth(rect);

            rAngle -= CPTFloat(M_PI_2);

            sinA = sin(rAngle);
            cosA = cos(rAngle);
            tanA = tan(rAngle);

            length = x / fabs(cosA) + ( y - x * fabs(tanA) ) * fabs(sinA);

            deltaX = -length * sinA / CPTFloat(2.0);
            deltaY = length * cosA / CPTFloat(2.0);
        }

        startPoint = CPTPointMake(CGRectGetMidX(rect) - deltaX, CGRectGetMidY(rect) - deltaY);
        endPoint   = CPTPointMake(CGRectGetMidX(rect) + deltaX, CGRectGetMidY(rect) + deltaY);
    }

    CGShadingRef myCGShading = CGShadingCreateAxial(self.colorspace.cgColorSpace, startPoint, endPoint, self.gradientFunction, false, false);

    return myCGShading;
}

-(nonnull CGShadingRef)newRadialGradientInRect:(CGRect)rect context:(nonnull CGContextRef)context
{
    CGPoint startPoint, endPoint;
    CGFloat startRadius, endRadius;
    CGFloat scaleX, scaleY;

    CGPoint theStartAnchor = self.startAnchor;

    startPoint = CPTPointMake( fma( CGRectGetWidth(rect), theStartAnchor.x, CGRectGetMinX(rect) ),
                               fma( CGRectGetHeight(rect), theStartAnchor.y, CGRectGetMinY(rect) ) );

    CGPoint theEndAnchor = self.endAnchor;
    endPoint = CPTPointMake( fma( CGRectGetWidth(rect), theEndAnchor.x, CGRectGetMinX(rect) ),
                             fma( CGRectGetHeight(rect), theEndAnchor.y, CGRectGetMinY(rect) ) );

    startRadius = CPTFloat(-1.0);
    if ( CGRectGetHeight(rect) > CGRectGetWidth(rect) ) {
        scaleX        = CGRectGetWidth(rect) / CGRectGetHeight(rect);
        startPoint.x /= scaleX;
        endPoint.x   /= scaleX;
        scaleY        = CPTFloat(1.0);
        endRadius     = CGRectGetHeight(rect) / CPTFloat(2.0);
    }
    else {
        scaleX        = CPTFloat(1.0);
        scaleY        = CGRectGetHeight(rect) / CGRectGetWidth(rect);
        startPoint.y /= scaleY;
        endPoint.y   /= scaleY;
        endRadius     = CGRectGetWidth(rect) / CPTFloat(2.0);
    }

    CGContextScaleCTM(context, scaleX, scaleY);

    CGShadingRef myCGShading = CGShadingCreateRadial(self.colorspace.cgColorSpace, startPoint, startRadius, endPoint, endRadius, self.gradientFunction, true, true);

    return myCGShading;
}

-(void)setBlendingMode:(CPTGradientBlendingMode)mode
{
    blendingMode = mode;

    // Choose what blending function to use
    CGFunctionEvaluateCallback evaluationFunction = NULL;
    switch ( blendingMode ) {
        case CPTLinearBlendingMode:
            evaluationFunction = &CPTLinearEvaluation;
            break;

        case CPTChromaticBlendingMode:
            evaluationFunction = &CPTChromaticEvaluation;
            break;

        case CPTInverseChromaticBlendingMode:
            evaluationFunction = &CPTInverseChromaticEvaluation;
            break;
    }

    CGFunctionCallbacks evaluationCallbackInfo = { 0, evaluationFunction, NULL }; // Version, evaluator function, cleanup function

    static const CGFloat input_value_range[2]   = { 0, 1 };                   // range  for the evaluator input
    static const CGFloat output_value_ranges[8] = { 0, 1, 0, 1, 0, 1, 0, 1 }; // ranges for the evaluator output (4 returned values)

    CGFunctionRef cgFunction = CGFunctionCreate( (__bridge void *)(self),   // the two transition colors
                                                 1, input_value_range,      // number of inputs (just fraction of progression)
                                                 4, output_value_ranges,    // number of outputs (4 - RGBa)
                                                 &evaluationCallbackInfo ); // info for using the evaluator function

    if ( cgFunction ) {
        self.gradientFunction = cgFunction;
    }
}

-(void)addElement:(nonnull CPTGradientElement *)newElement
{
    CPTGradientElement *curElement = self.elementList;

    if ( (curElement == NULL) || (newElement->position < curElement->position) ) {
        CPTGradientElement *tmpNext        = curElement;
        CPTGradientElement *newElementList = malloc( sizeof(CPTGradientElement) );
        if ( newElementList ) {
            *newElementList             = *newElement;
            newElementList->nextElement = tmpNext;
            self.elementList            = newElementList;
        }
    }
    else {
        while ( curElement->nextElement != NULL &&
                !( (curElement->position <= newElement->position) &&
                   (newElement->position < curElement->nextElement->position) ) ) {
            curElement = curElement->nextElement;
        }

        CPTGradientElement *tmpNext = curElement->nextElement;
        curElement->nextElement              = malloc( sizeof(CPTGradientElement) );
        *(curElement->nextElement)           = *newElement;
        curElement->nextElement->nextElement = tmpNext;
    }
}

-(CPTGradientElement)removeElementAtIndex:(NSUInteger)idx
{
    CPTGradientElement removedElement;

    if ( self.elementList != NULL ) {
        if ( idx == 0 ) {
            CPTGradientElement *tmpNext = self.elementList;
            self.elementList = tmpNext->nextElement;

            removedElement = *tmpNext;
            free(tmpNext);

            return removedElement;
        }

        NSUInteger count                   = 1; // we want to start one ahead
        CPTGradientElement *currentElement = self.elementList;
        while ( currentElement->nextElement != NULL ) {
            if ( count == idx ) {
                CPTGradientElement *tmpNext = currentElement->nextElement;
                currentElement->nextElement = currentElement->nextElement->nextElement;

                removedElement = *tmpNext;
                free(tmpNext);

                return removedElement;
            }

            count++;
            currentElement = currentElement->nextElement;
        }
    }

    // element is not found, return empty element
    removedElement.color.red   = CPTFloat(0.0);
    removedElement.color.green = CPTFloat(0.0);
    removedElement.color.blue  = CPTFloat(0.0);
    removedElement.color.alpha = CPTFloat(0.0);
    removedElement.position    = CPTNAN;
    removedElement.nextElement = NULL;

    return removedElement;
}

-(CPTGradientElement)removeElementAtPosition:(CGFloat)position
{
    CPTGradientElement removedElement;
    CPTGradientElement *curElement = self.elementList;

    if ( curElement != NULL ) {
        if ( curElement->position == position ) {
            CPTGradientElement *tmpNext = self.elementList;
            self.elementList = curElement->nextElement;

            removedElement = *tmpNext;
            free(tmpNext);

            return removedElement;
        }
        else {
            while ( curElement->nextElement != NULL ) {
                if ( curElement->nextElement->position == position ) {
                    CPTGradientElement *tmpNext = curElement->nextElement;
                    curElement->nextElement = curElement->nextElement->nextElement;

                    removedElement = *tmpNext;
                    free(tmpNext);

                    return removedElement;
                }
            }
        }
    }

    // element is not found, return empty element
    removedElement.color.red   = CPTFloat(0.0);
    removedElement.color.green = CPTFloat(0.0);
    removedElement.color.blue  = CPTFloat(0.0);
    removedElement.color.alpha = CPTFloat(0.0);
    removedElement.position    = CPTNAN;
    removedElement.nextElement = NULL;

    return removedElement;
}

-(void)removeAllElements
{
    CPTGradientElement *element = self.elementList;

    while ( element != NULL ) {
        CPTGradientElement *elementToRemove = element;
        element = element->nextElement;
        free(elementToRemove);
    }

    self.elementList = NULL;
}

-(nullable CPTGradientElement *)elementAtIndex:(NSUInteger)idx
{
    NSUInteger count                   = 0;
    CPTGradientElement *currentElement = self.elementList;

    while ( currentElement != NULL ) {
        if ( count == idx ) {
            return currentElement;
        }

        count++;
        currentElement = currentElement->nextElement;
    }

    return NULL;
}

-(NSUInteger)elementCount
{
    NSUInteger count                   = 0;
    CPTGradientElement *currentElement = self.elementList;

    while ( currentElement ) {
        count++;
        currentElement = currentElement->nextElement;
    }

    return count;
}

/// @endcond

#pragma mark -
#pragma mark Core Graphics

/// @cond

void CPTLinearEvaluation(void *__nullable info, const CGFloat *__nonnull in, CGFloat *__nonnull out)
{
    CGFloat position      = *in;
    CPTGradient *gradient = (__bridge CPTGradient *)info;

    // This grabs the first two colors in the sequence
    CPTGradientElement *color1 = gradient.elementList;

    if ( color1 == NULL ) {
        out[0] = out[1] = out[2] = out[3] = CPTFloat(1.0);
        return;
    }

    CPTGradientElement *color2 = color1->nextElement;

    // make sure first color and second color are on other sides of position
    while ( color2 != NULL && color2->position < position ) {
        color1 = color2;
        color2 = color1->nextElement;
    }
    // if we don't have another color then make next color the same color
    if ( color2 == NULL ) {
        color2 = color1;
    }

    // ----------FailSafe settings----------
    // color1->red   = 1; color2->red   = 0;
    // color1->green = 1; color2->green = 0;
    // color1->blue  = 1; color2->blue  = 0;
    // color1->alpha = 1; color2->alpha = 1;
    // color1->position = 0.5;
    // color2->position = 0.5;
    // -------------------------------------

    if ( position <= color1->position ) {
        out[0] = color1->color.red;
        out[1] = color1->color.green;
        out[2] = color1->color.blue;
        out[3] = color1->color.alpha;
    }
    else if ( position >= color2->position ) {
        out[0] = color2->color.red;
        out[1] = color2->color.green;
        out[2] = color2->color.blue;
        out[3] = color2->color.alpha;
    }
    else {
        // adjust position so that it goes from 0 to 1 in the range from color 1 & 2's position
        position = (position - color1->position) / (color2->position - color1->position);

        out[0] = (color2->color.red - color1->color.red) * position + color1->color.red;
        out[1] = (color2->color.green - color1->color.green) * position + color1->color.green;
        out[2] = (color2->color.blue - color1->color.blue) * position + color1->color.blue;
        out[3] = (color2->color.alpha - color1->color.alpha) * position + color1->color.alpha;
    }
}

// Chromatic Evaluation -
// This blends colors by their Hue, Saturation, and Value(Brightness) right now I just
// transform the RGB values stored in the CPTGradientElements to HSB, in the future I may
// streamline it to avoid transforming in and out of HSB colorspace *for later*
//
// For the chromatic blend we shift the hue of color1 to meet the hue of color2. To do
// this we will add to the hue's angle (if we subtract we'll be doing the inverse
// chromatic...scroll down more for that). All we need to do is keep adding to the hue
// until we wrap around the color wheel and get to color2.
void CPTChromaticEvaluation(void *__nullable info, const CGFloat *__nonnull in, CGFloat *__nonnull out)
{
    CGFloat position      = *in;
    CPTGradient *gradient = (__bridge CPTGradient *)info;

    // This grabs the first two colors in the sequence
    CPTGradientElement *color1 = gradient.elementList;

    if ( color1 == NULL ) {
        out[0] = out[1] = out[2] = out[3] = CPTFloat(1.0);
        return;
    }

    CPTGradientElement *color2 = color1->nextElement;

    CGFloat c1[4];
    CGFloat c2[4];

    // make sure first color and second color are on other sides of position
    while ( color2 != NULL && color2->position < position ) {
        color1 = color2;
        color2 = color1->nextElement;
    }

    // if we don't have another color then make next color the same color
    if ( color2 == NULL ) {
        color2 = color1;
    }

    c1[0] = color1->color.red;
    c1[1] = color1->color.green;
    c1[2] = color1->color.blue;
    c1[3] = color1->color.alpha;

    c2[0] = color2->color.red;
    c2[1] = color2->color.green;
    c2[2] = color2->color.blue;
    c2[3] = color2->color.alpha;

    CPTTransformRGB_HSV(c1);
    CPTTransformRGB_HSV(c2);
    CPTResolveHSV(c1, c2);

    if ( c1[0] > c2[0] ) {        // if color1's hue is higher than color2's hue then
        c2[0] += CPTFloat(360.0); // we need to move c2 one revolution around the wheel
    }

    if ( position <= color1->position ) {
        out[0] = c1[0];
        out[1] = c1[1];
        out[2] = c1[2];
        out[3] = c1[3];
    }
    else if ( position >= color2->position ) {
        out[0] = c2[0];
        out[1] = c2[1];
        out[2] = c2[2];
        out[3] = c2[3];
    }
    else {
        // adjust position so that it goes from 0 to 1 in the range from color 1 & 2's position
        position = (position - color1->position) / (color2->position - color1->position);

        out[0] = (c2[0] - c1[0]) * position + c1[0];
        out[1] = (c2[1] - c1[1]) * position + c1[1];
        out[2] = (c2[2] - c1[2]) * position + c1[2];
        out[3] = (c2[3] - c1[3]) * position + c1[3];
    }

    CPTTransformHSV_RGB(out);
}

// Inverse Chromatic Evaluation -
// Inverse Chromatic is about the same story as Chromatic Blend, but here the Hue
// is strictly decreasing, that is we need to get from color1 to color2 by decreasing
// the 'angle' (i.e. 90º -> 180º would be done by subtracting 270º and getting -180º...
// which is equivalent to 180º mod 360º
void CPTInverseChromaticEvaluation(void *__nullable info, const CGFloat *__nonnull in, CGFloat *__nonnull out)
{
    CGFloat position      = *in;
    CPTGradient *gradient = (__bridge CPTGradient *)info;

    // This grabs the first two colors in the sequence
    CPTGradientElement *color1 = gradient.elementList;

    if ( color1 == NULL ) {
        out[0] = out[1] = out[2] = out[3] = CPTFloat(1.0);
        return;
    }

    CPTGradientElement *color2 = color1->nextElement;

    CGFloat c1[4];
    CGFloat c2[4];

    // make sure first color and second color are on other sides of position
    while ( color2 != NULL && color2->position < position ) {
        color1 = color2;
        color2 = color1->nextElement;
    }

    // if we don't have another color then make next color the same color
    if ( color2 == NULL ) {
        color2 = color1;
    }

    c1[0] = color1->color.red;
    c1[1] = color1->color.green;
    c1[2] = color1->color.blue;
    c1[3] = color1->color.alpha;

    c2[0] = color2->color.red;
    c2[1] = color2->color.green;
    c2[2] = color2->color.blue;
    c2[3] = color2->color.alpha;

    CPTTransformRGB_HSV(c1);
    CPTTransformRGB_HSV(c2);
    CPTResolveHSV(c1, c2);

    if ( c1[0] < c2[0] ) {        // if color1's hue is higher than color2's hue then
        c1[0] += CPTFloat(360.0); // we need to move c2 one revolution back on the wheel
    }
    if ( position <= color1->position ) {
        out[0] = c1[0];
        out[1] = c1[1];
        out[2] = c1[2];
        out[3] = c1[3];
    }
    else if ( position >= color2->position ) {
        out[0] = c2[0];
        out[1] = c2[1];
        out[2] = c2[2];
        out[3] = c2[3];
    }
    else {
        // adjust position so that it goes from 0 to 1 in the range from color 1 & 2's position
        position = (position - color1->position) / (color2->position - color1->position);

        out[0] = (c2[0] - c1[0]) * position + c1[0];
        out[1] = (c2[1] - c1[1]) * position + c1[1];
        out[2] = (c2[2] - c1[2]) * position + c1[2];
        out[3] = (c2[3] - c1[3]) * position + c1[3];
    }

    CPTTransformHSV_RGB(out);
}

void CPTTransformRGB_HSV(CGFloat *__nonnull components) // H,S,B -> R,G,B
{
    CGFloat H = CPTNAN, S, V;
    CGFloat R = components[0];
    CGFloat G = components[1];
    CGFloat B = components[2];

    CGFloat MAX = R > G ? (R > B ? R : B) : (G > B ? G : B);
    CGFloat MIN = R < G ? (R < B ? R : B) : (G < B ? G : B);

    if ( MAX == R ) {
        if ( G >= B ) {
            H = CPTFloat(60.0) * (G - B) / (MAX - MIN) + CPTFloat(0.0);
        }
        else {
            H = CPTFloat(60.0) * (G - B) / (MAX - MIN) + CPTFloat(360.0);
        }
    }
    else if ( MAX == G ) {
        H = CPTFloat(60.0) * (B - R) / (MAX - MIN) + CPTFloat(120.0);
    }
    else if ( MAX == B ) {
        H = CPTFloat(60.0) * (R - G) / (MAX - MIN) + CPTFloat(240.0);
    }

    S = MAX == 0 ? 0 : 1 - MIN / MAX;
    V = MAX;

    components[0] = H;
    components[1] = S;
    components[2] = V;
}

void CPTTransformHSV_RGB(CGFloat *__nonnull components) // H,S,B -> R,G,B
{
    CGFloat R = CPTFloat(0.0), G = CPTFloat(0.0), B = CPTFloat(0.0);
    CGFloat H = fmod( components[0], CPTFloat(360.0) ); // map to [0,360)
    CGFloat S = components[1];
    CGFloat V = components[2];

    int Hi    = (int)lrint( floor( H / CPTFloat(60.0) ) ) % 6;
    CGFloat f = H / CPTFloat(60.0) - Hi;
    CGFloat p = V * (CPTFloat(1.0) - S);
    CGFloat q = V * (CPTFloat(1.0) - f * S);
    CGFloat t = V * (CPTFloat(1.0) - (CPTFloat(1.0) - f) * S);

    switch ( Hi ) {
        case 0:
            R = V;
            G = t;
            B = p;
            break;

        case 1:
            R = q;
            G = V;
            B = p;
            break;

        case 2:
            R = p;
            G = V;
            B = t;
            break;

        case 3:
            R = p;
            G = q;
            B = V;
            break;

        case 4:
            R = t;
            G = p;
            B = V;
            break;

        case 5:
            R = V;
            G = p;
            B = q;
            break;

        default:
            break;
    }

    components[0] = R;
    components[1] = G;
    components[2] = B;
}

void CPTResolveHSV(CGFloat *__nonnull color1, CGFloat *__nonnull color2) // H value may be undefined (i.e. grayscale color)
{                                                                        // we want to fill it with a sensible value
    if ( isnan(color1[0]) && isnan(color2[0]) ) {
        color1[0] = color2[0] = 0;
    }
    else if ( isnan(color1[0]) ) {
        color1[0] = color2[0];
    }
    else if ( isnan(color2[0]) ) {
        color2[0] = color1[0];
    }
}

/// @endcond

#pragma mark -
#pragma mark Debugging

/// @cond

-(nullable id)debugQuickLookObject
{
    const CGRect rect = CGRectMake(0.0, 0.0, 100.0, 100.0);

    return CPTQuickLookImage(rect, ^(CGContextRef context, CGFloat scale, CGRect bounds) {
        switch ( self.gradientType ) {
            case CPTGradientTypeAxial:
                CGContextAddRect(context, bounds);
                break;

            case CPTGradientTypeRadial:
                CGContextAddEllipseInRect(context, bounds);
                break;
        }
        [self fillPathInContext:context];
    });
}

/// @endcond

@end<|MERGE_RESOLUTION|>--- conflicted
+++ resolved
@@ -21,11 +21,7 @@
 -(nonnull CGShadingRef)newAxialGradientInRect:(CGRect)rect;
 -(nonnull CGShadingRef)newRadialGradientInRect:(CGRect)rect context:(nonnull CGContextRef)context;
 
-<<<<<<< HEAD
--(CPTGradientElement *)elementAtIndex:(NSUInteger)idx NS_RETURNS_INNER_POINTER;
-=======
 -(nullable CPTGradientElement *)elementAtIndex:(NSUInteger)idx NS_RETURNS_INNER_POINTER;
->>>>>>> 03924990
 -(NSUInteger)elementCount;
 
 -(CPTGradientElement)removeElementAtIndex:(NSUInteger)idx;
@@ -186,19 +182,7 @@
 
 -(void)encodeWithCoder:(nonnull NSCoder *)coder
 {
-<<<<<<< HEAD
     NSUInteger count = 0;
-=======
-    if ( coder.allowsKeyedCoding ) {
-        NSUInteger count                   = 0;
-        CPTGradientElement *currentElement = self.elementList;
-        while ( currentElement != NULL ) {
-            [coder encodeValueOfObjCType:@encode(CGFloat) at:&(currentElement->color.red)];
-            [coder encodeValueOfObjCType:@encode(CGFloat) at:&(currentElement->color.green)];
-            [coder encodeValueOfObjCType:@encode(CGFloat) at:&(currentElement->color.blue)];
-            [coder encodeValueOfObjCType:@encode(CGFloat) at:&(currentElement->color.alpha)];
-            [coder encodeValueOfObjCType:@encode(CGFloat) at:&(currentElement->position)];
->>>>>>> 03924990
 
     CPTGradientElement *currentElement = self.elementList;
 
