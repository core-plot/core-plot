--- conflicted
+++ resolved
@@ -595,7 +595,6 @@
                         shift = CPTDecimalDivide( shift, CPTDecimalFromInteger(2) );
                     }
 
-                    [newRange release];
                     newRange = [oldRange mutableCopy];
 
                     newRange.location = CPTDecimalAdd(newRange.location, shift);
@@ -635,11 +634,6 @@
             [animationArray addObject:op];
         }
     }
-<<<<<<< HEAD
-
-    [newRange release];
-=======
->>>>>>> 712f301c
 }
 
 -(CGFloat)viewCoordinateForRange:(CPTPlotRange *)range coordinate:(CPTCoordinate)coordinate direction:(BOOL)direction
@@ -651,24 +645,23 @@
     point[coordinate]           = (direction ? range.maxLimit : range.minLimit);
     point[orthogonalCoordinate] = CPTDecimalFromInteger(1);
 
-    CGPoint viewPoint = [self plotAreaViewPointForPlotPoint:point numberOfCoordinates:2];
+    CGPoint viewPoint       = [self plotAreaViewPointForPlotPoint:point numberOfCoordinates:2];
+    CGFloat pointCoordinate = CPTFloat(NAN);
 
     switch ( coordinate ) {
         case CPTCoordinateX:
-            return viewPoint.x;
-
+            pointCoordinate = viewPoint.x;
             break;
 
         case CPTCoordinateY:
-            return viewPoint.y;
-
+            pointCoordinate = viewPoint.y;
             break;
 
         default:
-            return CPTFloat(NAN);
-
-            break;
-    }
+            break;
+    }
+
+    return pointCoordinate;
 }
 
 // return NAN if no positive roots
@@ -1306,13 +1299,8 @@
             NSTimeInterval deltaT     = event.timestamp - self.lastDragTime;
             NSTimeInterval lastDeltaT = self.lastDeltaTime;
 
-<<<<<<< HEAD
             if ( (deltaT > 0.0) && (deltaT < 0.05) && (lastDeltaT > 0.0) ) {
-                CGPoint pointInPlotArea = [self.graph convertPoint:interactionPoint toLayer:plotArea];
-=======
-            if ( (deltaT > 0.0) && (lastDeltaT > 0.0) ) {
                 CGPoint pointInPlotArea = [theGraph convertPoint:interactionPoint toLayer:plotArea];
->>>>>>> 712f301c
                 CGPoint displacement    = self.lastDisplacement;
 
                 acceleration = self.momentumAcceleration;
