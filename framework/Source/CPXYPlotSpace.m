
#import "CPXYPlotSpace.h"
#import "CPUtilities.h"
#import "CPExceptions.h"
#import "CPXYAxisSet.h"
#import "CPXYAxis.h"
#import "CPAxisSet.h"
#import "CPPlot.h"
#import "CPPlotAreaFrame.h"
#import "CPPlotRange.h"
#import "CPPlotArea.h"
#import "CPGraph.h"

/// @cond
@interface CPXYPlotSpace ()

-(CGFloat)viewCoordinateForViewLength:(CGFloat)viewLength linearPlotRange:(CPPlotRange *)range plotCoordinateValue:(NSDecimal)plotCoord;
-(CGFloat)viewCoordinateForViewLength:(CGFloat)viewLength linearPlotRange:(CPPlotRange *)range doublePrecisionPlotCoordinateValue:(double)plotCoord;

-(CPPlotRange *)constrainRange:(CPPlotRange *)existingRange toGlobalRange:(CPPlotRange *)globalRange;

@end
/// @endcond

/** @brief A plot space using a two-dimensional cartesian coordinate system.
 **/
@implementation CPXYPlotSpace

/** @property xRange
 *	@brief The range of the x coordinate.
 **/
@synthesize xRange;

/** @property yRange
 *	@brief The range of the y coordinate.
 **/
@synthesize yRange;

/** @property globalXRange
 *	@brief The global range of the x coordinate to which the plot range is constrained.
 *  If nil, there is no constraint on x.
 **/
@synthesize globalXRange;

/** @property globalYRange
 *	@brief The global range of the y coordinate to which the plot range is constrained.
 *  If nil, there is no constraint on y.
 **/
@synthesize globalYRange;

/** @property xScaleType
 *	@brief The scale type of the x coordinate.
 **/
@synthesize xScaleType;

/** @property yScaleType
 *	@brief The scale type of the y coordinate.
 **/
@synthesize yScaleType;

#pragma mark -
#pragma mark Initialize/Deallocate

-(id)init
{
	if ( self = [super init] ) {
		xRange = nil;
		yRange = nil;
        globalXRange = nil;
        globalYRange = nil;
		xScaleType = CPScaleTypeLinear;
		yScaleType = CPScaleTypeLinear;
	}
	return self;
}

-(void)dealloc
{
	[xRange release];
	[yRange release];
    [globalXRange release];
    [globalYRange release];
	[super dealloc];
}

#pragma mark -
#pragma mark Ranges

-(void)setPlotRange:(CPPlotRange *)newRange forCoordinate:(CPCoordinate)coordinate
{
	if ( coordinate == CPCoordinateX ) {
        self.xRange = newRange;
    }
    else {
        self.yRange = newRange;
    }
}

-(CPPlotRange *)plotRangeForCoordinate:(CPCoordinate)coordinate
{
	return ( coordinate == CPCoordinateX ? self.xRange : self.yRange );
}

-(void)setXRange:(CPPlotRange *)range 
{
	if ( range != xRange ) {
        CPPlotRange *constrainedRange = [self constrainRange:range toGlobalRange:globalXRange];
		[xRange release];
		xRange = [constrainedRange copy];
		[[NSNotificationCenter defaultCenter] postNotificationName:CPPlotSpaceCoordinateMappingDidChangeNotification object:self];
    	if ( [self.delegate respondsToSelector:@selector(plotSpace:didChangePlotRangeForCoordinate:)] ) {
            [self.delegate plotSpace:self didChangePlotRangeForCoordinate:CPCoordinateX];
        }
	}
}

-(void)setYRange:(CPPlotRange *)range 
{
	if ( range != yRange ) {
        CPPlotRange *constrainedRange = [self constrainRange:range toGlobalRange:globalYRange];
		[yRange release];
		yRange = [constrainedRange copy];
		[[NSNotificationCenter defaultCenter] postNotificationName:CPPlotSpaceCoordinateMappingDidChangeNotification object:self];
        if ( [self.delegate respondsToSelector:@selector(plotSpace:didChangePlotRangeForCoordinate:)] ) {
            [self.delegate plotSpace:self didChangePlotRangeForCoordinate:CPCoordinateY];
        }
	}
}

-(CPPlotRange *)constrainRange:(CPPlotRange *)existingRange toGlobalRange:(CPPlotRange *)globalRange 
{
    if ( !globalRange ) return existingRange;
    if ( !existingRange ) return nil;
    CPPlotRange *newRange = [[existingRange copy] autorelease];
    [newRange shiftEndToFitInRange:globalRange];
    [newRange shiftLocationToFitInRange:globalRange];
    return newRange;
}

-(void)setGlobalXRange:(CPPlotRange *)newRange 
{
    if ( newRange != globalXRange ) {
    	[globalXRange release];
        globalXRange = [newRange copy];
		self.xRange = [self constrainRange:xRange toGlobalRange:globalXRange];
    }
}

-(void)setGlobalYRange:(CPPlotRange *)newRange 
{
    if ( newRange != globalYRange ) {
    	[globalYRange release];
        globalYRange = [newRange copy];
        self.yRange = [self constrainRange:yRange toGlobalRange:globalYRange];
    }
}

-(void)scaleToFitPlots:(NSArray *)plots {
	if ( plots.count == 0 ) return;
    
	// Determine union of ranges
	CPPlotRange *unionXRange = [[plots objectAtIndex:0] plotRangeForCoordinate:CPCoordinateX];
    CPPlotRange *unionYRange = [[plots objectAtIndex:0] plotRangeForCoordinate:CPCoordinateY];
    for ( CPPlot *plot in plots ) {
    	[unionXRange unionPlotRange:[plot plotRangeForCoordinate:CPCoordinateX]];
        [unionYRange unionPlotRange:[plot plotRangeForCoordinate:CPCoordinateY]];
    }
    
    // Set range
    NSDecimal zero = CPDecimalFromInteger(0);
    if ( !CPDecimalEquals(unionXRange.length, zero) ) self.xRange = unionXRange;
    if ( !CPDecimalEquals(unionYRange.length, zero) ) self.yRange = unionYRange;
}

#pragma mark -
#pragma mark Point Conversion

-(CGFloat)viewCoordinateForViewLength:(CGFloat)viewLength linearPlotRange:(CPPlotRange *)range plotCoordinateValue:(NSDecimal)plotCoord 
{	 
	if ( !range ) return 0.0;
    
	NSDecimal factor = CPDecimalDivide(CPDecimalSubtract(plotCoord, range.location), range.length);
	if ( NSDecimalIsNotANumber(&factor) ) {
		factor = CPDecimalFromInteger(0);
	}
	
	CGFloat viewCoordinate = viewLength * [[NSDecimalNumber decimalNumberWithDecimal:factor] doubleValue];
    
    return viewCoordinate;
}

-(CGFloat)viewCoordinateForViewLength:(CGFloat)viewLength linearPlotRange:(CPPlotRange *)range doublePrecisionPlotCoordinateValue:(double)plotCoord;
{
	if ( !range || range.doublePrecisionLength == 0.0 ) return 0.0;
    return viewLength * ((plotCoord - range.doublePrecisionLocation) / range.doublePrecisionLength);
}

-(CGPoint)plotAreaViewPointForPlotPoint:(NSDecimal *)plotPoint
{
	CGFloat viewX, viewY;
	CGSize layerSize = self.graph.plotAreaFrame.plotArea.bounds.size;
	
	switch ( self.xScaleType ) {
		case CPScaleTypeLinear:
			viewX = [self viewCoordinateForViewLength:layerSize.width linearPlotRange:xRange plotCoordinateValue:plotPoint[CPCoordinateX]];
			break;
		default:
			[NSException raise:CPException format:@"Scale type not supported in CPXYPlotSpace"];
	}
	
	switch ( self.yScaleType ) {
		case CPScaleTypeLinear:
			viewY = [self viewCoordinateForViewLength:layerSize.height linearPlotRange:yRange plotCoordinateValue:plotPoint[CPCoordinateY]];
			break;
		default:
			[NSException raise:CPException format:@"Scale type not supported in CPXYPlotSpace"];
	}
	
	return CGPointMake(viewX, viewY);
}

-(CGPoint)plotAreaViewPointForDoublePrecisionPlotPoint:(double *)plotPoint
{
	CGFloat viewX, viewY;
	CGSize layerSize = self.graph.plotAreaFrame.bounds.size;

	switch ( self.xScaleType ) {
		case CPScaleTypeLinear:
			viewX = [self viewCoordinateForViewLength:layerSize.width linearPlotRange:xRange doublePrecisionPlotCoordinateValue:plotPoint[CPCoordinateX]];
			break;
		default:
			[NSException raise:CPException format:@"Scale type not supported in CPXYPlotSpace"];
	}
	
	switch ( self.yScaleType ) {
		case CPScaleTypeLinear:
			viewY = [self viewCoordinateForViewLength:layerSize.height linearPlotRange:yRange doublePrecisionPlotCoordinateValue:plotPoint[CPCoordinateY]];
			break;
		default:
			[NSException raise:CPException format:@"Scale type not supported in CPXYPlotSpace"];
	}
	
	return CGPointMake(viewX, viewY);
}

-(void)plotPoint:(NSDecimal *)plotPoint forPlotAreaViewPoint:(CGPoint)point
{
	NSDecimal pointx = CPDecimalFromDouble(point.x);
	NSDecimal pointy = CPDecimalFromDouble(point.y);
	CGSize boundsSize = self.graph.plotAreaFrame.plotArea.bounds.size;
	NSDecimal boundsw = CPDecimalFromDouble(boundsSize.width);
	NSDecimal boundsh = CPDecimalFromDouble(boundsSize.height);
	
	// get the xRange's location and length
	NSDecimal xLocation = xRange.location;
	NSDecimal xLength = xRange.length;
	
	NSDecimal x;
	NSDecimalDivide(&x, &pointx, &boundsw, NSRoundPlain);
	NSDecimalMultiply(&x, &x, &(xLength), NSRoundPlain);
	NSDecimalAdd(&x, &x, &(xLocation), NSRoundPlain);
	
	// get the yRange's location and length
	NSDecimal yLocation = yRange.location;
	NSDecimal yLength = yRange.length;
	
	NSDecimal y;
	NSDecimalDivide(&y, &pointy, &boundsh, NSRoundPlain);
	NSDecimalMultiply(&y, &y, &(yLength), NSRoundPlain);
	NSDecimalAdd(&y, &y, &(yLocation), NSRoundPlain);
	
	plotPoint[CPCoordinateX] = x;
	plotPoint[CPCoordinateY] = y;
}

-(void)doublePrecisionPlotPoint:(double *)plotPoint forPlotAreaViewPoint:(CGPoint)point 
{
	//	TODO: implement doublePrecisionPlotPoint:forViewPoint:
}

#pragma mark -
#pragma mark Interaction

-(BOOL)pointingDeviceDownEvent:(id)event atPoint:(CGPoint)interactionPoint
{
<<<<<<< HEAD
	if ( !self.allowsUserInteraction || !self.graph.plotAreaFrame ) {
        return NO;
    }
    CGPoint pointInPlotArea = [self.graph.plotAreaFrame convertPoint:interactionPoint toLayer:self.graph.plotAreaFrame];
    if ( [self.graph.plotAreaFrame containsPoint:pointInPlotArea] ) {
=======
	BOOL handledByDelegate = [super pointingDeviceDownEvent:event atPoint:interactionPoint];
    if ( handledByDelegate ) return YES;

	if ( !self.allowsUserInteraction || !self.graph.plotArea ) {
        return NO;
    }
    
    CGPoint pointInPlotArea = [self.graph convertPoint:interactionPoint toLayer:self.graph.plotArea];
    if ( [self.graph.plotArea containsPoint:pointInPlotArea] ) {
>>>>>>> 845c09de
        // Handle event
        lastDragPoint = pointInPlotArea;
        isDragging = YES;
        return YES;
    }

	return NO;
}

-(BOOL)pointingDeviceUpEvent:(id)event atPoint:(CGPoint)interactionPoint
{
<<<<<<< HEAD
	if ( !self.allowsUserInteraction || !self.graph.plotAreaFrame ) {
=======
	BOOL handledByDelegate = [super pointingDeviceUpEvent:event atPoint:interactionPoint];
	if ( handledByDelegate ) return YES;

	if ( !self.allowsUserInteraction || !self.graph.plotArea ) {
>>>>>>> 845c09de
        return NO;
    }
    
    if ( isDragging ) {
        isDragging = NO;
        return YES;
    }
    
	return NO;
}

-(BOOL)pointingDeviceDraggedEvent:(id)event atPoint:(CGPoint)interactionPoint
{
<<<<<<< HEAD
	if ( !self.allowsUserInteraction || !self.graph.plotAreaFrame ) {
        return NO;
    }
    CGPoint pointInPlotArea = [self.graph.plotAreaFrame convertPoint:interactionPoint toLayer:self.graph.plotAreaFrame];
=======
	BOOL handledByDelegate = [super pointingDeviceDraggedEvent:event atPoint:interactionPoint];
	if ( handledByDelegate ) return YES;
    
	if ( !self.allowsUserInteraction || !self.graph.plotArea ) {
        return NO;
    }
    
    CGPoint pointInPlotArea = [self.graph convertPoint:interactionPoint toLayer:self.graph.plotArea];
>>>>>>> 845c09de
    if ( isDragging ) {
    	CGPoint displacement = CGPointMake(pointInPlotArea.x-lastDragPoint.x, pointInPlotArea.y-lastDragPoint.y);
        CGPoint pointToUse = pointInPlotArea;
        
        // Allow delegate to override
        if ( [self.delegate respondsToSelector:@selector(plotSpace:willDisplaceBy:)] ) {
            displacement = [self.delegate plotSpace:self willDisplaceBy:displacement];
            pointToUse = CGPointMake(lastDragPoint.x+displacement.x, lastDragPoint.y+displacement.y);
        }
    
    	NSDecimal lastPoint[2], newPoint[2];
    	[self plotPoint:lastPoint forPlotAreaViewPoint:lastDragPoint];
        [self plotPoint:newPoint forPlotAreaViewPoint:pointToUse];
        
		CPPlotRange *newRangeX = [[self.xRange copy] autorelease];
        CPPlotRange *newRangeY = [[self.yRange copy] autorelease];
        NSDecimal shiftX = CPDecimalSubtract(lastPoint[0], newPoint[0]);
        NSDecimal shiftY = CPDecimalSubtract(lastPoint[1], newPoint[1]);
		newRangeX.location = CPDecimalAdd(newRangeX.location, shiftX);
        newRangeY.location = CPDecimalAdd(newRangeY.location, shiftY);
        
        // Delegate override
        if ( [self.delegate respondsToSelector:@selector(plotSpace:willChangePlotRangeTo:forCoordinate:)] ) {
            newRangeX = [self.delegate plotSpace:self willChangePlotRangeTo:newRangeX forCoordinate:CPCoordinateX];
            newRangeY = [self.delegate plotSpace:self willChangePlotRangeTo:newRangeY forCoordinate:CPCoordinateY];
        }
        
        self.xRange = newRangeX;
        self.yRange = newRangeY;
        
        lastDragPoint = pointInPlotArea;
        
        return YES;
    }

	return NO;
}

@end<|MERGE_RESOLUTION|>--- conflicted
+++ resolved
@@ -283,23 +283,15 @@
 
 -(BOOL)pointingDeviceDownEvent:(id)event atPoint:(CGPoint)interactionPoint
 {
-<<<<<<< HEAD
+	BOOL handledByDelegate = [super pointingDeviceDownEvent:event atPoint:interactionPoint];
+    if ( handledByDelegate ) return YES;
+
 	if ( !self.allowsUserInteraction || !self.graph.plotAreaFrame ) {
         return NO;
     }
-    CGPoint pointInPlotArea = [self.graph.plotAreaFrame convertPoint:interactionPoint toLayer:self.graph.plotAreaFrame];
+    
+    CGPoint pointInPlotArea = [self.graph convertPoint:interactionPoint toLayer:self.graph.plotAreaFrame];
     if ( [self.graph.plotAreaFrame containsPoint:pointInPlotArea] ) {
-=======
-	BOOL handledByDelegate = [super pointingDeviceDownEvent:event atPoint:interactionPoint];
-    if ( handledByDelegate ) return YES;
-
-	if ( !self.allowsUserInteraction || !self.graph.plotArea ) {
-        return NO;
-    }
-    
-    CGPoint pointInPlotArea = [self.graph convertPoint:interactionPoint toLayer:self.graph.plotArea];
-    if ( [self.graph.plotArea containsPoint:pointInPlotArea] ) {
->>>>>>> 845c09de
         // Handle event
         lastDragPoint = pointInPlotArea;
         isDragging = YES;
@@ -311,14 +303,10 @@
 
 -(BOOL)pointingDeviceUpEvent:(id)event atPoint:(CGPoint)interactionPoint
 {
-<<<<<<< HEAD
-	if ( !self.allowsUserInteraction || !self.graph.plotAreaFrame ) {
-=======
 	BOOL handledByDelegate = [super pointingDeviceUpEvent:event atPoint:interactionPoint];
 	if ( handledByDelegate ) return YES;
 
-	if ( !self.allowsUserInteraction || !self.graph.plotArea ) {
->>>>>>> 845c09de
+	if ( !self.allowsUserInteraction || !self.graph.plotAreaFrame ) {
         return NO;
     }
     
@@ -332,21 +320,14 @@
 
 -(BOOL)pointingDeviceDraggedEvent:(id)event atPoint:(CGPoint)interactionPoint
 {
-<<<<<<< HEAD
+	BOOL handledByDelegate = [super pointingDeviceDraggedEvent:event atPoint:interactionPoint];
+	if ( handledByDelegate ) return YES;
+    
 	if ( !self.allowsUserInteraction || !self.graph.plotAreaFrame ) {
         return NO;
     }
-    CGPoint pointInPlotArea = [self.graph.plotAreaFrame convertPoint:interactionPoint toLayer:self.graph.plotAreaFrame];
-=======
-	BOOL handledByDelegate = [super pointingDeviceDraggedEvent:event atPoint:interactionPoint];
-	if ( handledByDelegate ) return YES;
-    
-	if ( !self.allowsUserInteraction || !self.graph.plotArea ) {
-        return NO;
-    }
-    
-    CGPoint pointInPlotArea = [self.graph convertPoint:interactionPoint toLayer:self.graph.plotArea];
->>>>>>> 845c09de
+    
+    CGPoint pointInPlotArea = [self.graph convertPoint:interactionPoint toLayer:self.graph.plotAreaFrame];
     if ( isDragging ) {
     	CGPoint displacement = CGPointMake(pointInPlotArea.x-lastDragPoint.x, pointInPlotArea.y-lastDragPoint.y);
         CGPoint pointToUse = pointInPlotArea;
