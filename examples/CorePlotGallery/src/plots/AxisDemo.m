--- conflicted
+++ resolved
@@ -76,7 +76,6 @@
     // Label x axis with a fixed interval policy
     CPTXYAxisSet *axisSet = (CPTXYAxisSet *)graph.axisSet;
     CPTXYAxis *x          = axisSet.xAxis;
-<<<<<<< HEAD
     x.separateLayers        = NO;
     x.orthogonalPosition    = @0.5;
     x.majorIntervalLength   = @0.5;
@@ -90,27 +89,9 @@
     x.minorGridLineStyle    = minorGridLineStyle;
     x.title                 = @"X Axis";
     x.titleTextStyle        = axisTitleTextStyle;
-    x.titleOffset           = 25.0;
+    x.titleOffset           = self.titleSize;
     x.alternatingBandFills  = @[[[CPTColor redColor] colorWithAlphaComponent:CPTFloat(0.1)], [[CPTColor greenColor] colorWithAlphaComponent:CPTFloat(0.1)]];
     x.delegate              = self;
-=======
-    x.separateLayers              = NO;
-    x.orthogonalCoordinateDecimal = CPTDecimalFromDouble(0.5);
-    x.majorIntervalLength         = CPTDecimalFromDouble(0.5);
-    x.minorTicksPerInterval       = 4;
-    x.tickDirection               = CPTSignNone;
-    x.axisLineStyle               = axisLineStyle;
-    x.majorTickLength             = 12.0;
-    x.majorTickLineStyle          = axisLineStyle;
-    x.majorGridLineStyle          = majorGridLineStyle;
-    x.minorTickLength             = 8.0;
-    x.minorGridLineStyle          = minorGridLineStyle;
-    x.title                       = @"X Axis";
-    x.titleTextStyle              = axisTitleTextStyle;
-    x.titleOffset                 = self.titleSize;
-    x.alternatingBandFills        = @[[[CPTColor redColor] colorWithAlphaComponent:CPTFloat(0.1)], [[CPTColor greenColor] colorWithAlphaComponent:CPTFloat(0.1)]];
-    x.delegate                    = self;
->>>>>>> 453c3d21
 
     // Label y with an automatic labeling policy.
     axisLineStyle.lineColor = [CPTColor greenColor];
