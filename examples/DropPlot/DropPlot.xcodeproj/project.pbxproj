// !$*UTF8*$!
{
	archiveVersion = 1;
	classes = {
	};
	objectVersion = 46;
	objects = {

/* Begin PBXBuildFile section */
		1DDD582C0DA1D0D100B32029 /* CPTPlotDocument.xib in Resources */ = {isa = PBXBuildFile; fileRef = 1DDD58280DA1D0D100B32029 /* CPTPlotDocument.xib */; };
		1DDD582D0DA1D0D100B32029 /* MainMenu.xib in Resources */ = {isa = PBXBuildFile; fileRef = 1DDD582A0DA1D0D100B32029 /* MainMenu.xib */; };
		8D15AC2C0486D014006FF6A4 /* Credits.rtf in Resources */ = {isa = PBXBuildFile; fileRef = 2A37F4B9FDCFA73011CA2CEA /* Credits.rtf */; };
		8D15AC2F0486D014006FF6A4 /* InfoPlist.strings in Resources */ = {isa = PBXBuildFile; fileRef = 089C165FFE840EACC02AAC07 /* InfoPlist.strings */; };
		8D15AC310486D014006FF6A4 /* CPTPlotDocument.m in Sources */ = {isa = PBXBuildFile; fileRef = 2A37F4ACFDCFA73011CA2CEA /* CPTPlotDocument.m */; settings = {ATTRIBUTES = (); }; };
		8D15AC320486D014006FF6A4 /* main.m in Sources */ = {isa = PBXBuildFile; fileRef = 2A37F4B0FDCFA73011CA2CEA /* main.m */; settings = {ATTRIBUTES = (); }; };
		8D15AC340486D014006FF6A4 /* Cocoa.framework in Frameworks */ = {isa = PBXBuildFile; fileRef = 1058C7A7FEA54F5311CA2CBB /* Cocoa.framework */; };
		BC00E6450FE1BE4D00DE81E0 /* CorePlot.framework in Frameworks */ = {isa = PBXBuildFile; fileRef = BC93AA970FDEFEAC00606226 /* CorePlot.framework */; };
		BC00E6480FE1BF0A00DE81E0 /* QuartzCore.framework in Frameworks */ = {isa = PBXBuildFile; fileRef = BC00E6470FE1BF0A00DE81E0 /* QuartzCore.framework */; };
		BC93AACE0FDF339600606226 /* CorePlot.framework in Copy Frameworks */ = {isa = PBXBuildFile; fileRef = BC93AA970FDEFEAC00606226 /* CorePlot.framework */; settings = {ATTRIBUTES = (CodeSignOnCopy, ); }; };
		BC93AAF60FDF3F0200606226 /* NSString+ParseCSV.m in Sources */ = {isa = PBXBuildFile; fileRef = BC93AAF50FDF3F0200606226 /* NSString+ParseCSV.m */; };
		C3D3937819FD705000148319 /* Images.xcassets in Resources */ = {isa = PBXBuildFile; fileRef = C3D3937719FD705000148319 /* Images.xcassets */; };
/* End PBXBuildFile section */

/* Begin PBXContainerItemProxy section */
		07E0DFAB109C4EB500F108D2 /* PBXContainerItemProxy */ = {
			isa = PBXContainerItemProxy;
			containerPortal = BC93AA7C0FDEFEAC00606226 /* CorePlot.xcodeproj */;
			proxyType = 2;
			remoteGlobalIDString = 0730F600109492D800E95162;
			remoteInfo = UnitTests;
		};
		BC93AA960FDEFEAC00606226 /* PBXContainerItemProxy */ = {
			isa = PBXContainerItemProxy;
			containerPortal = BC93AA7C0FDEFEAC00606226 /* CorePlot.xcodeproj */;
			proxyType = 2;
			remoteGlobalIDString = 8DC2EF5B0486A6940098B216;
			remoteInfo = CorePlot;
		};
		BC93AA9E0FDEFEC500606226 /* PBXContainerItemProxy */ = {
			isa = PBXContainerItemProxy;
			containerPortal = BC93AA7C0FDEFEAC00606226 /* CorePlot.xcodeproj */;
			proxyType = 1;
			remoteGlobalIDString = 8DC2EF4F0486A6940098B216;
			remoteInfo = CorePlot;
		};
		C3B345A71B46194500844218 /* PBXContainerItemProxy */ = {
			isa = PBXContainerItemProxy;
			containerPortal = BC93AA7C0FDEFEAC00606226 /* CorePlot.xcodeproj */;
			proxyType = 2;
			remoteGlobalIDString = C38A09781A46185200D45436;
			remoteInfo = CorePlot_iOS;
		};
		C3B345A91B46194500844218 /* PBXContainerItemProxy */ = {
			isa = PBXContainerItemProxy;
			containerPortal = BC93AA7C0FDEFEAC00606226 /* CorePlot.xcodeproj */;
			proxyType = 2;
			remoteGlobalIDString = C38A09821A46185300D45436;
			remoteInfo = CorePlot_iOSTests;
		};
		C3B345AB1B46194500844218 /* PBXContainerItemProxy */ = {
			isa = PBXContainerItemProxy;
			containerPortal = BC93AA7C0FDEFEAC00606226 /* CorePlot.xcodeproj */;
			proxyType = 2;
			remoteGlobalIDString = C38A09BA1A4619A900D45436;
			remoteInfo = "CorePlot-CocoaTouch";
		};
		C3B345AD1B46194500844218 /* PBXContainerItemProxy */ = {
			isa = PBXContainerItemProxy;
			containerPortal = BC93AA7C0FDEFEAC00606226 /* CorePlot.xcodeproj */;
			proxyType = 2;
			remoteGlobalIDString = C38A09C41A4619A900D45436;
			remoteInfo = "CorePlot-CocoaTouchTests";
		};
/* End PBXContainerItemProxy section */

/* Begin PBXCopyFilesBuildPhase section */
		BC93AACD0FDF339400606226 /* Copy Frameworks */ = {
			isa = PBXCopyFilesBuildPhase;
			buildActionMask = 2147483647;
			dstPath = "";
			dstSubfolderSpec = 10;
			files = (
				BC93AACE0FDF339600606226 /* CorePlot.framework in Copy Frameworks */,
			);
			name = "Copy Frameworks";
			runOnlyForDeploymentPostprocessing = 0;
		};
/* End PBXCopyFilesBuildPhase section */

/* Begin PBXFileReference section */
		089C1660FE840EACC02AAC07 /* English */ = {isa = PBXFileReference; fileEncoding = 10; lastKnownFileType = text.plist.strings; name = English; path = English.lproj/InfoPlist.strings; sourceTree = "<group>"; };
		1058C7A7FEA54F5311CA2CBB /* Cocoa.framework */ = {isa = PBXFileReference; lastKnownFileType = wrapper.framework; name = Cocoa.framework; path = /System/Library/Frameworks/Cocoa.framework; sourceTree = "<absolute>"; };
		13E42FBA07B3F13500E4EEF1 /* CoreData.framework */ = {isa = PBXFileReference; lastKnownFileType = wrapper.framework; name = CoreData.framework; path = /System/Library/Frameworks/CoreData.framework; sourceTree = "<absolute>"; };
		1DDD58290DA1D0D100B32029 /* English */ = {isa = PBXFileReference; lastKnownFileType = file.xib; name = English; path = English.lproj/CPTPlotDocument.xib; sourceTree = "<group>"; };
		1DDD582B0DA1D0D100B32029 /* English */ = {isa = PBXFileReference; lastKnownFileType = file.xib; name = English; path = English.lproj/MainMenu.xib; sourceTree = "<group>"; };
		2A37F4ACFDCFA73011CA2CEA /* CPTPlotDocument.m */ = {isa = PBXFileReference; fileEncoding = 4; lastKnownFileType = sourcecode.c.objc; path = CPTPlotDocument.m; sourceTree = "<group>"; };
		2A37F4AEFDCFA73011CA2CEA /* CPTPlotDocument.h */ = {isa = PBXFileReference; fileEncoding = 4; lastKnownFileType = sourcecode.c.h; path = CPTPlotDocument.h; sourceTree = "<group>"; };
		2A37F4B0FDCFA73011CA2CEA /* main.m */ = {isa = PBXFileReference; fileEncoding = 4; lastKnownFileType = sourcecode.c.objc; path = main.m; sourceTree = "<group>"; };
		2A37F4BAFDCFA73011CA2CEA /* English */ = {isa = PBXFileReference; lastKnownFileType = text.rtf; name = English; path = English.lproj/Credits.rtf; sourceTree = "<group>"; };
		2A37F4C4FDCFA73011CA2CEA /* AppKit.framework */ = {isa = PBXFileReference; lastKnownFileType = wrapper.framework; name = AppKit.framework; path = /System/Library/Frameworks/AppKit.framework; sourceTree = "<absolute>"; };
		2A37F4C5FDCFA73011CA2CEA /* Foundation.framework */ = {isa = PBXFileReference; lastKnownFileType = wrapper.framework; name = Foundation.framework; path = /System/Library/Frameworks/Foundation.framework; sourceTree = "<absolute>"; };
		32DBCF750370BD2300C91783 /* DropPlot_Prefix.pch */ = {isa = PBXFileReference; fileEncoding = 4; lastKnownFileType = sourcecode.c.h; path = DropPlot_Prefix.pch; sourceTree = "<group>"; };
		8D15AC360486D014006FF6A4 /* Info.plist */ = {isa = PBXFileReference; fileEncoding = 4; lastKnownFileType = text.plist.xml; path = Info.plist; sourceTree = "<group>"; };
		8D15AC370486D014006FF6A4 /* DropPlot.app */ = {isa = PBXFileReference; explicitFileType = wrapper.application; includeInIndex = 0; path = DropPlot.app; sourceTree = BUILT_PRODUCTS_DIR; };
		BC00E6470FE1BF0A00DE81E0 /* QuartzCore.framework */ = {isa = PBXFileReference; lastKnownFileType = wrapper.framework; name = QuartzCore.framework; path = System/Library/Frameworks/QuartzCore.framework; sourceTree = SDKROOT; };
		BC93AA7C0FDEFEAC00606226 /* CorePlot.xcodeproj */ = {isa = PBXFileReference; lastKnownFileType = "wrapper.pb-project"; name = CorePlot.xcodeproj; path = ../../framework/CorePlot.xcodeproj; sourceTree = SOURCE_ROOT; };
		BC93AAF40FDF3F0200606226 /* NSString+ParseCSV.h */ = {isa = PBXFileReference; fileEncoding = 4; lastKnownFileType = sourcecode.c.h; path = "NSString+ParseCSV.h"; sourceTree = "<group>"; };
		BC93AAF50FDF3F0200606226 /* NSString+ParseCSV.m */ = {isa = PBXFileReference; fileEncoding = 4; lastKnownFileType = sourcecode.c.objc; path = "NSString+ParseCSV.m"; sourceTree = "<group>"; };
		C3D3937719FD705000148319 /* Images.xcassets */ = {isa = PBXFileReference; lastKnownFileType = folder.assetcatalog; name = Images.xcassets; path = DropPlot/Images.xcassets; sourceTree = "<group>"; };
		C3D6210E19DF72E000652CE7 /* CorePlotWarnings.xcconfig */ = {isa = PBXFileReference; lastKnownFileType = text.xcconfig; name = CorePlotWarnings.xcconfig; path = ../../framework/CorePlotWarnings.xcconfig; sourceTree = "<group>"; };
/* End PBXFileReference section */

/* Begin PBXFrameworksBuildPhase section */
		8D15AC330486D014006FF6A4 /* Frameworks */ = {
			isa = PBXFrameworksBuildPhase;
			buildActionMask = 2147483647;
			files = (
				BC00E6450FE1BE4D00DE81E0 /* CorePlot.framework in Frameworks */,
				8D15AC340486D014006FF6A4 /* Cocoa.framework in Frameworks */,
				BC00E6480FE1BF0A00DE81E0 /* QuartzCore.framework in Frameworks */,
			);
			runOnlyForDeploymentPostprocessing = 0;
		};
/* End PBXFrameworksBuildPhase section */

/* Begin PBXGroup section */
		1058C7A6FEA54F5311CA2CBB /* Linked Frameworks */ = {
			isa = PBXGroup;
			children = (
				BC00E6470FE1BF0A00DE81E0 /* QuartzCore.framework */,
				1058C7A7FEA54F5311CA2CBB /* Cocoa.framework */,
			);
			name = "Linked Frameworks";
			sourceTree = "<group>";
		};
		1058C7A8FEA54F5311CA2CBB /* Other Frameworks */ = {
			isa = PBXGroup;
			children = (
				2A37F4C4FDCFA73011CA2CEA /* AppKit.framework */,
				13E42FBA07B3F13500E4EEF1 /* CoreData.framework */,
				2A37F4C5FDCFA73011CA2CEA /* Foundation.framework */,
			);
			name = "Other Frameworks";
			sourceTree = "<group>";
		};
		19C28FB0FE9D524F11CA2CBB /* Products */ = {
			isa = PBXGroup;
			children = (
				8D15AC370486D014006FF6A4 /* DropPlot.app */,
			);
			name = Products;
			sourceTree = "<group>";
		};
		2A37F4AAFDCFA73011CA2CEA /* DropPlot */ = {
			isa = PBXGroup;
			children = (
				BC93AA7C0FDEFEAC00606226 /* CorePlot.xcodeproj */,
				2A37F4ABFDCFA73011CA2CEA /* Classes */,
				2A37F4AFFDCFA73011CA2CEA /* Other Sources */,
				2A37F4B8FDCFA73011CA2CEA /* Resources */,
				2A37F4C3FDCFA73011CA2CEA /* Frameworks */,
				19C28FB0FE9D524F11CA2CBB /* Products */,
			);
			indentWidth = 4;
			name = DropPlot;
			sourceTree = "<group>";
			tabWidth = 4;
			usesTabs = 0;
		};
		2A37F4ABFDCFA73011CA2CEA /* Classes */ = {
			isa = PBXGroup;
			children = (
				2A37F4AEFDCFA73011CA2CEA /* CPTPlotDocument.h */,
				2A37F4ACFDCFA73011CA2CEA /* CPTPlotDocument.m */,
				BC93AAF40FDF3F0200606226 /* NSString+ParseCSV.h */,
				BC93AAF50FDF3F0200606226 /* NSString+ParseCSV.m */,
			);
			name = Classes;
			sourceTree = "<group>";
		};
		2A37F4AFFDCFA73011CA2CEA /* Other Sources */ = {
			isa = PBXGroup;
			children = (
				32DBCF750370BD2300C91783 /* DropPlot_Prefix.pch */,
				2A37F4B0FDCFA73011CA2CEA /* main.m */,
				C3D6210E19DF72E000652CE7 /* CorePlotWarnings.xcconfig */,
			);
			name = "Other Sources";
			sourceTree = "<group>";
		};
		2A37F4B8FDCFA73011CA2CEA /* Resources */ = {
			isa = PBXGroup;
			children = (
				C3D3937719FD705000148319 /* Images.xcassets */,
				2A37F4B9FDCFA73011CA2CEA /* Credits.rtf */,
				8D15AC360486D014006FF6A4 /* Info.plist */,
				089C165FFE840EACC02AAC07 /* InfoPlist.strings */,
				1DDD58280DA1D0D100B32029 /* CPTPlotDocument.xib */,
				1DDD582A0DA1D0D100B32029 /* MainMenu.xib */,
			);
			name = Resources;
			sourceTree = "<group>";
		};
		2A37F4C3FDCFA73011CA2CEA /* Frameworks */ = {
			isa = PBXGroup;
			children = (
				1058C7A6FEA54F5311CA2CBB /* Linked Frameworks */,
				1058C7A8FEA54F5311CA2CBB /* Other Frameworks */,
			);
			name = Frameworks;
			sourceTree = "<group>";
		};
		BC93AA7D0FDEFEAC00606226 /* Products */ = {
			isa = PBXGroup;
			children = (
				BC93AA970FDEFEAC00606226 /* CorePlot.framework */,
				07E0DFAC109C4EB500F108D2 /* UnitTests.xctest */,
				C3B345A81B46194500844218 /* CorePlot_iOS.framework */,
				C3B345AA1B46194500844218 /* CorePlot_iOSTests.xctest */,
				C3B345AC1B46194500844218 /* libCorePlot-CocoaTouch.a */,
				C3B345AE1B46194500844218 /* CorePlot-CocoaTouchTests.xctest */,
			);
			name = Products;
			sourceTree = "<group>";
		};
/* End PBXGroup section */

/* Begin PBXNativeTarget section */
		8D15AC270486D014006FF6A4 /* DropPlot */ = {
			isa = PBXNativeTarget;
			buildConfigurationList = C05733C708A9546B00998B17 /* Build configuration list for PBXNativeTarget "DropPlot" */;
			buildPhases = (
				8D15AC2B0486D014006FF6A4 /* Resources */,
				BC93AACD0FDF339400606226 /* Copy Frameworks */,
				8D15AC300486D014006FF6A4 /* Sources */,
				8D15AC330486D014006FF6A4 /* Frameworks */,
			);
			buildRules = (
			);
			dependencies = (
				BC93AA9F0FDEFEC500606226 /* PBXTargetDependency */,
			);
			name = DropPlot;
			productInstallPath = "$(HOME)/Applications";
			productName = DropPlot;
			productReference = 8D15AC370486D014006FF6A4 /* DropPlot.app */;
			productType = "com.apple.product-type.application";
		};
/* End PBXNativeTarget section */

/* Begin PBXProject section */
		2A37F4A9FDCFA73011CA2CEA /* Project object */ = {
			isa = PBXProject;
			attributes = {
				LastUpgradeCheck = 0700;
			};
			buildConfigurationList = C05733CB08A9546B00998B17 /* Build configuration list for PBXProject "DropPlot" */;
			compatibilityVersion = "Xcode 3.2";
			developmentRegion = English;
			hasScannedForEncodings = 1;
			knownRegions = (
				English,
				Japanese,
				French,
				German,
			);
			mainGroup = 2A37F4AAFDCFA73011CA2CEA /* DropPlot */;
			projectDirPath = "";
			projectReferences = (
				{
					ProductGroup = BC93AA7D0FDEFEAC00606226 /* Products */;
					ProjectRef = BC93AA7C0FDEFEAC00606226 /* CorePlot.xcodeproj */;
				},
			);
			projectRoot = "";
			targets = (
				8D15AC270486D014006FF6A4 /* DropPlot */,
			);
		};
/* End PBXProject section */

/* Begin PBXReferenceProxy section */
		07E0DFAC109C4EB500F108D2 /* UnitTests.xctest */ = {
			isa = PBXReferenceProxy;
			fileType = wrapper.cfbundle;
			path = UnitTests.xctest;
			remoteRef = 07E0DFAB109C4EB500F108D2 /* PBXContainerItemProxy */;
			sourceTree = BUILT_PRODUCTS_DIR;
		};
		BC93AA970FDEFEAC00606226 /* CorePlot.framework */ = {
			isa = PBXReferenceProxy;
			fileType = wrapper.framework;
			path = CorePlot.framework;
			remoteRef = BC93AA960FDEFEAC00606226 /* PBXContainerItemProxy */;
			sourceTree = BUILT_PRODUCTS_DIR;
		};
		C3B345A81B46194500844218 /* CorePlot_iOS.framework */ = {
			isa = PBXReferenceProxy;
			fileType = wrapper.framework;
			path = CorePlot_iOS.framework;
			remoteRef = C3B345A71B46194500844218 /* PBXContainerItemProxy */;
			sourceTree = BUILT_PRODUCTS_DIR;
		};
		C3B345AA1B46194500844218 /* CorePlot_iOSTests.xctest */ = {
			isa = PBXReferenceProxy;
			fileType = wrapper.cfbundle;
			path = CorePlot_iOSTests.xctest;
			remoteRef = C3B345A91B46194500844218 /* PBXContainerItemProxy */;
			sourceTree = BUILT_PRODUCTS_DIR;
		};
		C3B345AC1B46194500844218 /* libCorePlot-CocoaTouch.a */ = {
			isa = PBXReferenceProxy;
			fileType = archive.ar;
			path = "libCorePlot-CocoaTouch.a";
			remoteRef = C3B345AB1B46194500844218 /* PBXContainerItemProxy */;
			sourceTree = BUILT_PRODUCTS_DIR;
		};
		C3B345AE1B46194500844218 /* CorePlot-CocoaTouchTests.xctest */ = {
			isa = PBXReferenceProxy;
			fileType = wrapper.cfbundle;
			path = "CorePlot-CocoaTouchTests.xctest";
			remoteRef = C3B345AD1B46194500844218 /* PBXContainerItemProxy */;
			sourceTree = BUILT_PRODUCTS_DIR;
		};
/* End PBXReferenceProxy section */

/* Begin PBXResourcesBuildPhase section */
		8D15AC2B0486D014006FF6A4 /* Resources */ = {
			isa = PBXResourcesBuildPhase;
			buildActionMask = 2147483647;
			files = (
				8D15AC2C0486D014006FF6A4 /* Credits.rtf in Resources */,
				8D15AC2F0486D014006FF6A4 /* InfoPlist.strings in Resources */,
				1DDD582C0DA1D0D100B32029 /* CPTPlotDocument.xib in Resources */,
				C3D3937819FD705000148319 /* Images.xcassets in Resources */,
				1DDD582D0DA1D0D100B32029 /* MainMenu.xib in Resources */,
			);
			runOnlyForDeploymentPostprocessing = 0;
		};
/* End PBXResourcesBuildPhase section */

/* Begin PBXSourcesBuildPhase section */
		8D15AC300486D014006FF6A4 /* Sources */ = {
			isa = PBXSourcesBuildPhase;
			buildActionMask = 2147483647;
			files = (
				8D15AC310486D014006FF6A4 /* CPTPlotDocument.m in Sources */,
				8D15AC320486D014006FF6A4 /* main.m in Sources */,
				BC93AAF60FDF3F0200606226 /* NSString+ParseCSV.m in Sources */,
			);
			runOnlyForDeploymentPostprocessing = 0;
		};
/* End PBXSourcesBuildPhase section */

/* Begin PBXTargetDependency section */
		BC93AA9F0FDEFEC500606226 /* PBXTargetDependency */ = {
			isa = PBXTargetDependency;
			name = CorePlot;
			targetProxy = BC93AA9E0FDEFEC500606226 /* PBXContainerItemProxy */;
		};
/* End PBXTargetDependency section */

/* Begin PBXVariantGroup section */
		089C165FFE840EACC02AAC07 /* InfoPlist.strings */ = {
			isa = PBXVariantGroup;
			children = (
				089C1660FE840EACC02AAC07 /* English */,
			);
			name = InfoPlist.strings;
			sourceTree = "<group>";
		};
		1DDD58280DA1D0D100B32029 /* CPTPlotDocument.xib */ = {
			isa = PBXVariantGroup;
			children = (
				1DDD58290DA1D0D100B32029 /* English */,
			);
			name = CPTPlotDocument.xib;
			sourceTree = "<group>";
		};
		1DDD582A0DA1D0D100B32029 /* MainMenu.xib */ = {
			isa = PBXVariantGroup;
			children = (
				1DDD582B0DA1D0D100B32029 /* English */,
			);
			name = MainMenu.xib;
			sourceTree = "<group>";
		};
		2A37F4B9FDCFA73011CA2CEA /* Credits.rtf */ = {
			isa = PBXVariantGroup;
			children = (
				2A37F4BAFDCFA73011CA2CEA /* English */,
			);
			name = Credits.rtf;
			sourceTree = "<group>";
		};
/* End PBXVariantGroup section */

/* Begin XCBuildConfiguration section */
		C05733C808A9546B00998B17 /* Debug */ = {
			isa = XCBuildConfiguration;
			buildSettings = {
				ALWAYS_SEARCH_USER_PATHS = NO;
				ASSETCATALOG_COMPILER_APPICON_NAME = AppIcon;
				CLANG_ENABLE_OBJC_ARC = YES;
				COMBINE_HIDPI_IMAGES = YES;
				COPY_PHASE_STRIP = NO;
				GCC_DYNAMIC_NO_PIC = NO;
				GCC_MODEL_TUNING = G5;
				GCC_OPTIMIZATION_LEVEL = 0;
				GCC_PRECOMPILE_PREFIX_HEADER = YES;
				GCC_PREFIX_HEADER = DropPlot_Prefix.pch;
				INFOPLIST_FILE = Info.plist;
				INSTALL_PATH = "$(HOME)/Applications";
				LD_RUNPATH_SEARCH_PATHS = "$(inherited) @loader_path/../Frameworks";
				PRODUCT_BUNDLE_IDENTIFIER = "org.CorePlot.${PRODUCT_NAME:identifier}";
				PRODUCT_NAME = DropPlot;
			};
			name = Debug;
		};
		C05733C908A9546B00998B17 /* Release */ = {
			isa = XCBuildConfiguration;
			buildSettings = {
				ALWAYS_SEARCH_USER_PATHS = NO;
				ASSETCATALOG_COMPILER_APPICON_NAME = AppIcon;
				CLANG_ENABLE_OBJC_ARC = YES;
				COMBINE_HIDPI_IMAGES = YES;
				DEBUG_INFORMATION_FORMAT = "dwarf-with-dsym";
				GCC_MODEL_TUNING = G5;
				GCC_PRECOMPILE_PREFIX_HEADER = YES;
				GCC_PREFIX_HEADER = DropPlot_Prefix.pch;
				HEADER_SEARCH_PATHS = "";
				INFOPLIST_FILE = Info.plist;
				INSTALL_PATH = "$(HOME)/Applications";
				LD_RUNPATH_SEARCH_PATHS = "$(inherited) @loader_path/../Frameworks";
				PRODUCT_BUNDLE_IDENTIFIER = "org.CorePlot.${PRODUCT_NAME:identifier}";
				PRODUCT_NAME = DropPlot;
			};
			name = Release;
		};
		C05733CC08A9546B00998B17 /* Debug */ = {
			isa = XCBuildConfiguration;
			baseConfigurationReference = C3D6210E19DF72E000652CE7 /* CorePlotWarnings.xcconfig */;
			buildSettings = {
				ALWAYS_SEARCH_USER_PATHS = NO;
<<<<<<< HEAD
				ENABLE_TESTABILITY = YES;
				FRAMEWORK_SEARCH_PATHS = "\"$(SRCROOT)/../../framework/build/$(CONFIGURATION)\"/**";
=======
>>>>>>> 7b6ee58d
				GCC_C_LANGUAGE_STANDARD = c99;
				GCC_OPTIMIZATION_LEVEL = 0;
				GCC_TREAT_WARNINGS_AS_ERRORS = YES;
				GCC_WARN_ABOUT_RETURN_TYPE = YES;
				GCC_WARN_UNUSED_VARIABLE = YES;
				MACOSX_DEPLOYMENT_TARGET = 10.7;
				ONLY_ACTIVE_ARCH = YES;
				SDKROOT = macosx;
				SYMROOT = "$(SRCROOT)/../../build";
			};
			name = Debug;
		};
		C05733CD08A9546B00998B17 /* Release */ = {
			isa = XCBuildConfiguration;
			baseConfigurationReference = C3D6210E19DF72E000652CE7 /* CorePlotWarnings.xcconfig */;
			buildSettings = {
				GCC_C_LANGUAGE_STANDARD = c99;
				GCC_WARN_ABOUT_RETURN_TYPE = YES;
				GCC_WARN_UNUSED_VARIABLE = YES;
				MACOSX_DEPLOYMENT_TARGET = 10.7;
				SDKROOT = macosx;
				SYMROOT = "$(SRCROOT)/../../build";
			};
			name = Release;
		};
/* End XCBuildConfiguration section */

/* Begin XCConfigurationList section */
		C05733C708A9546B00998B17 /* Build configuration list for PBXNativeTarget "DropPlot" */ = {
			isa = XCConfigurationList;
			buildConfigurations = (
				C05733C808A9546B00998B17 /* Debug */,
				C05733C908A9546B00998B17 /* Release */,
			);
			defaultConfigurationIsVisible = 0;
			defaultConfigurationName = Release;
		};
		C05733CB08A9546B00998B17 /* Build configuration list for PBXProject "DropPlot" */ = {
			isa = XCConfigurationList;
			buildConfigurations = (
				C05733CC08A9546B00998B17 /* Debug */,
				C05733CD08A9546B00998B17 /* Release */,
			);
			defaultConfigurationIsVisible = 0;
			defaultConfigurationName = Release;
		};
/* End XCConfigurationList section */
	};
	rootObject = 2A37F4A9FDCFA73011CA2CEA /* Project object */;
}<|MERGE_RESOLUTION|>--- conflicted
+++ resolved
@@ -442,11 +442,8 @@
 			baseConfigurationReference = C3D6210E19DF72E000652CE7 /* CorePlotWarnings.xcconfig */;
 			buildSettings = {
 				ALWAYS_SEARCH_USER_PATHS = NO;
-<<<<<<< HEAD
 				ENABLE_TESTABILITY = YES;
 				FRAMEWORK_SEARCH_PATHS = "\"$(SRCROOT)/../../framework/build/$(CONFIGURATION)\"/**";
-=======
->>>>>>> 7b6ee58d
 				GCC_C_LANGUAGE_STANDARD = c99;
 				GCC_OPTIMIZATION_LEVEL = 0;
 				GCC_TREAT_WARNINGS_AS_ERRORS = YES;
