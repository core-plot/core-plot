#import <Availability.h>
#import <TargetConditionals.h>

/// @file

/**
 *  @def CPT_SDK_SUPPORTS_WEAK
 *  @hideinitializer
 *  @brief Defined as @num{1} if the compiler and active SDK support weak references, @num{0} otherwise.
 **/

/**
 *  @def cpt_weak
 *  @hideinitializer
 *  @brief A custom definition for automatic reference counting (ARC) weak references that falls back to
 *  <code>__unsafe_unretained</code> values on older platforms.
 **/

/**
 *  @def cpt_weak_property
 *  @hideinitializer
 *  @brief A custom definition for automatic reference counting (ARC) weak properties that falls back to
 *  <code>assign</code> on older platforms.
 **/

// This is based on Ryan Petrich's ZWRCompatibility: https://github.com/rpetrich/ZWRCompatibility

#if TARGET_OS_IPHONE && defined(__IPHONE_5_0) && (__IPHONE_OS_VERSION_MIN_REQUIRED >= __IPHONE_5_0) && __clang__ && (__clang_major__ >= 3)
#define CPT_SDK_SUPPORTS_WEAK 1
#elif TARGET_OS_MAC && defined(__MAC_10_7) && (MAC_OS_X_VERSION_MIN_REQUIRED >= __MAC_10_7) && __clang__ && (__clang_major__ >= 3)
#define CPT_SDK_SUPPORTS_WEAK 1
#else
#define CPT_SDK_SUPPORTS_WEAK 0
#endif

#if CPT_SDK_SUPPORTS_WEAK
#define cpt_weak          __weak
#define cpt_weak_property weak
#else
#if __clang__ && (__clang_major__ >= 3)
#define cpt_weak __unsafe_unretained
#else
#define cpt_weak
#endif
#define cpt_weak_property assign
#endif

// Deprecated method attribute

/**
 *  @def cpt_deprecated
 *  @hideinitializer
 *  @brief Marks a method declaration as deprecated.
 **/

#define cpt_deprecated __attribute__( (deprecated) )

// Nullability

/**
 *  @def cpt_nullable
 *  @hideinitializer
 *  @brief Marks a pointer declaration as nullable.
 **/

/**
 *  @def cpt_nonnull
 *  @hideinitializer
 *  @brief Marks a pointer declaration as non-null.
 **/

#if __clang__ && ( ( (__clang_major__ == 6) && (__clang_minor__ >= 1 ) ) || (__clang_major__ > 6 ) )
// nullable symbols are already defined
#else
#define nullable
#define nonnull
#define __nullable
#define __nonnull
#endif

// Deprecated methods

/**
 *  @def cpt_deprecated
 *  @hideinitializer
 *  @brief Marks a method declaration as deprecated.
 **/

#define cpt_deprecated __attribute__( (deprecated) )

// Type safety defines

/**
 *  @def CPTFloat
 *  @hideinitializer
 *  @param x The number to cast.
 *  @brief Casts a number to @ref CGFloat.
 **/
#define CPTFloat(x) ( (CGFloat)(x) )

/**
 *  @def CPTPointMake
 *  @hideinitializer
 *  @param x The x-coordinate of the point.
 *  @param y The y-coordinate of the point.
 *  @brief A replacement for @ref CGPointMake(), casting each parameter to @ref CGFloat.
 **/
#define CPTPointMake(x, y) CGPointMake( (CGFloat)(x), (CGFloat)(y) )

/**
 *  @def CPTSizeMake
 *  @hideinitializer
 *  @param w The width of the size.
 *  @param h The height of the size.
 *  @brief A replacement for @ref CGSizeMake(), casting each parameter to @ref CGFloat.
 **/
#define CPTSizeMake(w, h) CGSizeMake( (CGFloat)(w), (CGFloat)(h) )

/**
 *  @def CPTRectMake
 *  @hideinitializer
 *  @param x The x-coordinate of the rectangle.
 *  @param y The y-coordinate of the rectangle.
 *  @param w The width of the rectangle.
 *  @param h The height of the rectangle.
 *  @brief A replacement for @ref CGRectMake(), casting each parameter to @ref CGFloat.
 **/
#define CPTRectMake(x, y, w, h) CGRectMake( (CGFloat)(x), (CGFloat)(y), (CGFloat)(w), (CGFloat)(h) )

/**
 *  @def CPTRectInset
 *  @hideinitializer
 *  @param rect The rectangle to offset.
 *  @param dx The x-offset.
 *  @param dy The y-offset.
 *  @brief A replacement for @ref CGRectInset(), casting each offset parameter to @ref CGFloat.
 **/
#define CPTRectInset(rect, dx, dy) CGRectInset( rect, (CGFloat)(dx), (CGFloat)(dy) )

/**
 *  @brief Enumeration of numeric types
 **/
typedef NS_ENUM (NSInteger, CPTNumericType) {
    CPTNumericTypeInteger, ///< Integer
    CPTNumericTypeFloat,   ///< Float
    CPTNumericTypeDouble   ///< Double
};

/**
 *  @brief Enumeration of error bar types
 **/
typedef NS_ENUM (NSInteger, CPTErrorBarType) {
    CPTErrorBarTypeCustom,        ///< Custom error bars
    CPTErrorBarTypeConstantRatio, ///< Constant ratio error bars
    CPTErrorBarTypeConstantValue  ///< Constant value error bars
};

/**
 *  @brief Enumeration of axis scale types
 **/
typedef NS_ENUM (NSInteger, CPTScaleType) {
    CPTScaleTypeLinear,   ///< Linear axis scale
    CPTScaleTypeLog,      ///< Logarithmic axis scale
    CPTScaleTypeAngular,  ///< Angular axis scale (not implemented)
    CPTScaleTypeDateTime, ///< Date/time axis scale (not implemented)
    CPTScaleTypeCategory  ///< Category axis scale
};

/**
 *  @brief Enumeration of axis coordinates
 **/
typedef NS_ENUM (NSInteger, CPTCoordinate) {
    CPTCoordinateX    = 0,           ///< X axis
    CPTCoordinateY    = 1,           ///< Y axis
    CPTCoordinateZ    = 2,           ///< Z axis
    CPTCoordinateNone = NSIntegerMax ///< Invalid coordinate value
};

/**
 *  @brief RGBA color for gradients
 **/
typedef struct _CPTRGBAColor {
    CGFloat red;   ///< The red component (0 ≤ @par{red} ≤ 1).
    CGFloat green; ///< The green component (0 ≤ @par{green} ≤ 1).
    CGFloat blue;  ///< The blue component (0 ≤ @par{blue} ≤ 1).
    CGFloat alpha; ///< The alpha component (0 ≤ @par{alpha} ≤ 1).
}
CPTRGBAColor;

/**
 *  @brief Enumeration of label positioning offset directions
 **/
typedef NS_ENUM (NSInteger, CPTSign) {
    CPTSignNone     = 0,  ///< No offset
    CPTSignPositive = +1, ///< Positive offset
    CPTSignNegative = -1  ///< Negative offset
};

/**
 *  @brief Locations around the edge of a rectangle.
 **/
typedef NS_ENUM (NSInteger, CPTRectAnchor) {
    CPTRectAnchorBottomLeft,  ///< The bottom left corner
    CPTRectAnchorBottom,      ///< The bottom center
    CPTRectAnchorBottomRight, ///< The bottom right corner
    CPTRectAnchorLeft,        ///< The left middle
    CPTRectAnchorRight,       ///< The right middle
    CPTRectAnchorTopLeft,     ///< The top left corner
    CPTRectAnchorTop,         ///< The top center
    CPTRectAnchorTopRight,    ///< The top right
    CPTRectAnchorCenter       ///< The center of the rect
};

/**
 *  @brief Label and constraint alignment constants.
 **/
typedef NS_ENUM (NSInteger, CPTAlignment) {
    CPTAlignmentLeft,   ///< Align horizontally to the left side.
    CPTAlignmentCenter, ///< Align horizontally to the center.
    CPTAlignmentRight,  ///< Align horizontally to the right side.
    CPTAlignmentTop,    ///< Align vertically to the top.
    CPTAlignmentMiddle, ///< Align vertically to the middle.
    CPTAlignmentBottom  ///< Align vertically to the bottom.
};

/**
 *  @brief Edge inset distances for stretchable images.
 **/
typedef struct _CPTEdgeInsets {
    CGFloat top;    ///< The top inset.
    CGFloat left;   ///< The left inset.
    CGFloat bottom; ///< The bottom inset.
    CGFloat right;  ///< The right inset.
}
CPTEdgeInsets;

extern const CPTEdgeInsets CPTEdgeInsetsZero; ///< Defines a set of stretchable image edge insets where all of the values are zero (@num{0}).

<<<<<<< HEAD
/**
 *  @brief An array of numbers.
 **/
typedef NSArray<NSNumber *> *CPTNumberArray;

/**
 *  @brief A mutable array of numbers.
 **/
typedef NSMutableArray<NSNumber *> *CPTMutableNumberArray;

/**
 *  @brief A set of numbers.
 **/
typedef NSSet<NSNumber *> *CPTNumberSet;

/**
 *  @brief A mutable set of numbers.
 **/
typedef NSMutableSet<NSNumber *> *CPTMutableNumberSet;

/**
 *  @brief An array of strings.
 **/
typedef NSArray<NSString *> *CPTStringArray;

/**
 *  @brief A mutable array of strings.
 **/
typedef NSMutableArray<NSString *> *CPTMutableStringArray;

/**
 *  @brief An array of strings.
 **/
typedef NSDictionary<NSString *, id> *CPTDictionary;

/**
 *  @brief A mutable array of strings.
 **/
typedef NSMutableDictionary<NSString *, id> *CPTMutableDictionary;
=======
typedef void (^CPTQuickLookImageBlock)(__nonnull CGContextRef context, CGFloat scale, CGRect bounds); ///< Render a Quick Look image into the given context.
>>>>>>> e61d29eb
<|MERGE_RESOLUTION|>--- conflicted
+++ resolved
@@ -236,7 +236,6 @@
 
 extern const CPTEdgeInsets CPTEdgeInsetsZero; ///< Defines a set of stretchable image edge insets where all of the values are zero (@num{0}).
 
-<<<<<<< HEAD
 /**
  *  @brief An array of numbers.
  **/
@@ -276,6 +275,8 @@
  *  @brief A mutable array of strings.
  **/
 typedef NSMutableDictionary<NSString *, id> *CPTMutableDictionary;
-=======
-typedef void (^CPTQuickLookImageBlock)(__nonnull CGContextRef context, CGFloat scale, CGRect bounds); ///< Render a Quick Look image into the given context.
->>>>>>> e61d29eb
+
+/**
+ *  @brief Render a Quick Look image into the given context.
+ **/
+typedef void (^CPTQuickLookImageBlock)(__nonnull CGContextRef context, CGFloat scale, CGRect bounds);