#import "CPTAnimation.h"

#import "CPTAnimationOperation.h"
#import "CPTAnimationPeriod.h"
#import "CPTDefinitions.h"
#import "_CPTAnimationTimingFunctions.h"

static const CGFloat kCPTAnimationFrameRate = CPTFloat(1.0 / 60.0); // 60 frames per second

static NSString *const CPTAnimationOperationKey  = @"CPTAnimationOperationKey";
static NSString *const CPTAnimationValueKey      = @"CPTAnimationValueKey";
static NSString *const CPTAnimationValueClassKey = @"CPTAnimationValueClassKey";
static NSString *const CPTAnimationStartedKey    = @"CPTAnimationStartedKey";
static NSString *const CPTAnimationFinishedKey   = @"CPTAnimationFinishedKey";

/// @cond
typedef NSMutableArray<CPTAnimationOperation *> CPTMutableAnimationArray;

@interface CPTAnimation()

@property (nonatomic, readwrite, assign) CGFloat timeOffset;
<<<<<<< HEAD
@property (nonatomic, readwrite, strong, nonnull) CPTMutableAnimationArray *animationOperations;
@property (nonatomic, readwrite, strong, nonnull) CPTMutableAnimationArray *runningAnimationOperations;
@property (nonatomic, readwrite) dispatch_source_t timer;
@property (nonatomic, readwrite) dispatch_queue_t animationQueue;

+(nonnull SEL)setterFromProperty:(nonnull NSString *)property;

-(CPTAnimationTimingFunction)timingFunctionForAnimationCurve:(CPTAnimationCurve)animationCurve;
-(void)updateOnMainThreadWithParameters:(nonnull CPTDictionary *)parameters;
=======
@property (nonatomic, readwrite, strong, nonnull) CPTMutableAnimationArray animationOperations;
@property (nonatomic, readwrite, strong, nonnull) CPTMutableAnimationArray runningAnimationOperations;
@property (nonatomic, readwrite, nullable) dispatch_source_t timer;
@property (nonatomic, readwrite, nonnull) dispatch_queue_t animationQueue;

+(nonnull SEL)setterFromProperty:(nonnull NSString *)property;

-(nullable CPTAnimationTimingFunction)timingFunctionForAnimationCurve:(CPTAnimationCurve)animationCurve;
-(void)updateOnMainThreadWithParameters:(nonnull CPTDictionary)parameters;
>>>>>>> 03924990

-(void)startTimer;
-(void)cancelTimer;
-(void)update;

dispatch_source_t __nonnull CPTCreateDispatchTimer(CGFloat interval, dispatch_queue_t __nonnull queue, dispatch_block_t __nonnull block);

@end
/// @endcond

#pragma mark -

/** @brief The controller for Core Plot animations.
 *
 *  Many Core Plot objects are subclasses of CALayer and can take advantage of all of the animation support
 *  provided by Core Animation. However, some objects, e.g., plot spaces, cannot be animated by Core Animation.
 *  It also does not support @ref NSDecimal properties that are common throughout Core Plot.
 *
 *  CPTAnimation provides animation support for all of these things. It can animate any property (of the supported data types)
 *  on objects of any class.
 **/
@implementation CPTAnimation

/** @property CGFloat timeOffset
 *  @brief The animation clock. This value is incremented for each frame while animations are running.
 **/
@synthesize timeOffset;

/** @property CPTAnimationCurve defaultAnimationCurve
 *  @brief The animation curve used when an animation operation specifies the #CPTAnimationCurveDefault animation curve.
 **/
@synthesize defaultAnimationCurve;

/** @internal
<<<<<<< HEAD
 *  @property CPTMutableAnimationArray *animationOperations
=======
 *  @property nonnull CPTMutableAnimationArray animationOperations
>>>>>>> 03924990
 *
 *  @brief The list of animation operations currently running or waiting to run.
 **/
@synthesize animationOperations;

/** @internal
<<<<<<< HEAD
 *  @property CPTMutableAnimationArray *runningAnimationOperations
=======
 *  @property nonnull CPTMutableAnimationArray runningAnimationOperations
>>>>>>> 03924990
 *  @brief The list of running animation operations.
 **/
@synthesize runningAnimationOperations;

/** @internal
 *  @property nullable dispatch_source_t timer
 *  @brief The animation timer. Each tick of the timer corresponds to one animation frame.
 **/
@synthesize timer;

#pragma mark - Init/Dealloc

/** @internal
 *  @property nonnull dispatch_queue_t animationQueue;
 *  @brief The serial dispatch queue used to synchronize animation updates.
 **/
@synthesize animationQueue;

/// @name Initialization
/// @{

/** @brief Initializes a newly allocated CPTAnimation object.
 *
 *  This is the designated initializer. The initialized object will have the following properties:
 *  - @ref timeOffset = @num{0.0}
 *  - @ref defaultAnimationCurve = #CPTAnimationCurveLinear
 *
 *  @return The initialized object.
 **/
-(nonnull instancetype)init
{
    if ( (self = [super init]) ) {
        animationOperations        = [[NSMutableArray alloc] init];
        runningAnimationOperations = [[NSMutableArray alloc] init];
        timer                      = NULL;
        timeOffset                 = CPTFloat(0.0);
        defaultAnimationCurve      = CPTAnimationCurveLinear;

        animationQueue = dispatch_queue_create("CorePlot.CPTAnimation.animationQueue", NULL);
    }

    return self;
}

/// @}

/// @cond

-(void)dealloc
{
    [self cancelTimer];

    dispatch_queue_t mainQueue = dispatch_get_main_queue();

    for ( CPTAnimationOperation *animationOperation in animationOperations ) {
        id<CPTAnimationDelegate> animationDelegate = animationOperation.delegate;

        if ( [animationDelegate respondsToSelector:@selector(animationCancelled:)] ) {
            dispatch_async(mainQueue, ^{
                [animationDelegate animationCancelled:animationOperation];
            });
        }
    }
}

/// @endcond

#pragma mark - Animation Controller Instance

/** @brief A shared CPTAnimation instance responsible for scheduling and executing animations.
 *  @return The shared CPTAnimation instance.
 **/
+(nonnull instancetype)sharedInstance
{
    static dispatch_once_t once = 0;
    static CPTAnimation *shared;

    dispatch_once(&once, ^{
        shared = [[self alloc] init];
    });

    return shared;
}

#pragma mark - Property Animation

/** @brief Creates an animation operation with the given properties and adds it to the animation queue.
 *  @param object The object to animate.
 *  @param property The name of the property of @par{object} to animate. The property must have both getter and setter methods.
 *  @param period The animation period.
 *  @param animationCurve The animation curve used to animate the new operation.
 *  @param delegate The animation delegate (can be @nil).
 *  @return The queued animation operation.
 **/
+(CPTAnimationOperation *)animate:(nonnull id)object property:(nonnull NSString *)property period:(nonnull CPTAnimationPeriod *)period animationCurve:(CPTAnimationCurve)animationCurve delegate:(nullable id<CPTAnimationDelegate>)delegate
{
    CPTAnimationOperation *animationOperation =
        [[CPTAnimationOperation alloc] initWithAnimationPeriod:period
                                                animationCurve:animationCurve
                                                        object:object
                                                        getter:NSSelectorFromString(property)
                                                        setter:[CPTAnimation setterFromProperty:property]];

    animationOperation.delegate = delegate;

    [[CPTAnimation sharedInstance] addAnimationOperation:animationOperation];

    return animationOperation;
}

/// @cond

+(nonnull SEL)setterFromProperty:(nonnull NSString *)property
{
    return NSSelectorFromString([NSString stringWithFormat:@"set%@:", [property stringByReplacingCharactersInRange:NSMakeRange(0, 1)
                                                                                                        withString:[property substringToIndex:1].capitalizedString]]);
}

/// @endcond

#pragma mark - Animation Management

/** @brief Adds an animation operation to the animation queue.
 *  @param animationOperation The animation operation to add.
 *  @return The queued animation operation.
 **/
-(CPTAnimationOperation *)addAnimationOperation:(nonnull CPTAnimationOperation *)animationOperation
{
    id boundObject             = animationOperation.boundObject;
    CPTAnimationPeriod *period = animationOperation.period;

    if ( animationOperation.delegate || (boundObject && period && ![period.startValue isEqual:period.endValue]) ) {
        dispatch_async(self.animationQueue, ^{
            [self.animationOperations addObject:animationOperation];

            if ( !self.timer ) {
                [self startTimer];
            }
        });
    }
    return animationOperation;
}

/** @brief Removes an animation operation from the animation queue.
 *  @param animationOperation The animation operation to remove.
 **/
-(void)removeAnimationOperation:(nullable CPTAnimationOperation *)animationOperation
{
    if ( animationOperation ) {
        dispatch_async(self.animationQueue, ^{
            animationOperation.canceled = YES;
        });
    }
}

/** @brief Removes all animation operations from the animation queue.
**/
-(void)removeAllAnimationOperations
{
    dispatch_async(self.animationQueue, ^{
        for ( CPTAnimationOperation *animationOperation in self.animationOperations ) {
            animationOperation.canceled = YES;
        }
    });
}

#pragma mark - Retrieving Animation Operations

/** @brief Gets the animation operation with the given identifier from the animation operation array.
 *  @param identifier An animation operation identifier.
 *  @return The animation operation with the given identifier or @nil if it was not found.
 **/
-(nullable CPTAnimationOperation *)operationWithIdentifier:(nullable id<NSCopying, NSObject>)identifier
{
    for ( CPTAnimationOperation *operation in self.animationOperations ) {
        if ( [operation.identifier isEqual:identifier] ) {
            return operation;
        }
    }
    return nil;
}

#pragma mark - Animation Update

/// @cond

-(void)update
{
    self.timeOffset += kCPTAnimationFrameRate;

    CPTMutableAnimationArray *theAnimationOperations = self.animationOperations;
    CPTMutableAnimationArray *runningOperations      = self.runningAnimationOperations;
    CPTMutableAnimationArray *expiredOperations      = [[NSMutableArray alloc] init];

    CGFloat currentTime      = self.timeOffset;
    CPTStringArray *runModes = @[NSRunLoopCommonModes];

    dispatch_queue_t mainQueue = dispatch_get_main_queue();

    // Update all waiting and running animation operations
    for ( CPTAnimationOperation *animationOperation in theAnimationOperations ) {
        id<CPTAnimationDelegate> animationDelegate = animationOperation.delegate;

        CPTAnimationPeriod *period = animationOperation.period;

        CGFloat duration  = period.duration;
        CGFloat startTime = period.startOffset;
        CGFloat delay     = period.delay;
        if ( isnan(delay) ) {
            if ( [period canStartWithValueFromObject:animationOperation.boundObject propertyGetter:animationOperation.boundGetter] ) {
                period.delay = currentTime - startTime;
                startTime    = currentTime;
            }
            else {
                startTime = CPTNAN;
            }
        }
        else {
            startTime += delay;
        }
        CGFloat endTime = startTime + duration;

        if ( animationOperation.isCanceled ) {
            [expiredOperations addObject:animationOperation];

            if ( [animationDelegate respondsToSelector:@selector(animationCancelled:)] ) {
                dispatch_async(mainQueue, ^{
                    [animationDelegate animationCancelled:animationOperation];
                });
            }
        }
        else if ( currentTime >= startTime ) {
            id boundObject = animationOperation.boundObject;

            CPTAnimationTimingFunction timingFunction = [self timingFunctionForAnimationCurve:animationOperation.animationCurve];

            if ( boundObject && timingFunction ) {
                BOOL started = NO;

                if ( ![runningOperations containsObject:animationOperation] ) {
                    // Remove any running animations for the same property
                    SEL boundGetter = animationOperation.boundGetter;
                    SEL boundSetter = animationOperation.boundSetter;

                    for ( CPTAnimationOperation *operation in runningOperations ) {
                        if ( operation.boundObject == boundObject ) {
                            if ( (operation.boundGetter == boundGetter) && (operation.boundSetter == boundSetter) ) {
                                operation.canceled = YES;
                            }
                        }
                    }

                    // Start the new animation
                    [runningOperations addObject:animationOperation];
                    started = YES;
                }
                if ( !animationOperation.isCanceled ) {
                    if ( !period.startValue ) {
                        [period setStartValueFromObject:animationOperation.boundObject propertyGetter:animationOperation.boundGetter];
                    }

                    Class valueClass = period.valueClass;
                    CGFloat progress = timingFunction(currentTime - startTime, duration);

                    CPTDictionary *parameters = @{
                        CPTAnimationOperationKey: animationOperation,
                        CPTAnimationValueKey: [period tweenedValueForProgress:progress],
                        CPTAnimationValueClassKey: valueClass ? valueClass : [NSNull null],
                        CPTAnimationStartedKey: @(started),
                        CPTAnimationFinishedKey: @(currentTime >= endTime)
                    };

                    // Used -performSelectorOnMainThread:... instead of GCD to ensure the animation continues to run in all run loop common modes.
                    [self performSelectorOnMainThread:@selector(updateOnMainThreadWithParameters:)
                                           withObject:parameters
                                        waitUntilDone:NO
                                                modes:runModes];

                    if ( currentTime >= endTime ) {
                        [expiredOperations addObject:animationOperation];
                    }
                }
            }
        }
    }

    for ( CPTAnimationOperation *animationOperation in expiredOperations ) {
        [runningOperations removeObjectIdenticalTo:animationOperation];
        [theAnimationOperations removeObjectIdenticalTo:animationOperation];
    }

    if ( theAnimationOperations.count == 0 ) {
        [self cancelTimer];
    }
}

// This method must be called from the main thread.
<<<<<<< HEAD
-(void)updateOnMainThreadWithParameters:(CPTDictionary *)parameters
=======
-(void)updateOnMainThreadWithParameters:(nonnull CPTDictionary)parameters
>>>>>>> 03924990
{
    CPTAnimationOperation *animationOperation = parameters[CPTAnimationOperationKey];

    __block BOOL canceled;

    dispatch_sync(self.animationQueue, ^{
        canceled = animationOperation.isCanceled;
    });

    if ( !canceled ) {
        @try {
            Class valueClass = parameters[CPTAnimationValueClassKey];
            if ( [valueClass isKindOfClass:[NSNull class]] ) {
                valueClass = Nil;
            }

            id<CPTAnimationDelegate> delegate = animationOperation.delegate;

            NSNumber *started = parameters[CPTAnimationStartedKey];
            if ( started.boolValue ) {
                if ( [delegate respondsToSelector:@selector(animationDidStart:)] ) {
                    [delegate animationDidStart:animationOperation];
                }
            }

            if ( [delegate respondsToSelector:@selector(animationWillUpdate:)] ) {
                [delegate animationWillUpdate:animationOperation];
            }

            SEL boundSetter = animationOperation.boundSetter;
            id boundObject  = animationOperation.boundObject;
            id tweenedValue = parameters[CPTAnimationValueKey];

<<<<<<< HEAD
            if ( valueClass ) {
                // object properties
#pragma clang diagnostic push
#pragma clang diagnostic ignored "-Warc-performSelector-leaks"
                id<NSObject> theObject = boundObject;
                [theObject performSelector:boundSetter withObject:tweenedValue];
#pragma clang diagnostic pop
            }
            else if ( [tweenedValue isKindOfClass:[NSDecimalNumber class]] ) {
                // NSDecimal properties
=======
            if ( [tweenedValue isKindOfClass:[NSDecimalNumber class]] ) {
>>>>>>> 03924990
                NSDecimal buffer = ( (NSDecimalNumber *)tweenedValue ).decimalValue;

                typedef void (*SetterType)(id, SEL, NSDecimal);
                SetterType setterMethod = (SetterType)[boundObject methodForSelector:boundSetter];
                setterMethod(boundObject, boundSetter, buffer);
            }
            else {
                // wrapped scalars and structs
                NSValue *value = (NSValue *)tweenedValue;

                NSUInteger bufferSize = 0;
                NSGetSizeAndAlignment(value.objCType, &bufferSize, NULL);

                NSInvocation *invocation = [NSInvocation invocationWithMethodSignature:[boundObject methodSignatureForSelector:boundSetter]];
                invocation.target   = boundObject;
                invocation.selector = boundSetter;

                void *buffer = malloc(bufferSize);
                [value getValue:buffer];
                [invocation setArgument:buffer atIndex:2];
                free(buffer);

                [invocation invoke];
            }

            if ( [delegate respondsToSelector:@selector(animationDidUpdate:)] ) {
                [delegate animationDidUpdate:animationOperation];
            }

            NSNumber *finished = parameters[CPTAnimationFinishedKey];
            if ( finished.boolValue ) {
                if ( [delegate respondsToSelector:@selector(animationDidFinish:)] ) {
                    [delegate animationDidFinish:animationOperation];
                }
            }
        }
        @catch ( NSException *__unused exception ) {
            // something went wrong; don't run this operation any more
            dispatch_async(self.animationQueue, ^{
                animationOperation.canceled = YES;
            });
        }
    }
}

-(void)startTimer
{
    self.timer = CPTCreateDispatchTimer(kCPTAnimationFrameRate, self.animationQueue, ^{
        [self update];
    });
}

-(void)cancelTimer
{
    dispatch_source_t theTimer = self.timer;

    if ( theTimer ) {
        dispatch_source_cancel(theTimer);
        self.timer = NULL;
    }
}

dispatch_source_t __nonnull CPTCreateDispatchTimer(CGFloat interval, dispatch_queue_t __nonnull queue, dispatch_block_t __nonnull block)
{
    dispatch_source_t newTimer = dispatch_source_create(DISPATCH_SOURCE_TYPE_TIMER, 0, 0, queue);

    if ( newTimer ) {
        dispatch_source_set_timer(newTimer, dispatch_time(DISPATCH_TIME_NOW, 0), (uint64_t)(interval * NSEC_PER_SEC), 0);
        dispatch_source_set_event_handler(newTimer, block);
        dispatch_resume(newTimer);
    }
    return newTimer;
}

/// @endcond

#pragma mark - Timing Functions

/// @cond

-(nullable CPTAnimationTimingFunction)timingFunctionForAnimationCurve:(CPTAnimationCurve)animationCurve
{
    CPTAnimationTimingFunction timingFunction;

    if ( animationCurve == CPTAnimationCurveDefault ) {
        animationCurve = self.defaultAnimationCurve;
    }

    switch ( animationCurve ) {
        case CPTAnimationCurveLinear:
            timingFunction = CPTAnimationTimingFunctionLinear;
            break;

        case CPTAnimationCurveBackIn:
            timingFunction = CPTAnimationTimingFunctionBackIn;
            break;

        case CPTAnimationCurveBackOut:
            timingFunction = CPTAnimationTimingFunctionBackOut;
            break;

        case CPTAnimationCurveBackInOut:
            timingFunction = CPTAnimationTimingFunctionBackInOut;
            break;

        case CPTAnimationCurveBounceIn:
            timingFunction = CPTAnimationTimingFunctionBounceIn;
            break;

        case CPTAnimationCurveBounceOut:
            timingFunction = CPTAnimationTimingFunctionBounceOut;
            break;

        case CPTAnimationCurveBounceInOut:
            timingFunction = CPTAnimationTimingFunctionBounceInOut;
            break;

        case CPTAnimationCurveCircularIn:
            timingFunction = CPTAnimationTimingFunctionCircularIn;
            break;

        case CPTAnimationCurveCircularOut:
            timingFunction = CPTAnimationTimingFunctionCircularOut;
            break;

        case CPTAnimationCurveCircularInOut:
            timingFunction = CPTAnimationTimingFunctionCircularInOut;
            break;

        case CPTAnimationCurveElasticIn:
            timingFunction = CPTAnimationTimingFunctionElasticIn;
            break;

        case CPTAnimationCurveElasticOut:
            timingFunction = CPTAnimationTimingFunctionElasticOut;
            break;

        case CPTAnimationCurveElasticInOut:
            timingFunction = CPTAnimationTimingFunctionElasticInOut;
            break;

        case CPTAnimationCurveExponentialIn:
            timingFunction = CPTAnimationTimingFunctionExponentialIn;
            break;

        case CPTAnimationCurveExponentialOut:
            timingFunction = CPTAnimationTimingFunctionExponentialOut;
            break;

        case CPTAnimationCurveExponentialInOut:
            timingFunction = CPTAnimationTimingFunctionExponentialInOut;
            break;

        case CPTAnimationCurveSinusoidalIn:
            timingFunction = CPTAnimationTimingFunctionSinusoidalIn;
            break;

        case CPTAnimationCurveSinusoidalOut:
            timingFunction = CPTAnimationTimingFunctionSinusoidalOut;
            break;

        case CPTAnimationCurveSinusoidalInOut:
            timingFunction = CPTAnimationTimingFunctionSinusoidalInOut;
            break;

        case CPTAnimationCurveCubicIn:
            timingFunction = CPTAnimationTimingFunctionCubicIn;
            break;

        case CPTAnimationCurveCubicOut:
            timingFunction = CPTAnimationTimingFunctionCubicOut;
            break;

        case CPTAnimationCurveCubicInOut:
            timingFunction = CPTAnimationTimingFunctionCubicInOut;
            break;

        case CPTAnimationCurveQuadraticIn:
            timingFunction = CPTAnimationTimingFunctionQuadraticIn;
            break;

        case CPTAnimationCurveQuadraticOut:
            timingFunction = CPTAnimationTimingFunctionQuadraticOut;
            break;

        case CPTAnimationCurveQuadraticInOut:
            timingFunction = CPTAnimationTimingFunctionQuadraticInOut;
            break;

        case CPTAnimationCurveQuarticIn:
            timingFunction = CPTAnimationTimingFunctionQuarticIn;
            break;

        case CPTAnimationCurveQuarticOut:
            timingFunction = CPTAnimationTimingFunctionQuarticOut;
            break;

        case CPTAnimationCurveQuarticInOut:
            timingFunction = CPTAnimationTimingFunctionQuarticInOut;
            break;

        case CPTAnimationCurveQuinticIn:
            timingFunction = CPTAnimationTimingFunctionQuinticIn;
            break;

        case CPTAnimationCurveQuinticOut:
            timingFunction = CPTAnimationTimingFunctionQuinticOut;
            break;

        case CPTAnimationCurveQuinticInOut:
            timingFunction = CPTAnimationTimingFunctionQuinticInOut;
            break;

        default:
            timingFunction = NULL;
    }

    return timingFunction;
}

/// @endcond

#pragma mark -
#pragma mark Description

/// @cond

-(nullable NSString *)description
{
    return [NSString stringWithFormat:@"<%@ timeOffset: %g; %lu active and %lu running operations>",
            super.description,
            (double)self.timeOffset,
            (unsigned long)self.animationOperations.count,
            (unsigned long)self.runningAnimationOperations.count];
}

/// @endcond

@end<|MERGE_RESOLUTION|>--- conflicted
+++ resolved
@@ -19,27 +19,15 @@
 @interface CPTAnimation()
 
 @property (nonatomic, readwrite, assign) CGFloat timeOffset;
-<<<<<<< HEAD
 @property (nonatomic, readwrite, strong, nonnull) CPTMutableAnimationArray *animationOperations;
 @property (nonatomic, readwrite, strong, nonnull) CPTMutableAnimationArray *runningAnimationOperations;
-@property (nonatomic, readwrite) dispatch_source_t timer;
-@property (nonatomic, readwrite) dispatch_queue_t animationQueue;
-
-+(nonnull SEL)setterFromProperty:(nonnull NSString *)property;
-
--(CPTAnimationTimingFunction)timingFunctionForAnimationCurve:(CPTAnimationCurve)animationCurve;
--(void)updateOnMainThreadWithParameters:(nonnull CPTDictionary *)parameters;
-=======
-@property (nonatomic, readwrite, strong, nonnull) CPTMutableAnimationArray animationOperations;
-@property (nonatomic, readwrite, strong, nonnull) CPTMutableAnimationArray runningAnimationOperations;
 @property (nonatomic, readwrite, nullable) dispatch_source_t timer;
 @property (nonatomic, readwrite, nonnull) dispatch_queue_t animationQueue;
 
 +(nonnull SEL)setterFromProperty:(nonnull NSString *)property;
 
 -(nullable CPTAnimationTimingFunction)timingFunctionForAnimationCurve:(CPTAnimationCurve)animationCurve;
--(void)updateOnMainThreadWithParameters:(nonnull CPTDictionary)parameters;
->>>>>>> 03924990
+-(void)updateOnMainThreadWithParameters:(nonnull CPTDictionary *)parameters;
 
 -(void)startTimer;
 -(void)cancelTimer;
@@ -74,22 +62,14 @@
 @synthesize defaultAnimationCurve;
 
 /** @internal
-<<<<<<< HEAD
- *  @property CPTMutableAnimationArray *animationOperations
-=======
- *  @property nonnull CPTMutableAnimationArray animationOperations
->>>>>>> 03924990
+ *  @property nonnull CPTMutableAnimationArray *animationOperations
  *
  *  @brief The list of animation operations currently running or waiting to run.
  **/
 @synthesize animationOperations;
 
 /** @internal
-<<<<<<< HEAD
- *  @property CPTMutableAnimationArray *runningAnimationOperations
-=======
- *  @property nonnull CPTMutableAnimationArray runningAnimationOperations
->>>>>>> 03924990
+ *  @property nonnull CPTMutableAnimationArray *runningAnimationOperations
  *  @brief The list of running animation operations.
  **/
 @synthesize runningAnimationOperations;
@@ -387,11 +367,7 @@
 }
 
 // This method must be called from the main thread.
-<<<<<<< HEAD
--(void)updateOnMainThreadWithParameters:(CPTDictionary *)parameters
-=======
--(void)updateOnMainThreadWithParameters:(nonnull CPTDictionary)parameters
->>>>>>> 03924990
+-(void)updateOnMainThreadWithParameters:(nonnull CPTDictionary *)parameters
 {
     CPTAnimationOperation *animationOperation = parameters[CPTAnimationOperationKey];
 
@@ -425,20 +401,7 @@
             id boundObject  = animationOperation.boundObject;
             id tweenedValue = parameters[CPTAnimationValueKey];
 
-<<<<<<< HEAD
-            if ( valueClass ) {
-                // object properties
-#pragma clang diagnostic push
-#pragma clang diagnostic ignored "-Warc-performSelector-leaks"
-                id<NSObject> theObject = boundObject;
-                [theObject performSelector:boundSetter withObject:tweenedValue];
-#pragma clang diagnostic pop
-            }
-            else if ( [tweenedValue isKindOfClass:[NSDecimalNumber class]] ) {
-                // NSDecimal properties
-=======
             if ( [tweenedValue isKindOfClass:[NSDecimalNumber class]] ) {
->>>>>>> 03924990
                 NSDecimal buffer = ( (NSDecimalNumber *)tweenedValue ).decimalValue;
 
                 typedef void (*SetterType)(id, SEL, NSDecimal);
