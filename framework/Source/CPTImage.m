--- conflicted
+++ resolved
@@ -5,8 +5,6 @@
 #if TARGET_IPHONE_SIMULATOR || TARGET_OS_IPHONE
 #import <UIKit/UIKit.h>
 #endif
-
-<<<<<<< HEAD
 
 /**	@cond */
 // for MacOS 10.6 SDK compatibility
@@ -20,10 +18,9 @@
 @end
 #endif
 #endif
+
 /**	@endcond */
 
-=======
->>>>>>> 0bdcbbc8
 /**	@brief Wrapper around CGImageRef.
  *
  *	A wrapper class around CGImageRef.
