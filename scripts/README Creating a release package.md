Follow these steps to create a Core Plot release and post it to GitHub:

# Build Core Plot

1. Ensure the following tools are installed on your development machine:

    <ul>
<<<<<<< HEAD
        <li>Xcode 7</li>
        <li>[Doxygen](http://www.stack.nl/~dimitri/doxygen/download.html#latestsrc), version 1.8.9.1 or later, installed in <strong>/Applications</strong></li>
        <li>[Graphviz](http://www.graphviz.org/Download_macos.php), version 2.34.0 or later</li>
=======
        <li>Xcode 5</li>
        <li>[Doxygen](http://www.stack.nl/~dimitri/doxygen/download.html#latestsrc), version 1.8.10 or later, installed in <strong>/Applications</strong></li>
        <li>[Graphviz](http://www.graphviz.org/Download_macos.php), version 2.36.0 or later</li>
>>>>>>> d8b20de8
    </ul>

2. Ensure the [change log](https://github.com/core-plot/core-plot/blob/master/documentation/changelog.markdown) and [podspec](https://github.com/core-plot/core-plot/blob/master/CorePlot.podspec) are up-to-date and committed to the Git repository.

3. Using Git, ensure your local Core Plot source directory is in sync with the public repository on GitHub.

4. Open the Terminal application and `cd` to the root directory of your local Core Plot source directory.

5. Tag the current revision with the release version:

    `$ git tag release_<version>`
    
    where **&lt;version&gt;** is the version number for this release.

6. Change to the **scripts** folder:

    `$ cd scripts`

7. Run the createrelease script:

    `$ python createrelease.py <version>`

8. Review the messages printed in the Terminal window and verify that all build steps succeeded.

9. The release products were placed in a folder called **CorePlot_&lt;version&gt;** and placed on your desktop. Open this folder and verify that the following subfolders and files are present:

    <ul>
        <li><strong>Binaries/iOS/</strong></li>
        <li><strong>Binaries/MacOS/</strong></li>
        <li><strong>Documentation/</strong></li>
        <li><strong>READMEs/</strong></li>
        <li><strong>Source/</strong></li>
        <li><strong>License.txt</strong></li>
    </ul>

10. Right-click the release folder on your desktop and select **Compress "&lt;filename&gt;"** from the menu.

11. Log into GitHub and navigate to the [Releases](https://github.com/core-plot/core-plot/releases) page.

12. Click **Draft a new release**.

13. Select the tag for the new release (`release_<version>`).

    Enter the following:

    <ul>
        <li>Release title: <strong>Core Plot Release &lt;version&gt;</strong></li>
        <li>Binaries: drag the Core Plot zip file on your desktop to the box</li>
    </ul>
    
14. Click **Publish release**.

# Update Documentation

1. Change to the HTML documentation directory cloned from [core-plot.github.io](https://github.com/core-plot/core-plot.github.io):

    `cd ../documentation/html`

2. Commit any changes from the release build of the documentation.

3. Tag the current documentation revision with the release version:

    `$ git tag release_<version>`
    
4. Review the [wiki pages](https://github.com/core-plot/core-plot/wiki) and make any needed updates.

# Update CocoaPods

1. Make a copy of the [podspec](https://github.com/core-plot/core-plot/blob/master/CorePlot.podspec).

2. Update the **version** tag to the current release number.

    `s.version  = '<version>'`

3. Add the git tag name (`release_<version>`) under the **source** tag.

    `s.source   = { :git => 'https://github.com/core-plot/core-plot.git', 
                    :tag => 'release_<version>'}`

4. Submit the updated podspec to [CocoaPods](https://github.com/CocoaPods/CocoaPods).

# Spread the Word

1. Post release announcements on the following sites:

    <ul>
        <li>The Core Plot [discussion board](https://groups.google.com/forum/#!forum/coreplot-discuss)</li>
        <li>[Twitter](https://twitter.com/CorePlot)</li>
        <li>[App.net](https://alpha.app.net/coreplot)</li>
    </ul><|MERGE_RESOLUTION|>--- conflicted
+++ resolved
@@ -5,15 +5,9 @@
 1. Ensure the following tools are installed on your development machine:
 
     <ul>
-<<<<<<< HEAD
         <li>Xcode 7</li>
-        <li>[Doxygen](http://www.stack.nl/~dimitri/doxygen/download.html#latestsrc), version 1.8.9.1 or later, installed in <strong>/Applications</strong></li>
-        <li>[Graphviz](http://www.graphviz.org/Download_macos.php), version 2.34.0 or later</li>
-=======
-        <li>Xcode 5</li>
         <li>[Doxygen](http://www.stack.nl/~dimitri/doxygen/download.html#latestsrc), version 1.8.10 or later, installed in <strong>/Applications</strong></li>
         <li>[Graphviz](http://www.graphviz.org/Download_macos.php), version 2.36.0 or later</li>
->>>>>>> d8b20de8
     </ul>
 
 2. Ensure the [change log](https://github.com/core-plot/core-plot/blob/master/documentation/changelog.markdown) and [podspec](https://github.com/core-plot/core-plot/blob/master/CorePlot.podspec) are up-to-date and committed to the Git repository.
