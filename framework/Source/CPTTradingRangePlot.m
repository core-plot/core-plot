--- conflicted
+++ resolved
@@ -275,7 +275,6 @@
 -(instancetype)initWithCoder:(NSCoder *)coder
 {
     if ( (self = [super initWithCoder:coder]) ) {
-<<<<<<< HEAD
         lineStyle = [[coder decodeObjectOfClass:[CPTLineStyle class]
                                          forKey:@"CPTTradingRangePlot.lineStyle"] copy];
         increaseLineStyle = [[coder decodeObjectOfClass:[CPTLineStyle class]
@@ -286,23 +285,11 @@
                                             forKey:@"CPTTradingRangePlot.increaseFill"] copy];
         decreaseFill = [[coder decodeObjectOfClass:[CPTFill class]
                                             forKey:@"CPTTradingRangePlot.decreaseFill"] copy];
-        plotStyle       = (CPTTradingRangePlotStyle)[coder decodeIntegerForKey : @"CPTTradingRangePlot.plotStyle"];
+        plotStyle       = (CPTTradingRangePlotStyle)[coder decodeIntegerForKey:@"CPTTradingRangePlot.plotStyle"];
         barWidth        = [coder decodeCGFloatForKey:@"CPTTradingRangePlot.barWidth"];
         stickLength     = [coder decodeCGFloatForKey:@"CPTTradingRangePlot.stickLength"];
         barCornerRadius = [coder decodeCGFloatForKey:@"CPTTradingRangePlot.barCornerRadius"];
         showBarBorder   = [coder decodeBoolForKey:@"CPTTradingRangePlot.showBarBorder"];
-=======
-        lineStyle         = [[coder decodeObjectForKey:@"CPTTradingRangePlot.lineStyle"] copy];
-        increaseLineStyle = [[coder decodeObjectForKey:@"CPTTradingRangePlot.increaseLineStyle"] copy];
-        decreaseLineStyle = [[coder decodeObjectForKey:@"CPTTradingRangePlot.decreaseLineStyle"] copy];
-        increaseFill      = [[coder decodeObjectForKey:@"CPTTradingRangePlot.increaseFill"] copy];
-        decreaseFill      = [[coder decodeObjectForKey:@"CPTTradingRangePlot.decreaseFill"] copy];
-        plotStyle         = (CPTTradingRangePlotStyle)[coder decodeIntegerForKey:@"CPTTradingRangePlot.plotStyle"];
-        barWidth          = [coder decodeCGFloatForKey:@"CPTTradingRangePlot.barWidth"];
-        stickLength       = [coder decodeCGFloatForKey:@"CPTTradingRangePlot.stickLength"];
-        barCornerRadius   = [coder decodeCGFloatForKey:@"CPTTradingRangePlot.barCornerRadius"];
-        showBarBorder     = [coder decodeBoolForKey:@"CPTTradingRangePlot.showBarBorder"];
->>>>>>> de2364d4
 
         pointingDeviceDownIndex = NSNotFound;
     }
