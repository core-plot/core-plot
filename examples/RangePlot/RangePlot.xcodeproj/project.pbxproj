// !$*UTF8*$!
{
	archiveVersion = 1;
	classes = {
	};
	objectVersion = 46;
	objects = {

/* Begin PBXBuildFile section */
		071BCBD71079EBE00045E43D /* CorePlot.framework in Frameworks */ = {isa = PBXBuildFile; fileRef = 071BCBD61079EBE00045E43D /* CorePlot.framework */; };
		076185040F3CB17800A89A76 /* CorePlot.framework in Copy Frameworks */ = {isa = PBXBuildFile; fileRef = 076184C10F3CAD5900A89A76 /* CorePlot.framework */; settings = {ATTRIBUTES = (CodeSignOnCopy, ); }; };
		0761850B0F3CB1E800A89A76 /* CorePlot.framework in Frameworks */ = {isa = PBXBuildFile; fileRef = 076184C10F3CAD5900A89A76 /* CorePlot.framework */; };
		077382B10F3DC1FB002F10E2 /* Controller.m in Sources */ = {isa = PBXBuildFile; fileRef = 077382B00F3DC1FB002F10E2 /* Controller.m */; };
		8D11072B0486CEB800E47090 /* InfoPlist.strings in Resources */ = {isa = PBXBuildFile; fileRef = 089C165CFE840E0CC02AAC07 /* InfoPlist.strings */; };
		8D11072D0486CEB800E47090 /* main.m in Sources */ = {isa = PBXBuildFile; fileRef = 29B97316FDCFA39411CA2CEA /* main.m */; settings = {ATTRIBUTES = (); }; };
		8D11072F0486CEB800E47090 /* Cocoa.framework in Frameworks */ = {isa = PBXBuildFile; fileRef = 1058C7A1FEA54F0111CA2CBB /* Cocoa.framework */; };
		90AF4F440F36CF1800753D26 /* RangePlot.xib in Resources */ = {isa = PBXBuildFile; fileRef = 90AF4F430F36CF1800753D26 /* RangePlot.xib */; };
		BC8E737D0FC0B3CF00DF8511 /* QuartzCore.framework in Frameworks */ = {isa = PBXBuildFile; fileRef = BC8E737C0FC0B3CF00DF8511 /* QuartzCore.framework */; };
		C3D3938219FD786F00148319 /* Images.xcassets in Resources */ = {isa = PBXBuildFile; fileRef = C3D3938119FD786F00148319 /* Images.xcassets */; };
/* End PBXBuildFile section */

/* Begin PBXContainerItemProxy section */
		076184C00F3CAD5900A89A76 /* PBXContainerItemProxy */ = {
			isa = PBXContainerItemProxy;
			containerPortal = 076184BC0F3CAD5900A89A76 /* CorePlot.xcodeproj */;
			proxyType = 2;
			remoteGlobalIDString = 8DC2EF5B0486A6940098B216;
			remoteInfo = CorePlot;
		};
		076184CF0F3CAE1100A89A76 /* PBXContainerItemProxy */ = {
			isa = PBXContainerItemProxy;
			containerPortal = 076184BC0F3CAD5900A89A76 /* CorePlot.xcodeproj */;
			proxyType = 1;
			remoteGlobalIDString = 8DC2EF4F0486A6940098B216;
			remoteInfo = CorePlot;
		};
		07E0DF7F109C4E9500F108D2 /* PBXContainerItemProxy */ = {
			isa = PBXContainerItemProxy;
			containerPortal = 076184BC0F3CAD5900A89A76 /* CorePlot.xcodeproj */;
			proxyType = 2;
			remoteGlobalIDString = 0730F600109492D800E95162;
			remoteInfo = UnitTests;
		};
		C3B345C71B46195900844218 /* PBXContainerItemProxy */ = {
			isa = PBXContainerItemProxy;
			containerPortal = 076184BC0F3CAD5900A89A76 /* CorePlot.xcodeproj */;
			proxyType = 2;
			remoteGlobalIDString = C38A09781A46185200D45436;
			remoteInfo = CorePlot_iOS;
		};
		C3B345C91B46195900844218 /* PBXContainerItemProxy */ = {
			isa = PBXContainerItemProxy;
			containerPortal = 076184BC0F3CAD5900A89A76 /* CorePlot.xcodeproj */;
			proxyType = 2;
			remoteGlobalIDString = C38A09821A46185300D45436;
			remoteInfo = CorePlot_iOSTests;
		};
		C3B345CB1B46195900844218 /* PBXContainerItemProxy */ = {
			isa = PBXContainerItemProxy;
			containerPortal = 076184BC0F3CAD5900A89A76 /* CorePlot.xcodeproj */;
			proxyType = 2;
			remoteGlobalIDString = C38A09BA1A4619A900D45436;
			remoteInfo = "CorePlot-CocoaTouch";
		};
		C3B345CD1B46195900844218 /* PBXContainerItemProxy */ = {
			isa = PBXContainerItemProxy;
			containerPortal = 076184BC0F3CAD5900A89A76 /* CorePlot.xcodeproj */;
			proxyType = 2;
			remoteGlobalIDString = C38A09C41A4619A900D45436;
			remoteInfo = "CorePlot-CocoaTouchTests";
		};
/* End PBXContainerItemProxy section */

/* Begin PBXCopyFilesBuildPhase section */
		90AF4F830F36D09E00753D26 /* Copy Frameworks */ = {
			isa = PBXCopyFilesBuildPhase;
			buildActionMask = 2147483647;
			dstPath = "";
			dstSubfolderSpec = 10;
			files = (
				076185040F3CB17800A89A76 /* CorePlot.framework in Copy Frameworks */,
			);
			name = "Copy Frameworks";
			runOnlyForDeploymentPostprocessing = 0;
		};
/* End PBXCopyFilesBuildPhase section */

/* Begin PBXFileReference section */
		071BCBD61079EBE00045E43D /* CorePlot.framework */ = {isa = PBXFileReference; lastKnownFileType = wrapper.framework; path = CorePlot.framework; sourceTree = BUILT_PRODUCTS_DIR; };
		076184BC0F3CAD5900A89A76 /* CorePlot.xcodeproj */ = {isa = PBXFileReference; lastKnownFileType = "wrapper.pb-project"; name = CorePlot.xcodeproj; path = ../../framework/CorePlot.xcodeproj; sourceTree = SOURCE_ROOT; };
		0761854B0F3CB3CB00A89A76 /* CorePlot.framework */ = {isa = PBXFileReference; explicitFileType = wrapper.framework; includeInIndex = 0; name = CorePlot.framework; path = ../../../../framework/build/Debug/CorePlot.framework; sourceTree = BUILT_PRODUCTS_DIR; };
		077382AF0F3DC1FB002F10E2 /* Controller.h */ = {isa = PBXFileReference; fileEncoding = 4; lastKnownFileType = sourcecode.c.h; path = Controller.h; sourceTree = "<group>"; };
		077382B00F3DC1FB002F10E2 /* Controller.m */ = {isa = PBXFileReference; fileEncoding = 4; lastKnownFileType = sourcecode.c.objc; path = Controller.m; sourceTree = "<group>"; };
		089C165DFE840E0CC02AAC07 /* English */ = {isa = PBXFileReference; fileEncoding = 10; lastKnownFileType = text.plist.strings; name = English; path = English.lproj/InfoPlist.strings; sourceTree = "<group>"; };
		1058C7A1FEA54F0111CA2CBB /* Cocoa.framework */ = {isa = PBXFileReference; lastKnownFileType = wrapper.framework; name = Cocoa.framework; path = /System/Library/Frameworks/Cocoa.framework; sourceTree = "<absolute>"; };
		13E42FB307B3F0F600E4EEF1 /* CoreData.framework */ = {isa = PBXFileReference; lastKnownFileType = wrapper.framework; name = CoreData.framework; path = /System/Library/Frameworks/CoreData.framework; sourceTree = "<absolute>"; };
		29B97316FDCFA39411CA2CEA /* main.m */ = {isa = PBXFileReference; fileEncoding = 4; lastKnownFileType = sourcecode.c.objc; name = main.m; path = Source/main.m; sourceTree = "<group>"; };
		29B97324FDCFA39411CA2CEA /* AppKit.framework */ = {isa = PBXFileReference; lastKnownFileType = wrapper.framework; name = AppKit.framework; path = /System/Library/Frameworks/AppKit.framework; sourceTree = "<absolute>"; };
		29B97325FDCFA39411CA2CEA /* Foundation.framework */ = {isa = PBXFileReference; lastKnownFileType = wrapper.framework; name = Foundation.framework; path = /System/Library/Frameworks/Foundation.framework; sourceTree = "<absolute>"; };
		32CA4F630368D1EE00C91783 /* RangePlot_Prefix.pch */ = {isa = PBXFileReference; fileEncoding = 4; lastKnownFileType = sourcecode.c.h; path = RangePlot_Prefix.pch; sourceTree = "<group>"; };
		8D1107310486CEB800E47090 /* Info.plist */ = {isa = PBXFileReference; fileEncoding = 4; lastKnownFileType = text.plist.xml; path = Info.plist; sourceTree = "<group>"; };
		8D1107320486CEB800E47090 /* RangePlot.app */ = {isa = PBXFileReference; explicitFileType = wrapper.application; includeInIndex = 0; path = RangePlot.app; sourceTree = BUILT_PRODUCTS_DIR; };
		90AF4F430F36CF1800753D26 /* RangePlot.xib */ = {isa = PBXFileReference; lastKnownFileType = file.xib; path = RangePlot.xib; sourceTree = "<group>"; };
		BC8E737C0FC0B3CF00DF8511 /* QuartzCore.framework */ = {isa = PBXFileReference; lastKnownFileType = wrapper.framework; name = QuartzCore.framework; path = System/Library/Frameworks/QuartzCore.framework; sourceTree = SDKROOT; };
		C37FFB6019E1EEB6003F34C5 /* CorePlotWarnings.xcconfig */ = {isa = PBXFileReference; lastKnownFileType = text.xcconfig; name = CorePlotWarnings.xcconfig; path = ../../framework/CorePlotWarnings.xcconfig; sourceTree = "<group>"; };
		C3D3938119FD786F00148319 /* Images.xcassets */ = {isa = PBXFileReference; lastKnownFileType = folder.assetcatalog; name = Images.xcassets; path = RangePlot/Images.xcassets; sourceTree = "<group>"; };
/* End PBXFileReference section */

/* Begin PBXFrameworksBuildPhase section */
		8D11072E0486CEB800E47090 /* Frameworks */ = {
			isa = PBXFrameworksBuildPhase;
			buildActionMask = 2147483647;
			files = (
				0761850B0F3CB1E800A89A76 /* CorePlot.framework in Frameworks */,
				8D11072F0486CEB800E47090 /* Cocoa.framework in Frameworks */,
				BC8E737D0FC0B3CF00DF8511 /* QuartzCore.framework in Frameworks */,
				071BCBD71079EBE00045E43D /* CorePlot.framework in Frameworks */,
			);
			runOnlyForDeploymentPostprocessing = 0;
		};
/* End PBXFrameworksBuildPhase section */

/* Begin PBXGroup section */
		076184BD0F3CAD5900A89A76 /* Products */ = {
			isa = PBXGroup;
			children = (
				076184C10F3CAD5900A89A76 /* CorePlot.framework */,
				07E0DF80109C4E9500F108D2 /* UnitTests.xctest */,
				C3B345C81B46195900844218 /* CorePlot_iOS.framework */,
				C3B345CA1B46195900844218 /* CorePlot_iOSTests.xctest */,
				C3B345CC1B46195900844218 /* libCorePlot-CocoaTouch.a */,
				C3B345CE1B46195900844218 /* CorePlot-CocoaTouchTests.xctest */,
			);
			name = Products;
			sourceTree = "<group>";
		};
		080E96DDFE201D6D7F000001 /* Classes */ = {
			isa = PBXGroup;
			children = (
				077382AF0F3DC1FB002F10E2 /* Controller.h */,
				077382B00F3DC1FB002F10E2 /* Controller.m */,
			);
			name = Classes;
			sourceTree = "<group>";
		};
		1058C7A0FEA54F0111CA2CBB /* Linked Frameworks */ = {
			isa = PBXGroup;
			children = (
				BC8E737C0FC0B3CF00DF8511 /* QuartzCore.framework */,
				1058C7A1FEA54F0111CA2CBB /* Cocoa.framework */,
				071BCBD61079EBE00045E43D /* CorePlot.framework */,
			);
			name = "Linked Frameworks";
			sourceTree = "<group>";
		};
		1058C7A2FEA54F0111CA2CBB /* Other Frameworks */ = {
			isa = PBXGroup;
			children = (
				29B97324FDCFA39411CA2CEA /* AppKit.framework */,
				13E42FB307B3F0F600E4EEF1 /* CoreData.framework */,
				29B97325FDCFA39411CA2CEA /* Foundation.framework */,
			);
			name = "Other Frameworks";
			sourceTree = "<group>";
		};
		19C28FACFE9D520D11CA2CBB /* Products */ = {
			isa = PBXGroup;
			children = (
				8D1107320486CEB800E47090 /* RangePlot.app */,
				0761854B0F3CB3CB00A89A76 /* CorePlot.framework */,
			);
			name = Products;
			sourceTree = "<group>";
		};
		29B97314FDCFA39411CA2CEA /* CPTTestApp */ = {
			isa = PBXGroup;
			children = (
				076184BC0F3CAD5900A89A76 /* CorePlot.xcodeproj */,
				080E96DDFE201D6D7F000001 /* Classes */,
				29B97315FDCFA39411CA2CEA /* Other Sources */,
				29B97317FDCFA39411CA2CEA /* Resources */,
				29B97323FDCFA39411CA2CEA /* Frameworks */,
				19C28FACFE9D520D11CA2CBB /* Products */,
			);
			indentWidth = 4;
			name = CPTTestApp;
			sourceTree = "<group>";
			tabWidth = 4;
			usesTabs = 0;
		};
		29B97315FDCFA39411CA2CEA /* Other Sources */ = {
			isa = PBXGroup;
			children = (
				32CA4F630368D1EE00C91783 /* RangePlot_Prefix.pch */,
				29B97316FDCFA39411CA2CEA /* main.m */,
				C37FFB6019E1EEB6003F34C5 /* CorePlotWarnings.xcconfig */,
			);
			name = "Other Sources";
			sourceTree = "<group>";
		};
		29B97317FDCFA39411CA2CEA /* Resources */ = {
			isa = PBXGroup;
			children = (
				C3D3938119FD786F00148319 /* Images.xcassets */,
				90AF4F430F36CF1800753D26 /* RangePlot.xib */,
				8D1107310486CEB800E47090 /* Info.plist */,
				089C165CFE840E0CC02AAC07 /* InfoPlist.strings */,
			);
			name = Resources;
			sourceTree = "<group>";
		};
		29B97323FDCFA39411CA2CEA /* Frameworks */ = {
			isa = PBXGroup;
			children = (
				1058C7A0FEA54F0111CA2CBB /* Linked Frameworks */,
				1058C7A2FEA54F0111CA2CBB /* Other Frameworks */,
			);
			name = Frameworks;
			sourceTree = "<group>";
		};
/* End PBXGroup section */

/* Begin PBXNativeTarget section */
		8D1107260486CEB800E47090 /* RangePlot */ = {
			isa = PBXNativeTarget;
			buildConfigurationList = C01FCF4A08A954540054247B /* Build configuration list for PBXNativeTarget "RangePlot" */;
			buildPhases = (
				8D1107290486CEB800E47090 /* Resources */,
				8D11072E0486CEB800E47090 /* Frameworks */,
				90AF4F830F36D09E00753D26 /* Copy Frameworks */,
				8D11072C0486CEB800E47090 /* Sources */,
			);
			buildRules = (
			);
			dependencies = (
				076184D00F3CAE1100A89A76 /* PBXTargetDependency */,
			);
			name = RangePlot;
			productInstallPath = "$(HOME)/Applications";
			productName = CPTTestApp;
			productReference = 8D1107320486CEB800E47090 /* RangePlot.app */;
			productType = "com.apple.product-type.application";
		};
/* End PBXNativeTarget section */

/* Begin PBXProject section */
		29B97313FDCFA39411CA2CEA /* Project object */ = {
			isa = PBXProject;
			attributes = {
				BuildIndependentTargetsInParallel = NO;
				LastUpgradeCheck = 0700;
			};
			buildConfigurationList = C01FCF4E08A954540054247B /* Build configuration list for PBXProject "RangePlot" */;
			compatibilityVersion = "Xcode 3.2";
			developmentRegion = English;
			hasScannedForEncodings = 1;
			knownRegions = (
				English,
				Japanese,
				French,
				German,
			);
			mainGroup = 29B97314FDCFA39411CA2CEA /* CPTTestApp */;
			projectDirPath = "";
			projectReferences = (
				{
					ProductGroup = 076184BD0F3CAD5900A89A76 /* Products */;
					ProjectRef = 076184BC0F3CAD5900A89A76 /* CorePlot.xcodeproj */;
				},
			);
			projectRoot = "";
			targets = (
				8D1107260486CEB800E47090 /* RangePlot */,
			);
		};
/* End PBXProject section */

/* Begin PBXReferenceProxy section */
		076184C10F3CAD5900A89A76 /* CorePlot.framework */ = {
			isa = PBXReferenceProxy;
			fileType = wrapper.framework;
			path = CorePlot.framework;
			remoteRef = 076184C00F3CAD5900A89A76 /* PBXContainerItemProxy */;
			sourceTree = BUILT_PRODUCTS_DIR;
		};
		07E0DF80109C4E9500F108D2 /* UnitTests.xctest */ = {
			isa = PBXReferenceProxy;
			fileType = wrapper.cfbundle;
			path = UnitTests.xctest;
			remoteRef = 07E0DF7F109C4E9500F108D2 /* PBXContainerItemProxy */;
			sourceTree = BUILT_PRODUCTS_DIR;
		};
		C3B345C81B46195900844218 /* CorePlot_iOS.framework */ = {
			isa = PBXReferenceProxy;
			fileType = wrapper.framework;
			path = CorePlot_iOS.framework;
			remoteRef = C3B345C71B46195900844218 /* PBXContainerItemProxy */;
			sourceTree = BUILT_PRODUCTS_DIR;
		};
		C3B345CA1B46195900844218 /* CorePlot_iOSTests.xctest */ = {
			isa = PBXReferenceProxy;
			fileType = wrapper.cfbundle;
			path = CorePlot_iOSTests.xctest;
			remoteRef = C3B345C91B46195900844218 /* PBXContainerItemProxy */;
			sourceTree = BUILT_PRODUCTS_DIR;
		};
		C3B345CC1B46195900844218 /* libCorePlot-CocoaTouch.a */ = {
			isa = PBXReferenceProxy;
			fileType = archive.ar;
			path = "libCorePlot-CocoaTouch.a";
			remoteRef = C3B345CB1B46195900844218 /* PBXContainerItemProxy */;
			sourceTree = BUILT_PRODUCTS_DIR;
		};
		C3B345CE1B46195900844218 /* CorePlot-CocoaTouchTests.xctest */ = {
			isa = PBXReferenceProxy;
			fileType = wrapper.cfbundle;
			path = "CorePlot-CocoaTouchTests.xctest";
			remoteRef = C3B345CD1B46195900844218 /* PBXContainerItemProxy */;
			sourceTree = BUILT_PRODUCTS_DIR;
		};
/* End PBXReferenceProxy section */

/* Begin PBXResourcesBuildPhase section */
		8D1107290486CEB800E47090 /* Resources */ = {
			isa = PBXResourcesBuildPhase;
			buildActionMask = 2147483647;
			files = (
				8D11072B0486CEB800E47090 /* InfoPlist.strings in Resources */,
				C3D3938219FD786F00148319 /* Images.xcassets in Resources */,
				90AF4F440F36CF1800753D26 /* RangePlot.xib in Resources */,
			);
			runOnlyForDeploymentPostprocessing = 0;
		};
/* End PBXResourcesBuildPhase section */

/* Begin PBXSourcesBuildPhase section */
		8D11072C0486CEB800E47090 /* Sources */ = {
			isa = PBXSourcesBuildPhase;
			buildActionMask = 2147483647;
			files = (
				8D11072D0486CEB800E47090 /* main.m in Sources */,
				077382B10F3DC1FB002F10E2 /* Controller.m in Sources */,
			);
			runOnlyForDeploymentPostprocessing = 0;
		};
/* End PBXSourcesBuildPhase section */

/* Begin PBXTargetDependency section */
		076184D00F3CAE1100A89A76 /* PBXTargetDependency */ = {
			isa = PBXTargetDependency;
			name = CorePlot;
			targetProxy = 076184CF0F3CAE1100A89A76 /* PBXContainerItemProxy */;
		};
/* End PBXTargetDependency section */

/* Begin PBXVariantGroup section */
		089C165CFE840E0CC02AAC07 /* InfoPlist.strings */ = {
			isa = PBXVariantGroup;
			children = (
				089C165DFE840E0CC02AAC07 /* English */,
			);
			name = InfoPlist.strings;
			sourceTree = "<group>";
		};
/* End PBXVariantGroup section */

/* Begin XCBuildConfiguration section */
		C01FCF4B08A954540054247B /* Debug */ = {
			isa = XCBuildConfiguration;
			buildSettings = {
				ALWAYS_SEARCH_USER_PATHS = NO;
				ASSETCATALOG_COMPILER_APPICON_NAME = AppIcon;
				CLANG_ENABLE_OBJC_ARC = YES;
				COMBINE_HIDPI_IMAGES = YES;
				COPY_PHASE_STRIP = NO;
				GCC_DYNAMIC_NO_PIC = NO;
				GCC_MODEL_TUNING = G5;
				GCC_OPTIMIZATION_LEVEL = 0;
				GCC_PRECOMPILE_PREFIX_HEADER = YES;
				GCC_PREFIX_HEADER = RangePlot_Prefix.pch;
				GCC_PREPROCESSOR_DEFINITIONS = "";
				GCC_TREAT_WARNINGS_AS_ERRORS = YES;
				INFOPLIST_FILE = Info.plist;
				INSTALL_PATH = "$(HOME)/Applications";
				LD_RUNPATH_SEARCH_PATHS = "$(inherited) @loader_path/../Frameworks";
				PRODUCT_BUNDLE_IDENTIFIER = "org.CorePlot.${PRODUCT_NAME:identifier}";
				PRODUCT_NAME = RangePlot;
			};
			name = Debug;
		};
		C01FCF4C08A954540054247B /* Release */ = {
			isa = XCBuildConfiguration;
			buildSettings = {
				ALWAYS_SEARCH_USER_PATHS = NO;
				ASSETCATALOG_COMPILER_APPICON_NAME = AppIcon;
				CLANG_ENABLE_OBJC_ARC = YES;
				COMBINE_HIDPI_IMAGES = YES;
				DEBUG_INFORMATION_FORMAT = "dwarf-with-dsym";
				GCC_MODEL_TUNING = G5;
				GCC_PRECOMPILE_PREFIX_HEADER = YES;
				GCC_PREFIX_HEADER = RangePlot_Prefix.pch;
				GCC_PREPROCESSOR_DEFINITIONS = "";
				INFOPLIST_FILE = Info.plist;
				INSTALL_PATH = "$(HOME)/Applications";
				LD_RUNPATH_SEARCH_PATHS = "$(inherited) @loader_path/../Frameworks";
				PRODUCT_BUNDLE_IDENTIFIER = "org.CorePlot.${PRODUCT_NAME:identifier}";
				PRODUCT_NAME = RangePlot;
			};
			name = Release;
		};
		C01FCF4F08A954540054247B /* Debug */ = {
			isa = XCBuildConfiguration;
			baseConfigurationReference = C37FFB6019E1EEB6003F34C5 /* CorePlotWarnings.xcconfig */;
			buildSettings = {
<<<<<<< HEAD
				ENABLE_TESTABILITY = YES;
				FRAMEWORK_SEARCH_PATHS = "";
=======
>>>>>>> 7b6ee58d
				GCC_C_LANGUAGE_STANDARD = c99;
				GCC_OPTIMIZATION_LEVEL = 0;
				GCC_PREPROCESSOR_DEFINITIONS = "";
				GCC_WARN_ABOUT_RETURN_TYPE = YES;
				GCC_WARN_UNUSED_VARIABLE = YES;
				MACOSX_DEPLOYMENT_TARGET = 10.7;
				ONLY_ACTIVE_ARCH = YES;
				SDKROOT = macosx;
				SYMROOT = "$(SRCROOT)/../../build";
			};
			name = Debug;
		};
		C01FCF5008A954540054247B /* Release */ = {
			isa = XCBuildConfiguration;
			baseConfigurationReference = C37FFB6019E1EEB6003F34C5 /* CorePlotWarnings.xcconfig */;
			buildSettings = {
				GCC_C_LANGUAGE_STANDARD = c99;
				GCC_PREPROCESSOR_DEFINITIONS = "";
				GCC_WARN_ABOUT_RETURN_TYPE = YES;
				GCC_WARN_UNUSED_VARIABLE = YES;
				MACOSX_DEPLOYMENT_TARGET = 10.7;
				SDKROOT = macosx;
				SYMROOT = "$(SRCROOT)/../../build";
			};
			name = Release;
		};
/* End XCBuildConfiguration section */

/* Begin XCConfigurationList section */
		C01FCF4A08A954540054247B /* Build configuration list for PBXNativeTarget "RangePlot" */ = {
			isa = XCConfigurationList;
			buildConfigurations = (
				C01FCF4B08A954540054247B /* Debug */,
				C01FCF4C08A954540054247B /* Release */,
			);
			defaultConfigurationIsVisible = 0;
			defaultConfigurationName = Release;
		};
		C01FCF4E08A954540054247B /* Build configuration list for PBXProject "RangePlot" */ = {
			isa = XCConfigurationList;
			buildConfigurations = (
				C01FCF4F08A954540054247B /* Debug */,
				C01FCF5008A954540054247B /* Release */,
			);
			defaultConfigurationIsVisible = 0;
			defaultConfigurationName = Release;
		};
/* End XCConfigurationList section */
	};
	rootObject = 29B97313FDCFA39411CA2CEA /* Project object */;
}<|MERGE_RESOLUTION|>--- conflicted
+++ resolved
@@ -412,11 +412,8 @@
 			isa = XCBuildConfiguration;
 			baseConfigurationReference = C37FFB6019E1EEB6003F34C5 /* CorePlotWarnings.xcconfig */;
 			buildSettings = {
-<<<<<<< HEAD
 				ENABLE_TESTABILITY = YES;
 				FRAMEWORK_SEARCH_PATHS = "";
-=======
->>>>>>> 7b6ee58d
 				GCC_C_LANGUAGE_STANDARD = c99;
 				GCC_OPTIMIZATION_LEVEL = 0;
 				GCC_PREPROCESSOR_DEFINITIONS = "";
