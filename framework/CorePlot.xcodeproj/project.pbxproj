--- conflicted
+++ resolved
@@ -925,17 +925,14 @@
 				C3DA34CD107AD7710051DA02 /* CPXYTheme.h in Headers */,
 				07AEF24910BBED050012BEFF /* CPResponder.h in Headers */,
 				0772B43A10E24D5C009CD04C /* CPTradingRangePlot.h in Headers */,
-<<<<<<< HEAD
+				070064E9111F2BAA003DE087 /* CPConstrainedPosition.h in Headers */,
+				07FCF2C6115B54AE00E46606 /* CPSlateTheme.h in Headers */,
 				C34AFE6B11021D010041675A /* CPPlotSymbol.h in Headers */,
 				C34AFE96110224630041675A /* CPAxisLabelGroup.h in Headers */,
 				C34AFE971102246D0041675A /* CPXYGridLines.h in Headers */,
 				C34AFE98110224710041675A /* CPGridLines.h in Headers */,
 				C34AFE9A110224890041675A /* CPPlotFrame.h in Headers */,
 				C34AFE9B1102248D0041675A /* CPPlotArea.h in Headers */,
-=======
-				070064E9111F2BAA003DE087 /* CPConstrainedPosition.h in Headers */,
-				07FCF2C6115B54AE00E46606 /* CPSlateTheme.h in Headers */,
->>>>>>> 845c09de
 			);
 			runOnlyForDeploymentPostprocessing = 0;
 		};
@@ -1130,17 +1127,14 @@
 				BCFC7C3810921FDB00DAECAA /* CPAxisTitle.m in Sources */,
 				0772B43B10E24D5C009CD04C /* CPTradingRangePlot.m in Sources */,
 				BC74A33110FC402600E7E90D /* CPPieChart.m in Sources */,
-<<<<<<< HEAD
+				070064EA111F2BAA003DE087 /* CPConstrainedPosition.m in Sources */,
+				07FCF2C7115B54AE00E46606 /* CPSlateTheme.m in Sources */,
 				C34AFE5311021C100041675A /* CPGridLines.m in Sources */,
 				C34AFE5411021C2B0041675A /* CPXYGridLines.m in Sources */,
 				C34AFE5511021C470041675A /* CPPlotArea.m in Sources */,
 				C34AFE6C11021D010041675A /* CPPlotSymbol.m in Sources */,
 				C34AFE7111021D880041675A /* CPAxisLabelGroup.m in Sources */,
 				C34AFE7211021D9A0041675A /* CPPlotFrame.m in Sources */,
-=======
-				070064EA111F2BAA003DE087 /* CPConstrainedPosition.m in Sources */,
-				07FCF2C7115B54AE00E46606 /* CPSlateTheme.m in Sources */,
->>>>>>> 845c09de
 			);
 			runOnlyForDeploymentPostprocessing = 0;
 		};
@@ -1235,11 +1229,7 @@
 				COPY_PHASE_STRIP = NO;
 				DYLIB_COMPATIBILITY_VERSION = 1;
 				DYLIB_CURRENT_VERSION = 1;
-<<<<<<< HEAD
 				FRAMEWORK_SEARCH_PATHS = "";
-=======
-				FRAMEWORK_SEARCH_PATHS = "$(inherited)";
->>>>>>> 845c09de
 				FRAMEWORK_VERSION = A;
 				GCC_DYNAMIC_NO_PIC = NO;
 				GCC_ENABLE_FIX_AND_CONTINUE = YES;
@@ -1263,11 +1253,7 @@
 				DEBUG_INFORMATION_FORMAT = "dwarf-with-dsym";
 				DYLIB_COMPATIBILITY_VERSION = 1;
 				DYLIB_CURRENT_VERSION = 1;
-<<<<<<< HEAD
 				FRAMEWORK_SEARCH_PATHS = "";
-=======
-				FRAMEWORK_SEARCH_PATHS = "$(inherited)";
->>>>>>> 845c09de
 				FRAMEWORK_VERSION = A;
 				GCC_ENABLE_OBJC_GC = supported;
 				GCC_MODEL_TUNING = G5;
