#import "_CPTFillColor.h"

#import "CPTColor.h"

/// @cond
@interface _CPTFillColor()

@property (nonatomic, readwrite, copy, nonnull) CPTColor *fillColor;

@end

/// @endcond

/** @brief Draws CPTColor area fills.
 *
 *  Drawing methods are provided to fill rectangular areas and arbitrary drawing paths.
 **/

@implementation _CPTFillColor

<<<<<<< HEAD
/** @property CPTColor *fillColor
=======
/** @property nonnull CPTColor *fillColor
>>>>>>> 03924990
 *  @brief The fill color.
 **/
@synthesize fillColor;

#pragma mark -
#pragma mark Init/Dealloc

/** @brief Initializes a newly allocated _CPTFillColor object with the provided color.
 *  @param aColor The color.
 *  @return The initialized _CPTFillColor object.
 **/
-(nonnull instancetype)initWithColor:(nonnull CPTColor *)aColor
{
    if ( (self = [super init]) ) {
        fillColor = aColor;
    }
    return self;
}

#pragma mark -
#pragma mark Drawing

/** @brief Draws the color into the given graphics context inside the provided rectangle.
 *  @param rect The rectangle to draw into.
 *  @param context The graphics context to draw into.
 **/
-(void)fillRect:(CGRect)rect inContext:(nonnull CGContextRef)context
{
    CGContextSaveGState(context);
    CGContextSetFillColorWithColor(context, self.fillColor.cgColor);
    CGContextFillRect(context, rect);
    CGContextRestoreGState(context);
}

/** @brief Draws the color into the given graphics context clipped to the current drawing path.
 *  @param context The graphics context to draw into.
 **/
-(void)fillPathInContext:(nonnull CGContextRef)context
{
    CGContextSaveGState(context);
    CGContextSetFillColorWithColor(context, self.fillColor.cgColor);
    CGContextFillPath(context);
    CGContextRestoreGState(context);
}

#pragma mark -
#pragma mark Opacity

-(BOOL)isOpaque
{
    return self.fillColor.opaque;
}

#pragma mark -
#pragma mark Color

-(CGColorRef)cgColor
{
    return self.fillColor.cgColor;
}

#pragma mark -
#pragma mark NSCopying Methods

/// @cond

-(nonnull id)copyWithZone:(nullable NSZone *)zone
{
    _CPTFillColor *copy = [[[self class] allocWithZone:zone] init];

    copy.fillColor = self.fillColor;

    return copy;
}

/// @endcond

#pragma mark -
#pragma mark NSCoding Methods

/// @cond

-(nonnull Class)classForCoder
{
    return [CPTFill class];
}

-(void)encodeWithCoder:(nonnull NSCoder *)coder
{
    [coder encodeObject:self.fillColor forKey:@"_CPTFillColor.fillColor"];
}

/// @endcond

/** @brief Returns an object initialized from data in a given unarchiver.
 *  @param coder An unarchiver object.
 *  @return An object initialized from data in a given unarchiver.
 */
-(nullable instancetype)initWithCoder:(nonnull NSCoder *)coder
{
    if ( (self = [super init]) ) {
<<<<<<< HEAD
        fillColor = [coder decodeObjectOfClass:[CPTColor class]
                                        forKey:@"_CPTFillColor.fillColor"];
=======
        CPTColor *color = [coder decodeObjectForKey:@"_CPTFillColor.fillColor"];

        if ( color ) {
            fillColor = color;
        }
        else {
            self = nil;
        }
>>>>>>> 03924990
    }
    return self;
}

#pragma mark -
#pragma mark NSSecureCoding Methods

/// @cond

+(BOOL)supportsSecureCoding
{
    return YES;
}

/// @endcond

@end<|MERGE_RESOLUTION|>--- conflicted
+++ resolved
@@ -18,11 +18,7 @@
 
 @implementation _CPTFillColor
 
-<<<<<<< HEAD
-/** @property CPTColor *fillColor
-=======
 /** @property nonnull CPTColor *fillColor
->>>>>>> 03924990
  *  @brief The fill color.
  **/
 @synthesize fillColor;
@@ -124,11 +120,8 @@
 -(nullable instancetype)initWithCoder:(nonnull NSCoder *)coder
 {
     if ( (self = [super init]) ) {
-<<<<<<< HEAD
-        fillColor = [coder decodeObjectOfClass:[CPTColor class]
-                                        forKey:@"_CPTFillColor.fillColor"];
-=======
-        CPTColor *color = [coder decodeObjectForKey:@"_CPTFillColor.fillColor"];
+        CPTColor *color = [coder decodeObjectOfClass:[CPTColor class]
+                                              forKey:@"_CPTFillColor.fillColor"];
 
         if ( color ) {
             fillColor = color;
@@ -136,7 +129,6 @@
         else {
             self = nil;
         }
->>>>>>> 03924990
     }
     return self;
 }
