#import "CPTAnimation.h"

#import "CPTAnimationOperation.h"
#import "CPTAnimationPeriod.h"
#import "_CPTAnimationTimingFunctions.h"

static const CGFloat kCPTAnimationFrameRate = CPTFloat(1.0 / 60.0); // 60 frames per second

static NSString *const CPTAnimationOperationKey = @"CPTAnimationOperationKey";
static NSString *const CPTAnimationValueKey     = @"CPTAnimationValueKey";

/// @cond
@interface CPTAnimation()

@property (nonatomic, readwrite, assign) CGFloat timeOffset;
@property (nonatomic, readwrite, strong) NSMutableArray *animationOperations;
@property (nonatomic, readwrite, strong) NSMutableArray *runningAnimationOperations;
@property (nonatomic, readwrite) dispatch_source_t timer;
@property (nonatomic, readwrite) dispatch_queue_t animationQueue;

+(SEL)setterFromProperty:(NSString *)property;

-(CPTAnimationTimingFunction)timingFunctionForAnimationCurve:(CPTAnimationCurve)animationCurve;
-(void)updateOnMainThreadWithParameters:(NSDictionary *)parameters;

-(void)startTimer;
-(void)cancelTimer;
-(void)update;

dispatch_source_t CreateDispatchTimer(CGFloat interval, dispatch_queue_t queue, dispatch_block_t block);

@end
/// @endcond

#pragma mark -

/** @brief The controller for Core Plot animations.
 *
 *  Many Core Plot objects are subclasses of CALayer and can take advantage of all of the animation support
 *  provided by Core Animation. However, some objects, e.g., plot spaces, cannot be animated by Core Animation.
 *  It also does not support @ref NSDecimal properties that are common throughout Core Plot.
 *
 *  CPTAnimation provides animation support for all of these things. It can animate any property (of the supported data types)
 *  on objects of any class.
 **/
@implementation CPTAnimation

/** @property CGFloat timeOffset
 *  @brief The animation clock. This value is incremented for each frame while animations are running.
 **/
@synthesize timeOffset;

/** @property CPTAnimationCurve defaultAnimationCurve
 *  @brief The animation curve used when an animation operation specifies the #CPTAnimationCurveDefault animation curve.
 **/
@synthesize defaultAnimationCurve;

/** @internal
 *  @property NSMutableArray *animationOperations
 *
 *  @brief The list of animation operations currently running or waiting to run.
 **/
@synthesize animationOperations;

/** @internal
 *  @property NSMutableArray *runningAnimationOperations
 *  @brief The list of running animation operations.
 **/
@synthesize runningAnimationOperations;

/** @internal
 *  @property dispatch_source_t timer
 *  @brief The animation timer. Each tick of the timer corresponds to one animation frame.
 **/
@synthesize timer;

/** @internal
 *  @property dispatch_queue_t animationQueue;
 *  @brief The serial dispatch queue used to synchronize animation updates.
 **/
@synthesize animationQueue;

/// @name Initialization
/// @{

/** @brief Initializes a newly allocated CPTAnimation object.
 *
 *  This is the designated initializer. The initialized object will have the following properties:
 *  - @ref timeOffset = @num{0.0}
 *  - @ref defaultAnimationCurve = #CPTAnimationCurveLinear
 *
 *  @return The initialized object.
 **/
-(instancetype)init
{
    if ( (self = [super init]) ) {
        animationOperations        = [[NSMutableArray alloc] init];
        runningAnimationOperations = [[NSMutableArray alloc] init];
        timer                      = NULL;
        timeOffset                 = 0.0;
        defaultAnimationCurve      = CPTAnimationCurveLinear;

        animationQueue = dispatch_queue_create("CorePlot.CPTAnimation.animationQueue", NULL);
    }

    return self;
}

/// @}

/// @cond

-(void)dealloc
{
    [self cancelTimer];

    dispatch_release(animationQueue);
    dispatch_queue_t mainQueue = dispatch_get_main_queue();

    for ( CPTAnimationOperation *animationOperation in animationOperations ) {
        id<CPTAnimationDelegate> animationDelegate = animationOperation.delegate;

        if ( [animationDelegate respondsToSelector:@selector(animationCancelled:)] ) {
            dispatch_async(mainQueue, ^{
                [animationDelegate animationCancelled:animationOperation];
            }

                          );
        }
    }
}

/// @endcond

#pragma mark -

/** @brief A shared CPTAnimation instance responsible for scheduling and executing animations.
 *  @return The shared CPTAnimation instance.
 **/
+(instancetype)sharedInstance
{
    static dispatch_once_t once;
    static CPTAnimation *shared;

    dispatch_once(&once, ^{
        shared = [[self alloc] init];
    }

                 );

    return shared;
}

#pragma mark -

/** @brief Creates an animation operation with the given properties and adds it to the animation queue.
 *  @param object The object to animate.
 *  @param property The name of the property of @par{object} to animate. The property must have both getter and setter methods.
 *  @param period The animation period.
 *  @param animationCurve The animation curve used to animate the new operation.
 *  @param delegate The animation delegate (can be @nil).
 *  @return The queued animation operation.
 **/
+(CPTAnimationOperation *)animate:(id)object property:(NSString *)property period:(CPTAnimationPeriod *)period animationCurve:(CPTAnimationCurve)animationCurve delegate:(id<CPTAnimationDelegate>)delegate
{
    CPTAnimationOperation *animationOperation = [[CPTAnimationOperation alloc] init];

    animationOperation.period         = period;
    animationOperation.animationCurve = animationCurve;
    animationOperation.delegate       = delegate;

    if ( object ) {
        animationOperation.boundObject = object;
        animationOperation.boundGetter = NSSelectorFromString(property);
        animationOperation.boundSetter = [CPTAnimation setterFromProperty:property];
    }

    [[CPTAnimation sharedInstance] addAnimationOperation:animationOperation];

    return animationOperation;
}

/// @cond

+(SEL)setterFromProperty:(NSString *)property
{
    return NSSelectorFromString([NSString stringWithFormat:@"set%@:", [property stringByReplacingCharactersInRange:NSMakeRange(0, 1)
                                                                                                        withString:[[property substringToIndex:1] capitalizedString]]]);
}

/// @endcond

#pragma mark -

/** @brief Adds an animation operation to the animation queue.
 *  @param animationOperation The animation operation to add.
 *  @return The queued animation operation.
 **/
-(CPTAnimationOperation *)addAnimationOperation:(CPTAnimationOperation *)animationOperation
{
<<<<<<< HEAD
    if ( animationOperation ) {
        dispatch_async(self.animationQueue, ^{
            NSMutableArray *theAnimationOperations = self.animationOperations;

            id object = animationOperation.boundObject;
            SEL getter = animationOperation.boundGetter;
            SEL setter = animationOperation.boundSetter;

            if ( [object respondsToSelector:getter] && [object respondsToSelector:setter] ) {
                for ( CPTAnimationOperation *operation in theAnimationOperations ) {
                    if ( operation.boundObject == object ) {
                        if ( (operation.boundGetter == getter) && (operation.boundSetter == setter) ) {
                            [self removeAnimationOperation:operation];
                            break;
                        }
                    }
=======
    id boundObject             = animationOperation.boundObject;
    CPTAnimationPeriod *period = animationOperation.period;

    if ( animationOperation.delegate || (boundObject && period && ![period.startValue isEqual:period.endValue]) ) {
        NSMutableArray *theAnimationOperations = self.animationOperations;

        SEL boundGetter = animationOperation.boundGetter;
        SEL boundSetter = animationOperation.boundSetter;

        for ( CPTAnimationOperation *operation in theAnimationOperations ) {
            if ( operation.boundObject == boundObject ) {
                if ( (operation.boundGetter == boundGetter) && (operation.boundSetter == boundSetter) ) {
                    [self removeAnimationOperation:operation];
                    break;
>>>>>>> 769322ee
                }

                [theAnimationOperations addObject:animationOperation];
            }

            if ( !self.timer ) {
                [self startTimer];
            }
        }

                      );
    }
    return animationOperation;
}

/** @brief Removes an animation operation from the animation queue.
 *  @param animationOperation The animation operation to remove.
 **/
-(void)removeAnimationOperation:(CPTAnimationOperation *)animationOperation
{
    if ( animationOperation ) {
        dispatch_async(self.animationQueue, ^{
            animationOperation.canceled = YES;
        }

                      );
    }
}

/** @brief Removes all animation operations from the animation queue.
**/
-(void)removeAllAnimationOperations
{
    dispatch_async(self.animationQueue, ^{
        for ( CPTAnimationOperation *animationOperation in self.animationOperations ) {
            animationOperation.canceled = YES;
        }
    }

                  );
}

#pragma mark -

/// @cond

-(void)update
{
    self.timeOffset += kCPTAnimationFrameRate;

    NSMutableArray *theAnimationOperations = self.animationOperations;
    NSMutableArray *runningOperations      = self.runningAnimationOperations;
    NSMutableArray *expiredOperations      = [[NSMutableArray alloc] init];

    CGFloat currentTime = self.timeOffset;
    NSArray *runModes   = @[NSRunLoopCommonModes];

    dispatch_queue_t mainQueue = dispatch_get_main_queue();

    // Update all waiting and running animation operations
    for ( CPTAnimationOperation *animationOperation in theAnimationOperations ) {
        id<CPTAnimationDelegate> animationDelegate = animationOperation.delegate;

        CPTAnimationPeriod *period = animationOperation.period;

        CGFloat duration  = period.duration;
        CGFloat startTime = period.startOffset + period.delay;
        CGFloat endTime   = startTime + duration;

        if ( [animationOperation isCanceled] ) {
            [expiredOperations addObject:animationOperation];

            if ( [animationDelegate respondsToSelector:@selector(animationCancelled:)] ) {
                dispatch_async(mainQueue, ^{
                    [animationDelegate animationCancelled:animationOperation];
                }

                              );
            }
        }
        else if ( currentTime >= startTime ) {
            id boundObject = animationOperation.boundObject;

            CPTAnimationTimingFunction timingFunction = [self timingFunctionForAnimationCurve:animationOperation.animationCurve];

            if ( boundObject && timingFunction ) {
                if ( ![runningOperations containsObject:animationOperation] ) {
                    [runningOperations addObject:animationOperation];

                    if ( [animationDelegate respondsToSelector:@selector(animationDidStart:)] ) {
                        dispatch_async(mainQueue, ^{
                            [animationDelegate animationDidStart:animationOperation];
                        }

                                      );
                    }
                }
                CGFloat progress = timingFunction(currentTime - startTime, duration);

                NSDictionary *parameters = @{
                    CPTAnimationOperationKey: animationOperation,
                    CPTAnimationValueKey: [period tweenedValueForProgress:progress]
                };

                // Used -performSelectorOnMainThread:... instead of GCD to ensure the animation continues to run in all run loop common modes.
                [self performSelectorOnMainThread:@selector(updateOnMainThreadWithParameters:)
                                       withObject:parameters
                                    waitUntilDone:NO
                                            modes:runModes];

                if ( currentTime >= endTime ) {
                    [expiredOperations addObject:animationOperation];

                    if ( [animationDelegate respondsToSelector:@selector(animationDidFinish:)] ) {
                        dispatch_async(mainQueue, ^{
                            [animationDelegate animationDidFinish:animationOperation];
                        }

                                      );
                    }
                }
            }
        }
    }

    for ( CPTAnimationOperation *animationOperation in expiredOperations ) {
        [runningOperations removeObjectIdenticalTo:animationOperation];
        [theAnimationOperations removeObjectIdenticalTo:animationOperation];
    }

    if ( theAnimationOperations.count == 0 ) {
        [self cancelTimer];
    }
}

// This method must be called from the main thread.
-(void)updateOnMainThreadWithParameters:(NSDictionary *)parameters
{
    CPTAnimationOperation *animationOperation = parameters[CPTAnimationOperationKey];

    if ( ![animationOperation isCanceled] ) {
        @try {
            id<CPTAnimationDelegate> delegate = animationOperation.delegate;

            if ( [delegate respondsToSelector:@selector(animationWillUpdate:)] ) {
                [delegate animationWillUpdate:animationOperation];
            }

            SEL boundSetter = animationOperation.boundSetter;
            id boundObject  = animationOperation.boundObject;
            id tweenedValue = parameters[CPTAnimationValueKey];

            if ( [tweenedValue isKindOfClass:[NSDecimalNumber class]] ) {
                NSDecimal buffer = [(NSDecimalNumber *)tweenedValue decimalValue];

                IMP setterMethod = [boundObject methodForSelector:boundSetter];
                setterMethod(boundObject, boundSetter, buffer);
            }
            else if ( [tweenedValue isKindOfClass:[NSValue class]] ) {
                NSValue *value = (NSValue *)tweenedValue;

                NSUInteger bufferSize = 0;
                NSGetSizeAndAlignment(value.objCType, &bufferSize, NULL);

                NSInvocation *invocation = [NSInvocation invocationWithMethodSignature:[boundObject methodSignatureForSelector:boundSetter]];
                [invocation setTarget:boundObject];
                [invocation setSelector:boundSetter];

                void *buffer = malloc(bufferSize);
                [value getValue:buffer];
                [invocation setArgument:buffer atIndex:2];
                free(buffer);

                [invocation invoke];
            }
            else {
                IMP setterMethod = [boundObject methodForSelector:boundSetter];
                setterMethod(boundObject, boundSetter, tweenedValue);
            }

            if ( [delegate respondsToSelector:@selector(animationDidUpdate:)] ) {
                [delegate animationDidUpdate:animationOperation];
            }
        }
        @catch ( NSException *__unused exception ) {
            // something went wrong; don't run this operation any more
            animationOperation.canceled = YES;
        }
    }
}

-(void)startTimer
{
    self.timer = CreateDispatchTimer(kCPTAnimationFrameRate, self.animationQueue, ^{
        [self update];
    }

                                    );
}

-(void)cancelTimer
{
    dispatch_source_t theTimer = self.timer;

    if ( theTimer ) {
        dispatch_source_cancel(theTimer);
        dispatch_release(theTimer);
        self.timer = NULL;
    }
}

dispatch_source_t CreateDispatchTimer(CGFloat interval, dispatch_queue_t queue, dispatch_block_t block)
{
    dispatch_source_t newTimer = dispatch_source_create(DISPATCH_SOURCE_TYPE_TIMER, 0, 0, queue);

    if ( newTimer ) {
        dispatch_source_set_timer(newTimer, dispatch_time(DISPATCH_TIME_NOW, 0), (uint64_t)(interval * NSEC_PER_SEC), 0);
        dispatch_source_set_event_handler(newTimer, block);
        dispatch_resume(newTimer);
    }
    return newTimer;
}

/// @endcond

#pragma mark -

/// @cond

-(CPTAnimationTimingFunction)timingFunctionForAnimationCurve:(CPTAnimationCurve)animationCurve
{
    CPTAnimationTimingFunction timingFunction;

    if ( animationCurve == CPTAnimationCurveDefault ) {
        animationCurve = self.defaultAnimationCurve;
    }

    switch ( animationCurve ) {
        case CPTAnimationCurveLinear:
            timingFunction = CPTAnimationTimingFunctionLinear;
            break;

        case CPTAnimationCurveBackIn:
            timingFunction = CPTAnimationTimingFunctionBackIn;
            break;

        case CPTAnimationCurveBackOut:
            timingFunction = CPTAnimationTimingFunctionBackOut;
            break;

        case CPTAnimationCurveBackInOut:
            timingFunction = CPTAnimationTimingFunctionBackInOut;
            break;

        case CPTAnimationCurveBounceIn:
            timingFunction = CPTAnimationTimingFunctionBounceIn;
            break;

        case CPTAnimationCurveBounceOut:
            timingFunction = CPTAnimationTimingFunctionBounceOut;
            break;

        case CPTAnimationCurveBounceInOut:
            timingFunction = CPTAnimationTimingFunctionBounceInOut;
            break;

        case CPTAnimationCurveCircularIn:
            timingFunction = CPTAnimationTimingFunctionCircularIn;
            break;

        case CPTAnimationCurveCircularOut:
            timingFunction = CPTAnimationTimingFunctionCircularOut;
            break;

        case CPTAnimationCurveCircularInOut:
            timingFunction = CPTAnimationTimingFunctionCircularInOut;
            break;

        case CPTAnimationCurveElasticIn:
            timingFunction = CPTAnimationTimingFunctionElasticIn;
            break;

        case CPTAnimationCurveElasticOut:
            timingFunction = CPTAnimationTimingFunctionElasticOut;
            break;

        case CPTAnimationCurveElasticInOut:
            timingFunction = CPTAnimationTimingFunctionElasticInOut;
            break;

        case CPTAnimationCurveExponentialIn:
            timingFunction = CPTAnimationTimingFunctionExponentialIn;
            break;

        case CPTAnimationCurveExponentialOut:
            timingFunction = CPTAnimationTimingFunctionExponentialOut;
            break;

        case CPTAnimationCurveExponentialInOut:
            timingFunction = CPTAnimationTimingFunctionExponentialInOut;
            break;

        case CPTAnimationCurveSinusoidalIn:
            timingFunction = CPTAnimationTimingFunctionSinusoidalIn;
            break;

        case CPTAnimationCurveSinusoidalOut:
            timingFunction = CPTAnimationTimingFunctionSinusoidalOut;
            break;

        case CPTAnimationCurveSinusoidalInOut:
            timingFunction = CPTAnimationTimingFunctionSinusoidalInOut;
            break;

        case CPTAnimationCurveCubicIn:
            timingFunction = CPTAnimationTimingFunctionCubicIn;
            break;

        case CPTAnimationCurveCubicOut:
            timingFunction = CPTAnimationTimingFunctionCubicOut;
            break;

        case CPTAnimationCurveCubicInOut:
            timingFunction = CPTAnimationTimingFunctionCubicInOut;
            break;

        case CPTAnimationCurveQuadraticIn:
            timingFunction = CPTAnimationTimingFunctionQuadraticIn;
            break;

        case CPTAnimationCurveQuadraticOut:
            timingFunction = CPTAnimationTimingFunctionQuadraticOut;
            break;

        case CPTAnimationCurveQuadraticInOut:
            timingFunction = CPTAnimationTimingFunctionQuadraticInOut;
            break;

        case CPTAnimationCurveQuarticIn:
            timingFunction = CPTAnimationTimingFunctionQuarticIn;
            break;

        case CPTAnimationCurveQuarticOut:
            timingFunction = CPTAnimationTimingFunctionQuarticOut;
            break;

        case CPTAnimationCurveQuarticInOut:
            timingFunction = CPTAnimationTimingFunctionQuarticInOut;
            break;

        case CPTAnimationCurveQuinticIn:
            timingFunction = CPTAnimationTimingFunctionQuinticIn;
            break;

        case CPTAnimationCurveQuinticOut:
            timingFunction = CPTAnimationTimingFunctionQuinticOut;
            break;

        case CPTAnimationCurveQuinticInOut:
            timingFunction = CPTAnimationTimingFunctionQuinticInOut;
            break;

        default:
            timingFunction = NULL;
    }

    return timingFunction;
}

/// @endcond

#pragma mark -
#pragma mark Description

/// @cond

-(NSString *)description
{
    return [NSString stringWithFormat:@"<%@ timeOffset: %g; %lu active and %lu running operations>",
            [super description],
            self.timeOffset,
            (unsigned long)self.animationOperations.count,
            (unsigned long)self.runningAnimationOperations.count];
}

/// @endcond

@end<|MERGE_RESOLUTION|>--- conflicted
+++ resolved
@@ -198,39 +198,24 @@
  **/
 -(CPTAnimationOperation *)addAnimationOperation:(CPTAnimationOperation *)animationOperation
 {
-<<<<<<< HEAD
-    if ( animationOperation ) {
+    id boundObject             = animationOperation.boundObject;
+    CPTAnimationPeriod *period = animationOperation.period;
+
+    if ( animationOperation.delegate || (boundObject && period && ![period.startValue isEqual:period.endValue]) ) {
         dispatch_async(self.animationQueue, ^{
             NSMutableArray *theAnimationOperations = self.animationOperations;
 
-            id object = animationOperation.boundObject;
-            SEL getter = animationOperation.boundGetter;
-            SEL setter = animationOperation.boundSetter;
-
-            if ( [object respondsToSelector:getter] && [object respondsToSelector:setter] ) {
+            SEL boundGetter = animationOperation.boundGetter;
+            SEL boundSetter = animationOperation.boundSetter;
+
+            if ( [boundObject respondsToSelector:boundGetter] && [boundObject respondsToSelector:boundSetter] ) {
                 for ( CPTAnimationOperation *operation in theAnimationOperations ) {
-                    if ( operation.boundObject == object ) {
-                        if ( (operation.boundGetter == getter) && (operation.boundSetter == setter) ) {
+                    if ( operation.boundObject == boundObject ) {
+                        if ( (operation.boundGetter == boundGetter) && (operation.boundSetter == boundSetter) ) {
                             [self removeAnimationOperation:operation];
                             break;
                         }
                     }
-=======
-    id boundObject             = animationOperation.boundObject;
-    CPTAnimationPeriod *period = animationOperation.period;
-
-    if ( animationOperation.delegate || (boundObject && period && ![period.startValue isEqual:period.endValue]) ) {
-        NSMutableArray *theAnimationOperations = self.animationOperations;
-
-        SEL boundGetter = animationOperation.boundGetter;
-        SEL boundSetter = animationOperation.boundSetter;
-
-        for ( CPTAnimationOperation *operation in theAnimationOperations ) {
-            if ( operation.boundObject == boundObject ) {
-                if ( (operation.boundGetter == boundGetter) && (operation.boundSetter == boundSetter) ) {
-                    [self removeAnimationOperation:operation];
-                    break;
->>>>>>> 769322ee
                 }
 
                 [theAnimationOperations addObject:animationOperation];
