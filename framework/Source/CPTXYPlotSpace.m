--- conflicted
+++ resolved
@@ -330,21 +330,12 @@
             constrainedRange = [self constrainRange:range toGlobalRange:self.globalXRange];
         }
 
-<<<<<<< HEAD
-        xRange = [constrainedRange copy];
-
-        [[NSNotificationCenter defaultCenter] postNotificationName:CPTPlotSpaceCoordinateMappingDidChangeNotification
-                                                            object:self];
-
-=======
->>>>>>> 7a224bab
         id<CPTPlotSpaceDelegate> theDelegate = self.delegate;
         if ( [theDelegate respondsToSelector:@selector(plotSpace:willChangePlotRangeTo:forCoordinate:)] ) {
             constrainedRange = [theDelegate plotSpace:self willChangePlotRangeTo:constrainedRange forCoordinate:CPTCoordinateX];
         }
 
         if ( ![constrainedRange isEqualToRange:xRange] ) {
-            [xRange release];
             xRange = [constrainedRange copy];
 
             [[NSNotificationCenter defaultCenter] postNotificationName:CPTPlotSpaceCoordinateMappingDidChangeNotification
@@ -377,21 +368,12 @@
             constrainedRange = [self constrainRange:range toGlobalRange:self.globalYRange];
         }
 
-<<<<<<< HEAD
-        yRange = [constrainedRange copy];
-
-        [[NSNotificationCenter defaultCenter] postNotificationName:CPTPlotSpaceCoordinateMappingDidChangeNotification
-                                                            object:self];
-
-=======
->>>>>>> 7a224bab
         id<CPTPlotSpaceDelegate> theDelegate = self.delegate;
         if ( [theDelegate respondsToSelector:@selector(plotSpace:willChangePlotRangeTo:forCoordinate:)] ) {
             constrainedRange = [theDelegate plotSpace:self willChangePlotRangeTo:constrainedRange forCoordinate:CPTCoordinateY];
         }
 
         if ( ![constrainedRange isEqualToRange:yRange] ) {
-            [yRange release];
             yRange = [constrainedRange copy];
 
             [[NSNotificationCenter defaultCenter] postNotificationName:CPTPlotSpaceCoordinateMappingDidChangeNotification
