--- conflicted
+++ resolved
@@ -75,68 +75,7 @@
 
 #pragma mark -
 
-<<<<<<< HEAD
 @interface CPTAxis : CPTLayer
-=======
-@interface CPTAxis : CPTLayer {
-    @private
-    CPTCoordinate coordinate;
-    CPTPlotSpace *plotSpace;
-    NSSet *majorTickLocations;
-    NSSet *minorTickLocations;
-    CGFloat majorTickLength;
-    CGFloat minorTickLength;
-    CGFloat labelOffset;
-    CGFloat minorTickLabelOffset;
-    CGFloat labelRotation;
-    CGFloat minorTickLabelRotation;
-    CPTAlignment labelAlignment;
-    CPTAlignment minorTickLabelAlignment;
-    CPTLineStyle *axisLineStyle;
-    CPTLineStyle *majorTickLineStyle;
-    CPTLineStyle *minorTickLineStyle;
-    CPTLineStyle *majorGridLineStyle;
-    CPTLineStyle *minorGridLineStyle;
-    CPTLineCap *axisLineCapMin;
-    CPTLineCap *axisLineCapMax;
-    NSDecimal labelingOrigin;
-    NSDecimal majorIntervalLength;
-    NSUInteger minorTicksPerInterval;
-    NSUInteger preferredNumberOfMajorTicks;
-    CPTAxisLabelingPolicy labelingPolicy;
-    CPTTextStyle *labelTextStyle;
-    CPTTextStyle *minorTickLabelTextStyle;
-    CPTSign tickLabelDirection;
-    CPTSign minorTickLabelDirection;
-    CPTTextStyle *titleTextStyle;
-    NSFormatter *labelFormatter;
-    NSFormatter *minorTickLabelFormatter;
-    BOOL labelFormatterChanged;
-    BOOL minorLabelFormatterChanged;
-    NSSet *axisLabels;
-    NSSet *minorTickAxisLabels;
-    CPTAxisTitle *axisTitle;
-    NSString *title;
-    NSAttributedString *attributedTitle;
-    CGFloat titleOffset;
-    CGFloat titleRotation;
-    NSDecimal titleLocation;
-    CPTSign tickDirection;
-    BOOL needsRelabel;
-    NSArray *labelExclusionRanges;
-    CPTPlotRange *visibleRange;
-    CPTPlotRange *visibleAxisRange;
-    CPTPlotRange *gridLinesRange;
-    NSArray *alternatingBandFills;
-    NSMutableArray *mutableBackgroundLimitBands;
-    BOOL separateLayers;
-    CPTShadow *labelShadow;
-    CPTShadow *minorTickLabelShadow;
-    __cpt_weak CPTPlotArea *plotArea;
-    __cpt_weak CPTGridLines *minorGridLines;
-    __cpt_weak CPTGridLines *majorGridLines;
-}
->>>>>>> a650b8ec
 
 /// @name Axis
 /// @{
@@ -173,7 +112,8 @@
 @property (nonatomic, readwrite, assign) CPTAlignment minorTickLabelAlignment;
 @property (nonatomic, readwrite, copy) CPTTextStyle *labelTextStyle;
 @property (nonatomic, readwrite, copy) CPTTextStyle *minorTickLabelTextStyle;
-<<<<<<< HEAD
+@property (nonatomic, readwrite, assign) CPTSign tickLabelDirection;
+@property (nonatomic, readwrite, assign) CPTSign minorTickLabelDirection;
 @property (nonatomic, readwrite, strong) NSFormatter *labelFormatter;
 @property (nonatomic, readwrite, strong) NSFormatter *minorTickLabelFormatter;
 @property (nonatomic, readwrite, strong) NSSet *axisLabels;
@@ -182,18 +122,6 @@
 @property (nonatomic, readwrite, strong) NSArray *labelExclusionRanges;
 @property (nonatomic, readwrite, strong) CPTShadow *labelShadow;
 @property (nonatomic, readwrite, strong) CPTShadow *minorTickLabelShadow;
-=======
-@property (nonatomic, readwrite, assign) CPTSign tickLabelDirection;
-@property (nonatomic, readwrite, assign) CPTSign minorTickLabelDirection;
-@property (nonatomic, readwrite, retain) NSFormatter *labelFormatter;
-@property (nonatomic, readwrite, retain) NSFormatter *minorTickLabelFormatter;
-@property (nonatomic, readwrite, retain) NSSet *axisLabels;
-@property (nonatomic, readwrite, retain) NSSet *minorTickAxisLabels;
-@property (nonatomic, readonly, assign) BOOL needsRelabel;
-@property (nonatomic, readwrite, retain) NSArray *labelExclusionRanges;
-@property (nonatomic, readwrite, retain) CPTShadow *labelShadow;
-@property (nonatomic, readwrite, retain) CPTShadow *minorTickLabelShadow;
->>>>>>> a650b8ec
 /// @}
 
 /// @name Major Ticks
