--- conflicted
+++ resolved
@@ -125,19 +125,12 @@
 -(instancetype)initWithCoder:(NSCoder *)coder
 {
     if ( (self = [super init]) ) {
-<<<<<<< HEAD
         size        = [coder decodeCPTSizeForKey:@"CPTLineCap.size"];
-        lineCapType = (CPTLineCapType)[coder decodeIntegerForKey : @"CPTLineCap.lineCapType"];
+        lineCapType = (CPTLineCapType)[coder decodeIntegerForKey:@"CPTLineCap.lineCapType"];
         lineStyle   = [coder decodeObjectOfClass:[CPTLineStyle class]
                                           forKey:@"CPTLineCap.lineStyle"];
         fill = [coder decodeObjectOfClass:[CPTFill class]
                                    forKey:@"CPTLineCap.fill"];
-=======
-        size                = [coder decodeCPTSizeForKey:@"CPTLineCap.size"];
-        lineCapType         = (CPTLineCapType)[coder decodeIntegerForKey:@"CPTLineCap.lineCapType"];
-        lineStyle           = [coder decodeObjectForKey:@"CPTLineCap.lineStyle"];
-        fill                = [coder decodeObjectForKey:@"CPTLineCap.fill"];
->>>>>>> de2364d4
         customLineCapPath   = [coder newCGPathDecodeForKey:@"CPTLineCap.customLineCapPath"];
         usesEvenOddClipRule = [coder decodeBoolForKey:@"CPTLineCap.usesEvenOddClipRule"];
 
