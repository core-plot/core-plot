//
//  CPTTestApp_iPadViewController.m
//  CPTTestApp-iPad
//
//  Created by Brad Larson on 4/1/2010.
//

#import "CPTTestApp_iPadViewController.h"
#import <QuartzCore/QuartzCore.h>

@implementation CPTTestApp_iPadViewController

@synthesize dataForChart, dataForPlot;

#pragma mark -
#pragma mark Initialization and teardown

-(void)viewDidLoad
{
    [super viewDidLoad];

    [self constructScatterPlot];
    [self constructBarChart];
    [self constructPieChart];
}

-(void)viewDidAppear:(BOOL)animated
{
    [super viewDidAppear:animated];

    // Add a rotation animation
    CABasicAnimation *rotation = [CABasicAnimation animationWithKeyPath:@"transform.rotation"];
    rotation.removedOnCompletion = YES;
<<<<<<< HEAD
    rotation.fromValue           = @(M_PI * 5);
    rotation.toValue             = @0.0f;
    rotation.duration            = 1.0f;
=======
    rotation.fromValue           = [NSNumber numberWithDouble:M_PI * 5];
    rotation.toValue             = [NSNumber numberWithDouble:0.0];
    rotation.duration            = 1.0;
>>>>>>> 46e26dda
    rotation.timingFunction      = [CAMediaTimingFunction functionWithName:kCAMediaTimingFunctionEaseOut];
    rotation.delegate            = self;
    [piePlot addAnimation:rotation forKey:@"rotation"];

    piePlotIsRotating = YES;
}

-(void)animationDidStop:(CAAnimation *)theAnimation finished:(BOOL)flag
{
    piePlotIsRotating = NO;
    [piePlot performSelector:@selector(reloadData) withObject:nil afterDelay:0.4];
}

-(BOOL)shouldAutorotateToInterfaceOrientation:(UIInterfaceOrientation)interfaceOrientation
{
    return YES;
}

-(void)didRotateFromInterfaceOrientation:(UIInterfaceOrientation)fromInterfaceOrientation
{
    if ( UIInterfaceOrientationIsLandscape(fromInterfaceOrientation) ) {
        // Move the plots into place for portrait
        scatterPlotView.frame = CGRectMake(20.0, 55.0, 728.0, 556.0);
        barChartView.frame    = CGRectMake(20.0, 644.0, 340.0, 340.0);
        pieChartView.frame    = CGRectMake(408.0, 644.0, 340.0, 340.0);
    }
    else {
        // Move the plots into place for landscape
        scatterPlotView.frame = CGRectMake(20.0, 51.0, 628.0, 677.0);
        barChartView.frame    = CGRectMake(684.0, 51.0, 320.0, 320.0);
        pieChartView.frame    = CGRectMake(684.0, 408.0, 320.0, 320.0);
    }
}

-(void)didReceiveMemoryWarning
{
    // Releases the view if it doesn't have a superview.
    [super didReceiveMemoryWarning];

    // Release any cached data, images, etc that aren't in use.
}

-(void)viewDidUnload
{
    // Release any retained subviews of the main view.
    // e.g. self.myOutlet = nil;
}

#pragma mark -
#pragma mark Plot construction methods

-(void)constructScatterPlot
{
    // Create graph from theme
    graph = [[CPTXYGraph alloc] initWithFrame:CGRectZero];
    CPTTheme *theme = [CPTTheme themeNamed:kCPTDarkGradientTheme];
    [graph applyTheme:theme];
    scatterPlotView.hostedGraph = graph;

    graph.paddingLeft   = 10.0;
    graph.paddingTop    = 10.0;
    graph.paddingRight  = 10.0;
    graph.paddingBottom = 10.0;

    // Setup plot space
    CPTXYPlotSpace *plotSpace = (CPTXYPlotSpace *)graph.defaultPlotSpace;
    plotSpace.allowsUserInteraction = YES;
    plotSpace.xRange                = [CPTPlotRange plotRangeWithLocation:CPTDecimalFromDouble(1.0) length:CPTDecimalFromDouble(2.0)];
    plotSpace.yRange                = [CPTPlotRange plotRangeWithLocation:CPTDecimalFromDouble(1.0) length:CPTDecimalFromDouble(3.0)];

    // Axes
    CPTXYAxisSet *axisSet = (CPTXYAxisSet *)graph.axisSet;
    CPTXYAxis *x          = axisSet.xAxis;
    x.majorIntervalLength         = CPTDecimalFromDouble(0.5);
    x.orthogonalCoordinateDecimal = CPTDecimalFromDouble(2.0);
    x.minorTicksPerInterval       = 2;
<<<<<<< HEAD
    NSArray *exclusionRanges = @[[CPTPlotRange plotRangeWithLocation:CPTDecimalFromFloat(1.99) length:CPTDecimalFromFloat(0.02)],
                                 [CPTPlotRange plotRangeWithLocation:CPTDecimalFromFloat(0.99) length:CPTDecimalFromFloat(0.02)],
                                 [CPTPlotRange plotRangeWithLocation:CPTDecimalFromFloat(2.99) length:CPTDecimalFromFloat(0.02)]];
=======
    NSArray *exclusionRanges = [NSArray arrayWithObjects:
                                [CPTPlotRange plotRangeWithLocation:CPTDecimalFromDouble(1.99) length:CPTDecimalFromDouble(0.02)],
                                [CPTPlotRange plotRangeWithLocation:CPTDecimalFromDouble(0.99) length:CPTDecimalFromDouble(0.02)],
                                [CPTPlotRange plotRangeWithLocation:CPTDecimalFromDouble(2.99) length:CPTDecimalFromDouble(0.02)],
                                nil];
>>>>>>> 46e26dda
    x.labelExclusionRanges = exclusionRanges;

    CPTXYAxis *y = axisSet.yAxis;
    y.majorIntervalLength         = CPTDecimalFromDouble(0.5);
    y.minorTicksPerInterval       = 5;
<<<<<<< HEAD
    y.orthogonalCoordinateDecimal = CPTDecimalFromString(@"2");
    exclusionRanges               = @[[CPTPlotRange plotRangeWithLocation:CPTDecimalFromFloat(1.99) length:CPTDecimalFromFloat(0.02)],
                                      [CPTPlotRange plotRangeWithLocation:CPTDecimalFromFloat(0.99) length:CPTDecimalFromFloat(0.02)],
                                      [CPTPlotRange plotRangeWithLocation:CPTDecimalFromFloat(3.99) length:CPTDecimalFromFloat(0.02)]];
=======
    y.orthogonalCoordinateDecimal = CPTDecimalFromDouble(2.0);
    exclusionRanges               = [NSArray arrayWithObjects:
                                     [CPTPlotRange plotRangeWithLocation:CPTDecimalFromDouble(1.99) length:CPTDecimalFromDouble(0.02)],
                                     [CPTPlotRange plotRangeWithLocation:CPTDecimalFromDouble(0.99) length:CPTDecimalFromDouble(0.02)],
                                     [CPTPlotRange plotRangeWithLocation:CPTDecimalFromDouble(3.99) length:CPTDecimalFromDouble(0.02)],
                                     nil];
>>>>>>> 46e26dda
    y.labelExclusionRanges = exclusionRanges;

    // Create a green plot area
    CPTScatterPlot *dataSourceLinePlot = [[CPTScatterPlot alloc] init];
    dataSourceLinePlot.identifier = @"Green Plot";

    CPTMutableLineStyle *lineStyle = [dataSourceLinePlot.dataLineStyle mutableCopy];
    lineStyle.lineWidth              = 3.0;
    lineStyle.lineColor              = [CPTColor greenColor];
    lineStyle.dashPattern            = @[@5.0f, @5.0f];
    dataSourceLinePlot.dataLineStyle = lineStyle;

    dataSourceLinePlot.dataSource = self;

    // Put an area gradient under the plot above
    CPTColor *areaColor       = [CPTColor colorWithComponentRed:0.3 green:1.0 blue:0.3 alpha:0.8];
    CPTGradient *areaGradient = [CPTGradient gradientWithBeginningColor:areaColor endingColor:[CPTColor clearColor]];
    areaGradient.angle = -90.0;
    CPTFill *areaGradientFill = [CPTFill fillWithGradient:areaGradient];
    dataSourceLinePlot.areaFill      = areaGradientFill;
    dataSourceLinePlot.areaBaseValue = CPTDecimalFromDouble(1.75);

    // Animate in the new plot, as an example
    dataSourceLinePlot.opacity        = 0.0;
    dataSourceLinePlot.cachePrecision = CPTPlotCachePrecisionDecimal;
    [graph addPlot:dataSourceLinePlot];

    CABasicAnimation *fadeInAnimation = [CABasicAnimation animationWithKeyPath:@"opacity"];
    fadeInAnimation.duration            = 1.0;
    fadeInAnimation.removedOnCompletion = NO;
    fadeInAnimation.fillMode            = kCAFillModeForwards;
    fadeInAnimation.toValue             = @1.0f;
    [dataSourceLinePlot addAnimation:fadeInAnimation forKey:@"animateOpacity"];

    // Create a blue plot area
    CPTScatterPlot *boundLinePlot = [[CPTScatterPlot alloc] init];
    boundLinePlot.identifier = @"Blue Plot";

    lineStyle            = [boundLinePlot.dataLineStyle mutableCopy];
    lineStyle.miterLimit = 1.0;
    lineStyle.lineWidth  = 3.0;
    lineStyle.lineColor  = [CPTColor blueColor];

    boundLinePlot.dataSource     = self;
    boundLinePlot.cachePrecision = CPTPlotCachePrecisionDouble;
    boundLinePlot.interpolation  = CPTScatterPlotInterpolationHistogram;
    [graph addPlot:boundLinePlot];

    // Do a blue gradient
    CPTColor *areaColor1       = [CPTColor colorWithComponentRed:0.3 green:0.3 blue:1.0 alpha:0.8];
    CPTGradient *areaGradient1 = [CPTGradient gradientWithBeginningColor:areaColor1 endingColor:[CPTColor clearColor]];
    areaGradient1.angle         = -90.0;
    areaGradientFill            = [CPTFill fillWithGradient:areaGradient1];
    boundLinePlot.areaFill      = areaGradientFill;
    boundLinePlot.areaBaseValue = [[NSDecimalNumber zero] decimalValue];

    // Add plot symbols
    CPTMutableLineStyle *symbolLineStyle = [CPTMutableLineStyle lineStyle];
    symbolLineStyle.lineColor = [CPTColor blackColor];
    CPTPlotSymbol *plotSymbol = [CPTPlotSymbol ellipsePlotSymbol];
    plotSymbol.fill          = [CPTFill fillWithColor:[CPTColor blueColor]];
    plotSymbol.lineStyle     = symbolLineStyle;
    plotSymbol.size          = CGSizeMake(10.0, 10.0);
    boundLinePlot.plotSymbol = plotSymbol;

    // Add some initial data
    NSMutableArray *contentArray = [NSMutableArray arrayWithCapacity:100];
    NSUInteger i;
    for ( i = 0; i < 60; i++ ) {
<<<<<<< HEAD
        id x = @(1 + i * 0.05);
        id y = @(1.2 * rand() / (double)RAND_MAX + 1.2);
=======
        NSNumber *x = [NSNumber numberWithFloat:1 + i * 0.05];
        NSNumber *y = [NSNumber numberWithFloat:1.2 * rand() / (float)RAND_MAX + 1.2];
>>>>>>> 46e26dda
        [contentArray addObject:[NSMutableDictionary dictionaryWithObjectsAndKeys:x, @"x", y, @"y", nil]];
    }
    self.dataForPlot = contentArray;
}

-(void)constructBarChart
{
    // Create barChart from theme
    barChart = [[CPTXYGraph alloc] initWithFrame:CGRectZero];
    CPTTheme *theme = [CPTTheme themeNamed:kCPTDarkGradientTheme];
    [barChart applyTheme:theme];
    barChartView.hostedGraph             = barChart;
    barChart.plotAreaFrame.masksToBorder = NO;

    barChart.paddingLeft   = 70.0;
    barChart.paddingTop    = 20.0;
    barChart.paddingRight  = 20.0;
    barChart.paddingBottom = 80.0;

    // Add plot space for horizontal bar charts
    CPTXYPlotSpace *plotSpace = (CPTXYPlotSpace *)barChart.defaultPlotSpace;
    plotSpace.yRange = [CPTPlotRange plotRangeWithLocation:CPTDecimalFromFloat(0.0f) length:CPTDecimalFromFloat(300.0f)];
    plotSpace.xRange = [CPTPlotRange plotRangeWithLocation:CPTDecimalFromFloat(0.0f) length:CPTDecimalFromFloat(16.0f)];

    CPTXYAxisSet *axisSet = (CPTXYAxisSet *)barChart.axisSet;
    CPTXYAxis *x          = axisSet.xAxis;
    x.axisLineStyle               = nil;
    x.majorTickLineStyle          = nil;
    x.minorTickLineStyle          = nil;
    x.majorIntervalLength         = CPTDecimalFromDouble(5.0);
    x.orthogonalCoordinateDecimal = CPTDecimalFromDouble(0.0);
    x.title                       = @"X Axis";
    x.titleLocation               = CPTDecimalFromFloat(7.5f);
    x.titleOffset                 = 55.0;

    // Define some custom labels for the data elements
    x.labelRotation  = M_PI_4;
    x.labelingPolicy = CPTAxisLabelingPolicyNone;
<<<<<<< HEAD
    NSArray *customTickLocations = @[@1, @5, @10, @15];
    NSArray *xAxisLabels         = @[@"Label A", @"Label B", @"Label C", @"Label D", @"Label E"];
=======
    NSArray *customTickLocations = [NSArray arrayWithObjects:[NSDecimalNumber numberWithInt:1], [NSDecimalNumber numberWithInt:5], [NSDecimalNumber numberWithInt:10], [NSDecimalNumber numberWithInt:15], nil];
    NSArray *xAxisLabels         = [NSArray arrayWithObjects:@"Label A", @"Label B", @"Label C", @"Label D", nil];
>>>>>>> 46e26dda
    NSUInteger labelLocation     = 0;
    NSMutableSet *customLabels   = [NSMutableSet setWithCapacity:[xAxisLabels count]];
    for ( NSNumber *tickLocation in customTickLocations ) {
        CPTAxisLabel *newLabel = [[CPTAxisLabel alloc] initWithText:xAxisLabels[labelLocation++] textStyle:x.labelTextStyle];
        newLabel.tickLocation = [tickLocation decimalValue];
        newLabel.offset       = x.labelOffset + x.majorTickLength;
        newLabel.rotation     = M_PI_4;
        [customLabels addObject:newLabel];
    }

    x.axisLabels = customLabels;

    CPTXYAxis *y = axisSet.yAxis;
    y.axisLineStyle               = nil;
    y.majorTickLineStyle          = nil;
    y.minorTickLineStyle          = nil;
    y.majorIntervalLength         = CPTDecimalFromDouble(50.0);
    y.orthogonalCoordinateDecimal = CPTDecimalFromDouble(0.0);
    y.title                       = @"Y Axis";
    y.titleOffset                 = 45.0;
    y.titleLocation               = CPTDecimalFromFloat(150.0f);

    // First bar plot
    CPTBarPlot *barPlot = [CPTBarPlot tubularBarPlotWithColor:[CPTColor darkGrayColor] horizontalBars:NO];
    barPlot.baseValue  = CPTDecimalFromDouble(0.0);
    barPlot.dataSource = self;
    barPlot.barOffset  = CPTDecimalFromFloat(-0.25f);
    barPlot.identifier = @"Bar Plot 1";
    [barChart addPlot:barPlot toPlotSpace:plotSpace];

    // Second bar plot
    barPlot                 = [CPTBarPlot tubularBarPlotWithColor:[CPTColor blueColor] horizontalBars:NO];
    barPlot.dataSource      = self;
    barPlot.baseValue       = CPTDecimalFromDouble(0.0);
    barPlot.barOffset       = CPTDecimalFromFloat(0.25f);
    barPlot.barCornerRadius = 2.0;
    barPlot.identifier      = @"Bar Plot 2";
    barPlot.delegate        = self;
    [barChart addPlot:barPlot toPlotSpace:plotSpace];
}

-(void)constructPieChart
{
    // Create pieChart from theme
    pieGraph = [[CPTXYGraph alloc] initWithFrame:CGRectZero];
    CPTTheme *theme = [CPTTheme themeNamed:kCPTDarkGradientTheme];
    [pieGraph applyTheme:theme];
    pieChartView.hostedGraph             = pieGraph;
    pieGraph.plotAreaFrame.masksToBorder = NO;

    pieGraph.paddingLeft   = 20.0;
    pieGraph.paddingTop    = 20.0;
    pieGraph.paddingRight  = 20.0;
    pieGraph.paddingBottom = 20.0;

    pieGraph.axisSet = nil;

    // Prepare a radial overlay gradient for shading/gloss
    CPTGradient *overlayGradient = [[CPTGradient alloc] init];
    overlayGradient.gradientType = CPTGradientTypeRadial;
    overlayGradient              = [overlayGradient addColorStop:[[CPTColor blackColor] colorWithAlphaComponent:0.0] atPosition:0.0];
    overlayGradient              = [overlayGradient addColorStop:[[CPTColor blackColor] colorWithAlphaComponent:0.3] atPosition:0.9];
    overlayGradient              = [overlayGradient addColorStop:[[CPTColor blackColor] colorWithAlphaComponent:0.7] atPosition:1.0];

    // Add pie chart
    piePlot                 = [[CPTPieChart alloc] init];
    piePlot.dataSource      = self;
    piePlot.pieRadius       = 130.0;
    piePlot.identifier      = @"Pie Chart 1";
    piePlot.startAngle      = M_PI_4;
    piePlot.sliceDirection  = CPTPieDirectionCounterClockwise;
    piePlot.borderLineStyle = [CPTLineStyle lineStyle];
    piePlot.labelOffset     = 5.0;
    piePlot.overlayFill     = [CPTFill fillWithGradient:overlayGradient];
    [pieGraph addPlot:piePlot];

    // Add some initial data
    NSMutableArray *contentArray = [NSMutableArray arrayWithObjects:@20.0, @30.0, @(NAN), @60.0, nil];
    self.dataForChart = contentArray;
}

#pragma mark -
#pragma mark CPTBarPlot delegate method

-(void)barPlot:(CPTBarPlot *)plot barWasSelectedAtRecordIndex:(NSUInteger)index
{
    NSLog(@"barWasSelectedAtRecordIndex %d", index);
}

#pragma mark -
#pragma mark Plot Data Source Methods

-(NSUInteger)numberOfRecordsForPlot:(CPTPlot *)plot
{
    if ( [plot isKindOfClass:[CPTPieChart class]] ) {
        return [self.dataForChart count];
    }
    else if ( [plot isKindOfClass:[CPTBarPlot class]] ) {
        return 16;
    }
    else {
        return [dataForPlot count];
    }
}

-(NSNumber *)numberForPlot:(CPTPlot *)plot field:(NSUInteger)fieldEnum recordIndex:(NSUInteger)index
{
    NSNumber *num = nil;

    if ( [plot isKindOfClass:[CPTPieChart class]] ) {
        if ( index >= [self.dataForChart count] ) {
            return nil;
        }

        if ( fieldEnum == CPTPieChartFieldSliceWidth ) {
            num = (self.dataForChart)[index];
        }
        else {
            num = @(index);
        }
    }
    else if ( [plot isKindOfClass:[CPTBarPlot class]] ) {
        switch ( fieldEnum ) {
            case CPTBarPlotFieldBarLocation:
                if ( index == 4 ) {
                    num = @(NAN);
                }
                else {
                    num = @(index);
                }
                break;

            case CPTBarPlotFieldBarTip:
                if ( index == 8 ) {
                    num = @(NAN);
                }
                else {
                    num = @( (index + 1) * (index + 1) );
                    if ( [plot.identifier isEqual:@"Bar Plot 2"] ) {
                        num = @(num.integerValue - 10);
                    }
                }
                break;
        }
    }
    else {
        if ( index % 8 ) {
            NSString *key = (fieldEnum == CPTScatterPlotFieldX ? @"x" : @"y");
            num = [dataForPlot[index] valueForKey:key];
            // Green plot gets shifted above the blue
            if ( [(NSString *)plot.identifier isEqualToString : @"Green Plot"] ) {
                if ( fieldEnum == CPTScatterPlotFieldY ) {
                    num = @([num doubleValue] + 1.0);
                }
            }
        }
        else {
            num = @(NAN);
        }
    }

    return num;
}

-(CPTLayer *)dataLabelForPlot:(CPTPlot *)plot recordIndex:(NSUInteger)index
{
    if ( piePlotIsRotating ) {
        return nil;
    }

    static CPTMutableTextStyle *whiteText = nil;

    if ( !whiteText ) {
        whiteText       = [[CPTMutableTextStyle alloc] init];
        whiteText.color = [CPTColor whiteColor];
    }

    CPTTextLayer *newLayer = nil;

    if ( [plot isKindOfClass:[CPTPieChart class]] ) {
        switch ( index ) {
            case 0:
                newLayer = (id)[NSNull null];
                break;

            default:
                newLayer = [[CPTTextLayer alloc] initWithText:[NSString stringWithFormat:@"%lu", (unsigned long)index] style:whiteText];
                break;
        }
    }
    else if ( [plot isKindOfClass:[CPTScatterPlot class]] ) {
        newLayer = [[CPTTextLayer alloc] initWithText:[NSString stringWithFormat:@"%lu", (unsigned long)index] style:whiteText];
    }

    return newLayer;
}

@end<|MERGE_RESOLUTION|>--- conflicted
+++ resolved
@@ -31,15 +31,9 @@
     // Add a rotation animation
     CABasicAnimation *rotation = [CABasicAnimation animationWithKeyPath:@"transform.rotation"];
     rotation.removedOnCompletion = YES;
-<<<<<<< HEAD
     rotation.fromValue           = @(M_PI * 5);
-    rotation.toValue             = @0.0f;
-    rotation.duration            = 1.0f;
-=======
-    rotation.fromValue           = [NSNumber numberWithDouble:M_PI * 5];
-    rotation.toValue             = [NSNumber numberWithDouble:0.0];
+    rotation.toValue             = @0.0;
     rotation.duration            = 1.0;
->>>>>>> 46e26dda
     rotation.timingFunction      = [CAMediaTimingFunction functionWithName:kCAMediaTimingFunctionEaseOut];
     rotation.delegate            = self;
     [piePlot addAnimation:rotation forKey:@"rotation"];
@@ -116,35 +110,18 @@
     x.majorIntervalLength         = CPTDecimalFromDouble(0.5);
     x.orthogonalCoordinateDecimal = CPTDecimalFromDouble(2.0);
     x.minorTicksPerInterval       = 2;
-<<<<<<< HEAD
-    NSArray *exclusionRanges = @[[CPTPlotRange plotRangeWithLocation:CPTDecimalFromFloat(1.99) length:CPTDecimalFromFloat(0.02)],
-                                 [CPTPlotRange plotRangeWithLocation:CPTDecimalFromFloat(0.99) length:CPTDecimalFromFloat(0.02)],
-                                 [CPTPlotRange plotRangeWithLocation:CPTDecimalFromFloat(2.99) length:CPTDecimalFromFloat(0.02)]];
-=======
-    NSArray *exclusionRanges = [NSArray arrayWithObjects:
-                                [CPTPlotRange plotRangeWithLocation:CPTDecimalFromDouble(1.99) length:CPTDecimalFromDouble(0.02)],
-                                [CPTPlotRange plotRangeWithLocation:CPTDecimalFromDouble(0.99) length:CPTDecimalFromDouble(0.02)],
-                                [CPTPlotRange plotRangeWithLocation:CPTDecimalFromDouble(2.99) length:CPTDecimalFromDouble(0.02)],
-                                nil];
->>>>>>> 46e26dda
+    NSArray *exclusionRanges = @[[CPTPlotRange plotRangeWithLocation:CPTDecimalFromDouble(1.99) length:CPTDecimalFromDouble(0.02)],
+                                 [CPTPlotRange plotRangeWithLocation:CPTDecimalFromDouble(0.99) length:CPTDecimalFromDouble(0.02)],
+                                 [CPTPlotRange plotRangeWithLocation:CPTDecimalFromDouble(2.99) length:CPTDecimalFromDouble(0.02)]];
     x.labelExclusionRanges = exclusionRanges;
 
     CPTXYAxis *y = axisSet.yAxis;
     y.majorIntervalLength         = CPTDecimalFromDouble(0.5);
     y.minorTicksPerInterval       = 5;
-<<<<<<< HEAD
-    y.orthogonalCoordinateDecimal = CPTDecimalFromString(@"2");
-    exclusionRanges               = @[[CPTPlotRange plotRangeWithLocation:CPTDecimalFromFloat(1.99) length:CPTDecimalFromFloat(0.02)],
-                                      [CPTPlotRange plotRangeWithLocation:CPTDecimalFromFloat(0.99) length:CPTDecimalFromFloat(0.02)],
-                                      [CPTPlotRange plotRangeWithLocation:CPTDecimalFromFloat(3.99) length:CPTDecimalFromFloat(0.02)]];
-=======
     y.orthogonalCoordinateDecimal = CPTDecimalFromDouble(2.0);
-    exclusionRanges               = [NSArray arrayWithObjects:
-                                     [CPTPlotRange plotRangeWithLocation:CPTDecimalFromDouble(1.99) length:CPTDecimalFromDouble(0.02)],
-                                     [CPTPlotRange plotRangeWithLocation:CPTDecimalFromDouble(0.99) length:CPTDecimalFromDouble(0.02)],
-                                     [CPTPlotRange plotRangeWithLocation:CPTDecimalFromDouble(3.99) length:CPTDecimalFromDouble(0.02)],
-                                     nil];
->>>>>>> 46e26dda
+    exclusionRanges               = @[[CPTPlotRange plotRangeWithLocation:CPTDecimalFromDouble(1.99) length:CPTDecimalFromDouble(0.02)],
+                                      [CPTPlotRange plotRangeWithLocation:CPTDecimalFromDouble(0.99) length:CPTDecimalFromDouble(0.02)],
+                                      [CPTPlotRange plotRangeWithLocation:CPTDecimalFromDouble(3.99) length:CPTDecimalFromDouble(0.02)]];
     y.labelExclusionRanges = exclusionRanges;
 
     // Create a green plot area
@@ -176,7 +153,7 @@
     fadeInAnimation.duration            = 1.0;
     fadeInAnimation.removedOnCompletion = NO;
     fadeInAnimation.fillMode            = kCAFillModeForwards;
-    fadeInAnimation.toValue             = @1.0f;
+    fadeInAnimation.toValue             = @1.0;
     [dataSourceLinePlot addAnimation:fadeInAnimation forKey:@"animateOpacity"];
 
     // Create a blue plot area
@@ -212,16 +189,10 @@
 
     // Add some initial data
     NSMutableArray *contentArray = [NSMutableArray arrayWithCapacity:100];
-    NSUInteger i;
-    for ( i = 0; i < 60; i++ ) {
-<<<<<<< HEAD
-        id x = @(1 + i * 0.05);
-        id y = @(1.2 * rand() / (double)RAND_MAX + 1.2);
-=======
-        NSNumber *x = [NSNumber numberWithFloat:1 + i * 0.05];
-        NSNumber *y = [NSNumber numberWithFloat:1.2 * rand() / (float)RAND_MAX + 1.2];
->>>>>>> 46e26dda
-        [contentArray addObject:[NSMutableDictionary dictionaryWithObjectsAndKeys:x, @"x", y, @"y", nil]];
+    for ( NSUInteger i = 0; i < 60; i++ ) {
+        NSNumber *x = @(1 + i * 0.05);
+        NSNumber *y = @(1.2 * rand() / (double)RAND_MAX + 1.2);
+        [contentArray addObject:@{ @"x": x, @"y": y }];
     }
     self.dataForPlot = contentArray;
 }
@@ -259,13 +230,8 @@
     // Define some custom labels for the data elements
     x.labelRotation  = M_PI_4;
     x.labelingPolicy = CPTAxisLabelingPolicyNone;
-<<<<<<< HEAD
     NSArray *customTickLocations = @[@1, @5, @10, @15];
-    NSArray *xAxisLabels         = @[@"Label A", @"Label B", @"Label C", @"Label D", @"Label E"];
-=======
-    NSArray *customTickLocations = [NSArray arrayWithObjects:[NSDecimalNumber numberWithInt:1], [NSDecimalNumber numberWithInt:5], [NSDecimalNumber numberWithInt:10], [NSDecimalNumber numberWithInt:15], nil];
-    NSArray *xAxisLabels         = [NSArray arrayWithObjects:@"Label A", @"Label B", @"Label C", @"Label D", nil];
->>>>>>> 46e26dda
+    NSArray *xAxisLabels         = @[@"Label A", @"Label B", @"Label C", @"Label D"];
     NSUInteger labelLocation     = 0;
     NSMutableSet *customLabels   = [NSMutableSet setWithCapacity:[xAxisLabels count]];
     for ( NSNumber *tickLocation in customTickLocations ) {
