
#import "Controller.h"
#import <CorePlot/CorePlot.h>

@implementation Controller

+(void)initialize {
    [NSValueTransformer setValueTransformer:[CPDecimalNumberValueTransformer new] forName:@"CPDecimalNumberValueTransformer"];
}

-(void)dealloc 
{
    [graph release];
    [super dealloc];
}

-(void)awakeFromNib {
    [super awakeFromNib];

    // Create graph
    graph = [[CPXYGraph alloc] initWithFrame:NSRectToCGRect(hostView.bounds)];
	CPColor *endColor = [CPColor colorWithGenericGray:0.1];
	CPGradient *graphGradient = [CPGradient gradientWithBeginningColor:endColor endingColor:endColor];
	graphGradient = [graphGradient addColorStop:[CPColor colorWithGenericGray:0.2] atPosition:0.3];
	graphGradient = [graphGradient addColorStop:[CPColor colorWithGenericGray:0.3] atPosition:0.5];
	graphGradient = [graphGradient addColorStop:[CPColor colorWithGenericGray:0.2] atPosition:0.6];
	graphGradient.angle = 90.0f;
	graph.fill = [CPFill fillWithGradient:graphGradient];
		
    CPGradient *gradient = [CPGradient gradientWithBeginningColor:[CPColor colorWithGenericGray:0.7] endingColor:[CPColor colorWithGenericGray:0.95]];
    gradient.angle = 90.0;
	graph.plotArea.fill = [CPFill fillWithGradient:gradient]; 
	
	graph.autoresizingMask = kCALayerWidthSizable | kCALayerHeightSizable;
	hostView.hostedLayer = graph;
    
    // Setup plot space
    CPXYPlotSpace *plotSpace = (CPXYPlotSpace *)graph.defaultPlotSpace;
    plotSpace.xRange = [CPPlotRange plotRangeWithLocation:CPDecimalFromFloat(1.0) length:CPDecimalFromFloat(2.0)];
    plotSpace.yRange = [CPPlotRange plotRangeWithLocation:CPDecimalFromFloat(1.0) length:CPDecimalFromFloat(3.0)];

    // Axes
	CPXYAxisSet *axisSet = (CPXYAxisSet *)graph.axisSet;
	
	CPLineStyle *borderLineStyle = [CPLineStyle lineStyle];
    borderLineStyle.lineColor = [CPColor colorWithGenericGray:1.0];
    borderLineStyle.lineWidth = 5.0f;
	
	CPBorderedLayer *borderedLayer = (CPBorderedLayer *)axisSet.overlayLayer;
	borderedLayer.borderLineStyle = borderLineStyle;
	borderedLayer.cornerRadius = 10.0f;
	axisSet.overlayLayerInsetX = -4.f;
	axisSet.overlayLayerInsetY = -4.f;
    
    CPLineStyle *majorLineStyle = [CPLineStyle lineStyle];
    majorLineStyle.lineCap = kCGLineCapRound;
    majorLineStyle.lineColor = [CPColor colorWithGenericGray:0.5];
    majorLineStyle.lineWidth = 2.0f;
    
    CPLineStyle *minorLineStyle = [CPLineStyle lineStyle];
    minorLineStyle.lineColor = [CPColor darkGrayColor];
    minorLineStyle.lineWidth = 1.0f;

    CPXYAxis *x = axisSet.xAxis;
    x.axisLabelingPolicy = CPAxisLabelingPolicyFixedInterval;
    x.majorIntervalLength = [NSDecimalNumber decimalNumberWithString:@"0.1"];
    x.constantCoordinateValue = [NSDecimalNumber decimalNumberWithString:@"2"];
	x.tickDirection = CPSignNone;
    x.minorTicksPerInterval = 2;
    x.majorTickLineStyle = majorLineStyle;
    x.minorTickLineStyle = minorLineStyle;
    x.axisLineStyle = majorLineStyle;
    x.majorTickLength = 7.0f;
    x.minorTickLength = 5.0f;
	NSArray *exclusionRanges = [NSArray arrayWithObjects:
		[CPPlotRange plotRangeWithLocation:CPDecimalFromFloat(1.99) length:CPDecimalFromFloat(0.02)], 
		[CPPlotRange plotRangeWithLocation:CPDecimalFromFloat(0.99) length:CPDecimalFromFloat(0.02)],
		[CPPlotRange plotRangeWithLocation:CPDecimalFromFloat(2.99) length:CPDecimalFromFloat(0.02)],
		nil];
	x.labelExclusionRanges = exclusionRanges;

    CPXYAxis *y = axisSet.yAxis;
    y.axisLabelingPolicy = CPAxisLabelingPolicyFixedInterval;
    y.majorIntervalLength = [NSDecimalNumber decimalNumberWithString:@"0.5"];
<<<<<<< HEAD
    y.minorTicksPerInterval = 4;
    y.constantCoordinateValue = [NSDecimalNumber one];
=======
    y.minorTicksPerInterval = 5;
    y.constantCoordinateValue = [NSDecimalNumber decimalNumberWithString:@"2"];
	y.tickDirection = CPSignNone;
>>>>>>> f788cf1e
    y.majorTickLineStyle = majorLineStyle;
    y.minorTickLineStyle = minorLineStyle;
    y.axisLineStyle = majorLineStyle;
    y.majorTickLength = 7.0f;
    y.minorTickLength = 5.0f;
	exclusionRanges = [NSArray arrayWithObjects:
		[CPPlotRange plotRangeWithLocation:CPDecimalFromFloat(1.99) length:CPDecimalFromFloat(0.02)], 
		[CPPlotRange plotRangeWithLocation:CPDecimalFromFloat(0.99) length:CPDecimalFromFloat(0.02)],
		[CPPlotRange plotRangeWithLocation:CPDecimalFromFloat(3.99) length:CPDecimalFromFloat(0.02)],
		nil];
	y.labelExclusionRanges = exclusionRanges;
    
    // Create one plot that uses bindings
	CPScatterPlot *boundLinePlot = [[[CPScatterPlot alloc] init] autorelease];
    boundLinePlot.identifier = @"Bindings Plot";
	boundLinePlot.dataLineStyle.lineWidth = 3.f;
    [graph addPlot:boundLinePlot];
	[boundLinePlot bind:CPScatterPlotBindingXValues toObject:self withKeyPath:@"arrangedObjects.x" options:nil];
	[boundLinePlot bind:CPScatterPlotBindingYValues toObject:self withKeyPath:@"arrangedObjects.y" options:nil];
    
	// Add plot symbols
	CPPlotSymbol *greenCirclePlotSymbol = [CPPlotSymbol ellipsePlotSymbol];
	CGColorRef greenColor = CPNewCGColorFromNSColor([NSColor greenColor]);
	greenCirclePlotSymbol.fill = [CPFill fillWithColor:[CPColor colorWithCGColor:greenColor]];
    greenCirclePlotSymbol.size = CGSizeMake(10.0, 10.0);
    boundLinePlot.defaultPlotSymbol = greenCirclePlotSymbol;
	CGColorRelease(greenColor);
    
    // Create a second plot that uses the data source method
	CPScatterPlot *dataSourceLinePlot = [[[CPScatterPlot alloc] init] autorelease];
    dataSourceLinePlot.identifier = @"Data Source Plot";
	dataSourceLinePlot.dataLineStyle.lineWidth = 2.f;
    dataSourceLinePlot.dataLineStyle.lineColor = [CPColor redColor];
    dataSourceLinePlot.dataSource = self;
    [graph addPlot:dataSourceLinePlot];
	
    // Add some initial data
	NSDecimalNumber *x1 = [NSDecimalNumber decimalNumberWithString:@"1.3"];
	NSDecimalNumber *x2 = [NSDecimalNumber decimalNumberWithString:@"1.7"];
	NSDecimalNumber *x3 = [NSDecimalNumber decimalNumberWithString:@"2.8"];
	NSDecimalNumber *y1 = [NSDecimalNumber decimalNumberWithString:@"1.3"];
	NSDecimalNumber *y2 = [NSDecimalNumber decimalNumberWithString:@"2.3"];
	NSDecimalNumber *y3 = [NSDecimalNumber decimalNumberWithString:@"2"];
    NSMutableArray *contentArray = [NSMutableArray arrayWithObjects:
        [NSMutableDictionary dictionaryWithObjectsAndKeys:x1, @"x", y1, @"y", nil],
        [NSMutableDictionary dictionaryWithObjectsAndKeys:x2, @"x", y2, @"y", nil],
        [NSMutableDictionary dictionaryWithObjectsAndKeys:x3, @"x", y3, @"y", nil],
        nil];
	self.content = contentArray;
}

-(id)newObject 
{
	NSDecimalNumber *x1 = [NSDecimalNumber decimalNumberWithString:@"1.0"];
	NSDecimalNumber *y1 = [NSDecimalNumber decimalNumberWithString:@"1.0"];
    return [NSMutableDictionary dictionaryWithObjectsAndKeys:x1, @"x", y1, @"y", nil];
}

#pragma mark -
#pragma mark Actions

-(IBAction)reloadDataSourcePlot:(id)sender {
    CPPlot *plot = [graph plotWithIdentifier:@"Data Source Plot"];
    [plot reloadData];
}

#pragma mark -
#pragma mark Plot Data Source Methods

-(NSUInteger)numberOfRecords {
    return [self.arrangedObjects count];
}

-(NSNumber *)numberForPlot:(CPPlot *)plot field:(NSUInteger)fieldEnum recordIndex:(NSUInteger)index {
    NSDecimalNumber *num = [[self.arrangedObjects objectAtIndex:index] valueForKey:(fieldEnum == CPScatterPlotFieldX ? @"x" : @"y")];
    if ( fieldEnum == CPScatterPlotFieldY ) num = [num decimalNumberByAdding:[NSDecimalNumber one]];
    return num;
}

#pragma mark -
#pragma mark PDF / image export

-(IBAction)exportToPDF:(id)sender;
{
	NSSavePanel *pdfSavingDialog = [NSSavePanel savePanel];
	[pdfSavingDialog setRequiredFileType:@"pdf"];
	
	if ( [pdfSavingDialog runModalForDirectory:nil file:nil] == NSOKButton )
	{
		NSData *dataForPDF = [graph dataForPDFRepresentationOfLayer];
		[dataForPDF writeToFile:[pdfSavingDialog filename] atomically:NO];
	}		
}

-(IBAction)exportToPNG:(id)sender;
{
	NSSavePanel *pngSavingDialog = [NSSavePanel savePanel];
	[pngSavingDialog setRequiredFileType:@"png"];
	
	if ( [pngSavingDialog runModalForDirectory:nil file:nil] == NSOKButton )
	{
		NSImage *image = [graph imageOfLayer];
        NSData *tiffData = [image TIFFRepresentation];
        NSBitmapImageRep *tiffRep = [NSBitmapImageRep imageRepWithData:tiffData];
        NSData *pngData = [tiffRep representationUsingType:NSPNGFileType properties:nil];
		[pngData writeToFile:[pngSavingDialog filename] atomically:NO];
	}		
}

#pragma mark -
#pragma mark Layer exploding for illustration

#define ZDISTANCEBETWEENLAYERS 20.0f
-(IBAction)explodeLayers:(id)sender;
{
	CATransform3D perspectiveRotation = CATransform3DMakeRotation(-40.0 * M_PI / 180.0, 0.0, 1.0, 0.0);
	
	perspectiveRotation = CATransform3DRotate(perspectiveRotation, -55.0 * M_PI / 180.0, perspectiveRotation.m11, perspectiveRotation.m21, perspectiveRotation.m31);
	
	perspectiveRotation = CATransform3DScale(perspectiveRotation, 0.7, 0.7, 0.7);
	hostView.layer.masksToBounds = NO;
	
	overlayRotationView = [[RotationView alloc] initWithFrame:hostView.frame];
	overlayRotationView.rotationDelegate = self;
	overlayRotationView.rotationTransform = perspectiveRotation;
	[[hostView superview] addSubview:overlayRotationView positioned:NSWindowAbove relativeTo:hostView];
	
	[CATransaction begin];
	[CATransaction setValue:[NSNumber numberWithFloat:1.0f] forKey:kCATransactionAnimationDuration];		

	[Controller recursivelySplitSublayersInZForLayer:graph depthLevel:0];
	graph.transform = perspectiveRotation;

	[CATransaction commit];
}

+(void)recursivelySplitSublayersInZForLayer:(CALayer *)layer depthLevel:(unsigned int)depthLevel;
{
	layer.zPosition = ZDISTANCEBETWEENLAYERS * (CGFloat)depthLevel;
	depthLevel++;
	for (CALayer *currentLayer in layer.sublayers) {
		[Controller recursivelySplitSublayersInZForLayer:currentLayer depthLevel:depthLevel];
	}
}

-(IBAction)reassembleLayers:(id)sender;
{
	[CATransaction begin];
	[CATransaction setValue:[NSNumber numberWithFloat:1.0f] forKey:kCATransactionAnimationDuration];		
	
	[Controller recursivelyAssembleSublayersInZForLayer:graph];
	graph.transform = CATransform3DIdentity;

	[CATransaction commit];
	
	[overlayRotationView removeFromSuperview];
	[overlayRotationView release];
	overlayRotationView = nil;
}

+(void)recursivelyAssembleSublayersInZForLayer:(CALayer *)layer;
{
	layer.zPosition = 0.0;
	for (CALayer *currentLayer in layer.sublayers) {
		[Controller recursivelyAssembleSublayersInZForLayer:currentLayer];
	}
}

#pragma mark -
#pragma mark CPRotationDelegate delegate method

- (void)rotateObjectUsingTransform:(CATransform3D)rotationTransform;
{
	[CATransaction begin];
	[CATransaction setValue:(id)kCFBooleanTrue forKey:kCATransactionDisableActions];	

	graph.transform = rotationTransform;
	
	[CATransaction commit];
}

@end<|MERGE_RESOLUTION|>--- conflicted
+++ resolved
@@ -82,14 +82,9 @@
     CPXYAxis *y = axisSet.yAxis;
     y.axisLabelingPolicy = CPAxisLabelingPolicyFixedInterval;
     y.majorIntervalLength = [NSDecimalNumber decimalNumberWithString:@"0.5"];
-<<<<<<< HEAD
+    y.constantCoordinateValue = [NSDecimalNumber decimalNumberWithString:@"2"];
     y.minorTicksPerInterval = 4;
-    y.constantCoordinateValue = [NSDecimalNumber one];
-=======
-    y.minorTicksPerInterval = 5;
-    y.constantCoordinateValue = [NSDecimalNumber decimalNumberWithString:@"2"];
 	y.tickDirection = CPSignNone;
->>>>>>> f788cf1e
     y.majorTickLineStyle = majorLineStyle;
     y.minorTickLineStyle = minorLineStyle;
     y.axisLineStyle = majorLineStyle;
