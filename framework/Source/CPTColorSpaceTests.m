#import "CPTColorSpace.h"
#import "CPTColorSpaceTests.h"

@implementation CPTColorSpaceTests

#pragma mark -
#pragma mark NSCoding Methods

-(void)testKeyedArchivingRoundTrip
{
    CPTColorSpace *colorSpace = [CPTColorSpace genericRGBSpace];

    CPTColorSpace *newColorSpace = [NSKeyedUnarchiver unarchiveObjectWithData:[NSKeyedArchiver archivedDataWithRootObject:colorSpace]];

    CFDataRef iccProfile    = CGColorSpaceCopyICCProfile(colorSpace.cgColorSpace);
    CFDataRef newIccProfile = CGColorSpaceCopyICCProfile(newColorSpace.cgColorSpace);

<<<<<<< HEAD
    STAssertTrue([(NSData *)iccProfile isEqualToData: (NSData *)newIccProfile], @"Color spaces not equal");
=======
    STAssertTrue([(__bridge NSData *) iccProfile isEqualToData:(__bridge NSData *)newIccProfile], @"Color spaces not equal");
>>>>>>> b80613d7

    CFRelease(iccProfile);
    CFRelease(newIccProfile);
}

@end<|MERGE_RESOLUTION|>--- conflicted
+++ resolved
@@ -15,11 +15,7 @@
     CFDataRef iccProfile    = CGColorSpaceCopyICCProfile(colorSpace.cgColorSpace);
     CFDataRef newIccProfile = CGColorSpaceCopyICCProfile(newColorSpace.cgColorSpace);
 
-<<<<<<< HEAD
-    STAssertTrue([(NSData *)iccProfile isEqualToData: (NSData *)newIccProfile], @"Color spaces not equal");
-=======
-    STAssertTrue([(__bridge NSData *) iccProfile isEqualToData:(__bridge NSData *)newIccProfile], @"Color spaces not equal");
->>>>>>> b80613d7
+    STAssertTrue([(__bridge NSData *)iccProfile isEqualToData: (__bridge NSData *)newIccProfile], @"Color spaces not equal");
 
     CFRelease(iccProfile);
     CFRelease(newIccProfile);
