--- conflicted
+++ resolved
@@ -258,8 +258,8 @@
 	// Extend the y range by 10% for neatness
 	CPTXYPlotSpace *plotSpace = (id)graph.defaultPlotSpace;
 	[plotSpace scaleToFitPlots:[NSArray arrayWithObjects:boundLinePlot, dataSourceLinePlot, nil]];
-	CPTPlotRange *xRange = plotSpace.xRange;
-	CPTPlotRange *yRange = plotSpace.yRange;
+	CPTPlotRange *xRange		= plotSpace.xRange;
+	CPTMutablePlotRange *yRange = [[plotSpace.yRange mutableCopy] autorelease];
 	[yRange expandRangeByFactor:CPTDecimalFromDouble(1.1)];
 	plotSpace.yRange = yRange;
 
@@ -413,8 +413,8 @@
 {
 	// Impose a limit on how far user can scroll in x
 	if ( coordinate == CPTCoordinateX ) {
-		CPTPlotRange *maxRange	   = [CPTPlotRange plotRangeWithLocation:CPTDecimalFromFloat(-1.0f) length:CPTDecimalFromFloat(6.0f)];
-		CPTPlotRange *changedRange = [[newRange copy] autorelease];
+		CPTPlotRange *maxRange			  = [CPTPlotRange plotRangeWithLocation:CPTDecimalFromFloat(-1.0f) length:CPTDecimalFromFloat(6.0f)];
+		CPTMutablePlotRange *changedRange = [[newRange mutableCopy] autorelease];
 		[changedRange shiftEndToFitInRange:maxRange];
 		[changedRange shiftLocationToFitInRange:maxRange];
 		newRange = changedRange;
@@ -648,36 +648,20 @@
 
 -(void)setXShift:(CGFloat)newShift
 {
-<<<<<<< HEAD
-    xShift = newShift;
-    CPTXYPlotSpace *space = (CPTXYPlotSpace *)graph.defaultPlotSpace;
-    CPTMutablePlotRange *newRange = [[space.xRange mutableCopy] autorelease];
-    newRange.length = CPTDecimalFromDouble(3.0 + newShift);  
-	space.xRange = newRange;
-=======
 	xShift = newShift;
-	CPTXYPlotSpace *space  = (CPTXYPlotSpace *)graph.defaultPlotSpace;
-	CPTPlotRange *newRange = [[space.xRange copy] autorelease];
+	CPTXYPlotSpace *space		  = (CPTXYPlotSpace *)graph.defaultPlotSpace;
+	CPTMutablePlotRange *newRange = [[space.xRange mutableCopy] autorelease];
 	newRange.length = CPTDecimalFromDouble(3.0 + newShift);
 	space.xRange	= newRange;
->>>>>>> 0bdcbbc8
 }
 
 -(void)setYShift:(CGFloat)newShift
 {
-<<<<<<< HEAD
- 	yShift = newShift;
-    CPTXYPlotSpace *space = (CPTXYPlotSpace *)graph.defaultPlotSpace;
-    CPTMutablePlotRange *newRange = [[space.yRange mutableCopy] autorelease];
-    newRange.length = CPTDecimalFromDouble(2.0 + newShift);  
-    space.yRange = newRange;
-=======
 	yShift = newShift;
-	CPTXYPlotSpace *space  = (CPTXYPlotSpace *)graph.defaultPlotSpace;
-	CPTPlotRange *newRange = [[space.yRange copy] autorelease];
+	CPTXYPlotSpace *space		  = (CPTXYPlotSpace *)graph.defaultPlotSpace;
+	CPTMutablePlotRange *newRange = [[space.yRange mutableCopy] autorelease];
 	newRange.length = CPTDecimalFromDouble(2.0 + newShift);
 	space.yRange	= newRange;
->>>>>>> 0bdcbbc8
 }
 
 -(void)setLabelRotation:(CGFloat)newRotation
