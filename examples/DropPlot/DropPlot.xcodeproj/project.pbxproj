--- conflicted
+++ resolved
@@ -338,10 +338,6 @@
 			isa = XCBuildConfiguration;
 			buildSettings = {
 				ALWAYS_SEARCH_USER_PATHS = NO;
-<<<<<<< HEAD
-				ARCHS = "$(ARCHS_STANDARD_64_BIT)";
-=======
->>>>>>> 4123c28b
 				COMBINE_HIDPI_IMAGES = YES;
 				COPY_PHASE_STRIP = NO;
 				FRAMEWORK_SEARCH_PATHS = "";
@@ -360,10 +356,6 @@
 			isa = XCBuildConfiguration;
 			buildSettings = {
 				ALWAYS_SEARCH_USER_PATHS = NO;
-<<<<<<< HEAD
-				ARCHS = "$(ARCHS_STANDARD_64_BIT)";
-=======
->>>>>>> 4123c28b
 				COMBINE_HIDPI_IMAGES = YES;
 				DEBUG_INFORMATION_FORMAT = "dwarf-with-dsym";
 				FRAMEWORK_SEARCH_PATHS = "";
