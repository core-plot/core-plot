#import "CPTAnnotationHostLayer.h"
#import "CPTDefinitions.h"
#import "CPTMutableTextStyle.h"
#import "CPTNumericDataType.h"
#import "CPTPlotRange.h"

@class CPTLegend;
@class CPTMutableNumericData;
@class CPTNumericData;
@class CPTPlot;
@class CPTPlotArea;
@class CPTPlotSpace;
@class CPTPlotSpaceAnnotation;
@class CPTPlotRange;

///	@file

/**
 *	@brief Enumeration of cache precisions.
 **/
typedef enum _CPTPlotCachePrecision {
	CPTPlotCachePrecisionAuto,   ///< Cache precision is determined automatically from the data. All cached data will be converted to match the last data loaded.
	CPTPlotCachePrecisionDouble, ///< All cached data will be converted to double precision.
	CPTPlotCachePrecisionDecimal ///< All cached data will be converted to NSDecimal.
}
CPTPlotCachePrecision;

#pragma mark -

/**
 *	@brief A plot data source.
 **/
@protocol CPTPlotDataSource<NSObject>

/**	@brief The number of data points for the plot.
 *	@param plot The plot.
 *	@return The number of data points for the plot.
 **/
-(NSUInteger)numberOfRecordsForPlot:(CPTPlot *)plot;

@optional

/// @name Implement one of the following
/// @{

/**	@brief Gets a range of plot data for the given plot and field.
 *	@param plot The plot.
 *	@param fieldEnum The field index.
 *	@param indexRange The range of the data indexes of interest.
 *	@return An array of data points.
 **/
-(NSArray *)numbersForPlot:(CPTPlot *)plot field:(NSUInteger)fieldEnum recordIndexRange:(NSRange)indexRange;

/**	@brief Gets a plot data value for the given plot and field.
 *	@param plot The plot.
 *	@param fieldEnum The field index.
 *	@param index The data index of interest.
 *	@return A data point.
 **/
-(NSNumber *)numberForPlot:(CPTPlot *)plot field:(NSUInteger)fieldEnum recordIndex:(NSUInteger)index;

/**	@brief Gets a range of plot data for the given plot and field.
 *	@param plot The plot.
 *	@param fieldEnum The field index.
 *	@param indexRange The range of the data indexes of interest.
 *	@return A retained C array of data points.
 **/
-(double *)doublesForPlot:(CPTPlot *)plot field:(NSUInteger)fieldEnum recordIndexRange:(NSRange)indexRange;

/**	@brief Gets a plot data value for the given plot and field.
 *	@param plot The plot.
 *	@param fieldEnum The field index.
 *	@param index The data index of interest.
 *	@return A data point.
 **/
-(double)doubleForPlot:(CPTPlot *)plot field:(NSUInteger)fieldEnum recordIndex:(NSUInteger)index;

/**	@brief Gets a range of plot data for the given plot and field.
 *	@param plot The plot.
 *	@param fieldEnum The field index.
 *	@param indexRange The range of the data indexes of interest.
 *	@return A one-dimensional array of data points.
 **/
-(CPTNumericData *)dataForPlot:(CPTPlot *)plot field:(NSUInteger)fieldEnum recordIndexRange:(NSRange)indexRange;

///	@}

/// @name Data Labels
/// @{

/** @brief Gets a data label for the given plot. This method is optional.
 *	@param plot The plot.
 *	@param index The data index of interest.
 *	@return The data label for the point with the given index.
 *  If you return nil, the default data label will be used. If you return an instance of NSNull,
 *  no label will be shown for the index in question.
 **/
-(CPTLayer *)dataLabelForPlot:(CPTPlot *)plot recordIndex:(NSUInteger)index;

///	@}

@end

#pragma mark -

@interface CPTPlot : CPTAnnotationHostLayer {
	@private
<<<<<<< HEAD
    __cpt_weak id <CPTPlotDataSource> dataSource;
    id <NSCopying, NSCoding, NSObject> identifier;
=======
	id<CPTPlotDataSource> dataSource;
	id<NSCopying, NSCoding, NSObject> identifier;
>>>>>>> 0bdcbbc8
	NSString *title;
	CPTPlotSpace *plotSpace;
	BOOL dataNeedsReloading;
	NSMutableDictionary *cachedData;
	NSUInteger cachedDataCount;
	CPTPlotCachePrecision cachePrecision;
	BOOL needsRelabel;
	CGFloat labelOffset;
	CGFloat labelRotation;
	NSUInteger labelField;
	CPTTextStyle *labelTextStyle;
	NSNumberFormatter *labelFormatter;
	NSRange labelIndexRange;
	NSMutableArray *labelAnnotations;
	CPTShadow *labelShadow;
	BOOL alignsPointsToPixels;
}

/// @name Data Source
/// @{
<<<<<<< HEAD
@property (nonatomic, readwrite, cpt_weak_property) __cpt_weak id <CPTPlotDataSource> dataSource;
=======
@property (nonatomic, readwrite, assign) id<CPTPlotDataSource> dataSource;
>>>>>>> 0bdcbbc8
///	@}

/// @name Identification
/// @{
@property (nonatomic, readwrite, copy) id<NSCopying, NSCoding, NSObject> identifier;
@property (nonatomic, readwrite, copy) NSString *title;
///	@}

/// @name Plot Space
/// @{
@property (nonatomic, readwrite, retain) CPTPlotSpace *plotSpace;
///	@}

/// @name Plot Area
/// @{
@property (nonatomic, readonly, retain) CPTPlotArea *plotArea;
///	@}

/// @name Data Loading
/// @{
@property (nonatomic, readonly, assign) BOOL dataNeedsReloading;
///	@}

/// @name Data Cache
/// @{
@property (nonatomic, readonly, assign) NSUInteger cachedDataCount;
@property (nonatomic, readonly, assign) BOOL doublePrecisionCache;
@property (nonatomic, readwrite, assign) CPTPlotCachePrecision cachePrecision;
@property (nonatomic, readonly, assign) CPTNumericDataType doubleDataType;
@property (nonatomic, readonly, assign) CPTNumericDataType decimalDataType;
///	@}

/// @name Data Labels
/// @{
@property (nonatomic, readonly, assign) BOOL needsRelabel;
@property (nonatomic, readwrite, assign) CGFloat labelOffset;
@property (nonatomic, readwrite, assign) CGFloat labelRotation;
@property (nonatomic, readwrite, assign) NSUInteger labelField;
@property (nonatomic, readwrite, copy) CPTTextStyle *labelTextStyle;
@property (nonatomic, readwrite, retain) NSNumberFormatter *labelFormatter;
@property (nonatomic, readwrite, retain) CPTShadow *labelShadow;
///	@}

/// @name Drawing
/// @{
@property (nonatomic, readwrite, assign) BOOL alignsPointsToPixels;
///	@}

/// @name Data Labels
/// @{
-(void)setNeedsRelabel;
-(void)relabel;
-(void)relabelIndexRange:(NSRange)indexRange;
-(void)repositionAllLabelAnnotations;
///	@}

/// @name Data Loading
/// @{
-(void)setDataNeedsReloading;
-(void)reloadData;
-(void)reloadDataIfNeeded;
-(void)reloadDataInIndexRange:(NSRange)indexRange;
-(void)insertDataAtIndex:(NSUInteger)index numberOfRecords:(NSUInteger)numberOfRecords;
-(void)deleteDataInIndexRange:(NSRange)indexRange;
///	@}

/// @name Plot Data
/// @{
-(id)numbersFromDataSourceForField:(NSUInteger)fieldEnum recordIndexRange:(NSRange)indexRange;
///	@}

/// @name Data Cache
/// @{
-(CPTMutableNumericData *)cachedNumbersForField:(NSUInteger)fieldEnum;
-(NSNumber *)cachedNumberForField:(NSUInteger)fieldEnum recordIndex:(NSUInteger)index;
-(double)cachedDoubleForField:(NSUInteger)fieldEnum recordIndex:(NSUInteger)index;
-(NSDecimal)cachedDecimalForField:(NSUInteger)fieldEnum recordIndex:(NSUInteger)index;
-(void)cacheNumbers:(id)numbers forField:(NSUInteger)fieldEnum;
-(void)cacheNumbers:(id)numbers forField:(NSUInteger)fieldEnum atRecordIndex:(NSUInteger)index;
///	@}

/// @name Plot Data Ranges
/// @{
-(CPTPlotRange *)plotRangeForField:(NSUInteger)fieldEnum;
-(CPTPlotRange *)plotRangeForCoordinate:(CPTCoordinate)coord;
///	@}

/// @name Legends
/// @{
-(NSUInteger)numberOfLegendEntries;
-(NSString *)titleForLegendEntryAtIndex:(NSUInteger)index;
-(void)drawSwatchForLegend:(CPTLegend *)legend atIndex:(NSUInteger)index inRect:(CGRect)rect inContext:(CGContextRef)context;
///	@}

@end

#pragma mark -

/**	@category CPTPlot(AbstractMethods)
 *	@brief CPTPlot abstract methods—must be overridden by subclasses
 **/
@interface CPTPlot(AbstractMethods)

/// @name Fields
/// @{
-(NSUInteger)numberOfFields;
-(NSArray *)fieldIdentifiers;
-(NSArray *)fieldIdentifiersForCoordinate:(CPTCoordinate)coord;
///	@}

/// @name Data Labels
/// @{
-(void)positionLabelAnnotation:(CPTPlotSpaceAnnotation *)label forIndex:(NSUInteger)index;
///	@}

@end<|MERGE_RESOLUTION|>--- conflicted
+++ resolved
@@ -105,13 +105,8 @@
 
 @interface CPTPlot : CPTAnnotationHostLayer {
 	@private
-<<<<<<< HEAD
-    __cpt_weak id <CPTPlotDataSource> dataSource;
-    id <NSCopying, NSCoding, NSObject> identifier;
-=======
-	id<CPTPlotDataSource> dataSource;
+	__cpt_weak id<CPTPlotDataSource> dataSource;
 	id<NSCopying, NSCoding, NSObject> identifier;
->>>>>>> 0bdcbbc8
 	NSString *title;
 	CPTPlotSpace *plotSpace;
 	BOOL dataNeedsReloading;
@@ -132,11 +127,7 @@
 
 /// @name Data Source
 /// @{
-<<<<<<< HEAD
-@property (nonatomic, readwrite, cpt_weak_property) __cpt_weak id <CPTPlotDataSource> dataSource;
-=======
-@property (nonatomic, readwrite, assign) id<CPTPlotDataSource> dataSource;
->>>>>>> 0bdcbbc8
+@property (nonatomic, readwrite, cpt_weak_property) __cpt_weak id<CPTPlotDataSource> dataSource;
 ///	@}
 
 /// @name Identification
