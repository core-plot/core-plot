#import "CPTTradingRangePlot.h"

#import "CPTColor.h"
#import "CPTExceptions.h"
#import "CPTFill.h"
#import "CPTLegend.h"
#import "CPTLineStyle.h"
#import "CPTMutableNumericData.h"
#import "CPTPlotArea.h"
#import "CPTPlotRange.h"
#import "CPTPlotSpace.h"
#import "CPTPlotSpaceAnnotation.h"
#import "CPTUtilities.h"
#import "CPTXYPlotSpace.h"
#import "NSCoderExtensions.h"

/** @defgroup plotAnimationTradingRangePlot Trading Range Plot
 *  @brief Trading range plot properties that can be animated using Core Animation.
 *  @ingroup plotAnimation
 **/

/** @if MacOnly
 *  @defgroup plotBindingsTradingRangePlot Trading Range Plot Bindings
 *  @brief Binding identifiers for trading range plots.
 *  @ingroup plotBindings
 *  @endif
 **/

NSString *const CPTTradingRangePlotBindingXValues            = @"xValues";            ///< X values.
NSString *const CPTTradingRangePlotBindingOpenValues         = @"openValues";         ///< Open price values.
NSString *const CPTTradingRangePlotBindingHighValues         = @"highValues";         ///< High price values.
NSString *const CPTTradingRangePlotBindingLowValues          = @"lowValues";          ///< Low price values.
NSString *const CPTTradingRangePlotBindingCloseValues        = @"closeValues";        ///< Close price values.
NSString *const CPTTradingRangePlotBindingIncreaseFills      = @"increaseFills";      ///< Fills used with a candlestick plot when close >= open.
NSString *const CPTTradingRangePlotBindingDecreaseFills      = @"decreaseFills";      ///< Fills used with a candlestick plot when close < open.
NSString *const CPTTradingRangePlotBindingLineStyles         = @"lineStyles";         ///< Line styles used to draw candlestick or OHLC symbols.
NSString *const CPTTradingRangePlotBindingIncreaseLineStyles = @"increaseLineStyles"; ///< Line styles used to outline candlestick symbols when close >= open.
NSString *const CPTTradingRangePlotBindingDecreaseLineStyles = @"decreaseLineStyles"; ///< Line styles used to outline candlestick symbols when close < open.

static const CPTCoordinate independentCoord = CPTCoordinateX;
static const CPTCoordinate dependentCoord   = CPTCoordinateY;

/// @cond
@interface CPTTradingRangePlot()

@property (nonatomic, readwrite, copy) CPTMutableNumericData *xValues;
@property (nonatomic, readwrite, copy) CPTMutableNumericData *openValues;
@property (nonatomic, readwrite, copy) CPTMutableNumericData *highValues;
@property (nonatomic, readwrite, copy) CPTMutableNumericData *lowValues;
@property (nonatomic, readwrite, copy) CPTMutableNumericData *closeValues;
@property (nonatomic, readwrite, copy) NSArray *increaseFills;
@property (nonatomic, readwrite, copy) NSArray *decreaseFills;
@property (nonatomic, readwrite, copy) NSArray *lineStyles;
@property (nonatomic, readwrite, copy) NSArray *increaseLineStyles;
@property (nonatomic, readwrite, copy) NSArray *decreaseLineStyles;

-(void)drawCandleStickInContext:(CGContextRef)context atIndex:(NSUInteger)idx x:(CGFloat)x open:(CGFloat)openValue close:(CGFloat)closeValue high:(CGFloat)highValue low:(CGFloat)lowValue alignPoints:(BOOL)alignPoints;
-(void)drawOHLCInContext:(CGContextRef)context atIndex:(NSUInteger)idx x:(CGFloat)x open:(CGFloat)openValue close:(CGFloat)closeValue high:(CGFloat)highValue low:(CGFloat)lowValue alignPoints:(BOOL)alignPoints;

-(CPTFill *)increaseFillForIndex:(NSUInteger)idx;
-(CPTFill *)decreaseFillForIndex:(NSUInteger)idx;

-(CPTLineStyle *)lineStyleForIndex:(NSUInteger)idx;
-(CPTLineStyle *)increaseLineStyleForIndex:(NSUInteger)idx;
-(CPTLineStyle *)decreaseLineStyleForIndex:(NSUInteger)idx;

@end

/// @endcond

#pragma mark -

/**
 *  @brief A trading range financial plot.
 *  @see See @ref plotAnimationTradingRangePlot "Trading Range Plot" for a list of animatable properties.
 *  @if MacOnly
 *  @see See @ref plotBindingsTradingRangePlot "Trading Range Plot Bindings" for a list of supported binding identifiers.
 *  @endif
 **/
@implementation CPTTradingRangePlot

@dynamic xValues;
@dynamic openValues;
@dynamic highValues;
@dynamic lowValues;
@dynamic closeValues;
@dynamic increaseFills;
@dynamic decreaseFills;
@dynamic lineStyles;
@dynamic increaseLineStyles;
@dynamic decreaseLineStyles;

/** @property CPTLineStyle *lineStyle
 *  @brief The line style used to draw candlestick or OHLC symbols.
 **/
@synthesize lineStyle;

/** @property CPTLineStyle *increaseLineStyle
 *  @brief The line style used to outline candlestick symbols when close >= open.
 *  If @nil, will use @ref lineStyle instead.
 **/
@synthesize increaseLineStyle;

/** @property CPTLineStyle *decreaseLineStyle
 *  @brief The line style used to outline candlestick symbols when close < open.
 *  If @nil, will use @ref lineStyle instead.
 **/
@synthesize decreaseLineStyle;

/** @property CPTFill *increaseFill
 *  @brief The fill used with a candlestick plot when close >= open.
 **/
@synthesize increaseFill;

/** @property CPTFill *decreaseFill
 *  @brief The fill used with a candlestick plot when close < open.
 **/
@synthesize decreaseFill;

/** @property CPTTradingRangePlotStyle plotStyle
 *  @brief The style of trading range plot drawn. The default is #CPTTradingRangePlotStyleOHLC.
 **/
@synthesize plotStyle;

/** @property CGFloat barWidth
 *  @brief The width of bars in candlestick plots (view coordinates).
 *  @ingroup plotAnimationTradingRangePlot
 **/
@synthesize barWidth;

/** @property CGFloat stickLength
 *  @brief The length of close and open sticks on OHLC plots (view coordinates).
 *  @ingroup plotAnimationTradingRangePlot
 **/
@synthesize stickLength;

/** @property CGFloat barCornerRadius
 *  @brief The corner radius used for candlestick plots.
 *  Defaults to @num{0.0}.
 *  @ingroup plotAnimationTradingRangePlot
 **/
@synthesize barCornerRadius;

#pragma mark -
#pragma mark Init/Dealloc

/// @cond

#if TARGET_IPHONE_SIMULATOR || TARGET_OS_IPHONE
#else
+(void)initialize
{
    if ( self == [CPTTradingRangePlot class] ) {
        [self exposeBinding:CPTTradingRangePlotBindingXValues];
        [self exposeBinding:CPTTradingRangePlotBindingOpenValues];
        [self exposeBinding:CPTTradingRangePlotBindingHighValues];
        [self exposeBinding:CPTTradingRangePlotBindingLowValues];
        [self exposeBinding:CPTTradingRangePlotBindingCloseValues];
        [self exposeBinding:CPTTradingRangePlotBindingIncreaseFills];
        [self exposeBinding:CPTTradingRangePlotBindingDecreaseFills];
        [self exposeBinding:CPTTradingRangePlotBindingLineStyles];
        [self exposeBinding:CPTTradingRangePlotBindingIncreaseLineStyles];
        [self exposeBinding:CPTTradingRangePlotBindingDecreaseLineStyles];
    }
}
#endif

/// @endcond

/// @name Initialization
/// @{

/** @brief Initializes a newly allocated CPTTradingRangePlot object with the provided frame rectangle.
 *
 *  This is the designated initializer. The initialized layer will have the following properties:
 *  - @ref plotStyle = #CPTTradingRangePlotStyleOHLC
 *  - @ref lineStyle = default line style
 *  - @ref increaseLineStyle = @nil
 *  - @ref decreaseLineStyle = @nil
 *  - @ref increaseFill = solid white fill
 *  - @ref decreaseFill = solid black fill
 *  - @ref barWidth = @num{5.0}
 *  - @ref stickLength = @num{3.0}
 *  - @ref barCornerRadius = @num{0.0}
 *  - @ref labelField = #CPTTradingRangePlotFieldClose
 *
 *  @param newFrame The frame rectangle.
 *  @return The initialized CPTTradingRangePlot object.
 **/
-(instancetype)initWithFrame:(CGRect)newFrame
{
    if ( (self = [super initWithFrame:newFrame]) ) {
        plotStyle         = CPTTradingRangePlotStyleOHLC;
        lineStyle         = [[CPTLineStyle alloc] init];
        increaseLineStyle = nil;
        decreaseLineStyle = nil;
        increaseFill      = [[CPTFill alloc] initWithColor:[CPTColor whiteColor]];
        decreaseFill      = [[CPTFill alloc] initWithColor:[CPTColor blackColor]];
        barWidth          = CPTFloat(5.0);
        stickLength       = CPTFloat(3.0);
        barCornerRadius   = CPTFloat(0.0);

        self.labelField = CPTTradingRangePlotFieldClose;
    }
    return self;
}

/// @}

/// @cond

-(instancetype)initWithLayer:(id)layer
{
    if ( (self = [super initWithLayer:layer]) ) {
        CPTTradingRangePlot *theLayer = (CPTTradingRangePlot *)layer;

        plotStyle         = theLayer->plotStyle;
        lineStyle         = theLayer->lineStyle;
        increaseLineStyle = theLayer->increaseLineStyle;
        decreaseLineStyle = theLayer->decreaseLineStyle;
        increaseFill      = theLayer->increaseFill;
        decreaseFill      = theLayer->decreaseFill;
        barWidth          = theLayer->barWidth;
        stickLength       = theLayer->stickLength;
        barCornerRadius   = theLayer->barCornerRadius;
    }
    return self;
}

/// @endcond

#pragma mark -
#pragma mark NSCoding Methods

/// @cond

-(void)encodeWithCoder:(NSCoder *)coder
{
    [super encodeWithCoder:coder];

    [coder encodeObject:self.lineStyle forKey:@"CPTTradingRangePlot.lineStyle"];
    [coder encodeObject:self.increaseLineStyle forKey:@"CPTTradingRangePlot.increaseLineStyle"];
    [coder encodeObject:self.decreaseLineStyle forKey:@"CPTTradingRangePlot.decreaseLineStyle"];
    [coder encodeObject:self.increaseFill forKey:@"CPTTradingRangePlot.increaseFill"];
    [coder encodeObject:self.decreaseFill forKey:@"CPTTradingRangePlot.decreaseFill"];
    [coder encodeInteger:self.plotStyle forKey:@"CPTTradingRangePlot.plotStyle"];
    [coder encodeCGFloat:self.barWidth forKey:@"CPTTradingRangePlot.barWidth"];
    [coder encodeCGFloat:self.stickLength forKey:@"CPTTradingRangePlot.stickLength"];
    [coder encodeCGFloat:self.barCornerRadius forKey:@"CPTTradingRangePlot.barCornerRadius"];
}

-(instancetype)initWithCoder:(NSCoder *)coder
{
    if ( (self = [super initWithCoder:coder]) ) {
        lineStyle         = [[coder decodeObjectForKey:@"CPTTradingRangePlot.lineStyle"] copy];
        increaseLineStyle = [[coder decodeObjectForKey:@"CPTTradingRangePlot.increaseLineStyle"] copy];
        decreaseLineStyle = [[coder decodeObjectForKey:@"CPTTradingRangePlot.decreaseLineStyle"] copy];
        increaseFill      = [[coder decodeObjectForKey:@"CPTTradingRangePlot.increaseFill"] copy];
        decreaseFill      = [[coder decodeObjectForKey:@"CPTTradingRangePlot.decreaseFill"] copy];
        plotStyle         = (CPTTradingRangePlotStyle)[coder decodeIntegerForKey : @"CPTTradingRangePlot.plotStyle"];
        barWidth          = [coder decodeCGFloatForKey:@"CPTTradingRangePlot.barWidth"];
        stickLength       = [coder decodeCGFloatForKey:@"CPTTradingRangePlot.stickLength"];
        barCornerRadius   = [coder decodeCGFloatForKey:@"CPTTradingRangePlot.barCornerRadius"];
    }
    return self;
}

/// @endcond

#pragma mark -
#pragma mark Data Loading

/// @cond

-(void)reloadDataInIndexRange:(NSRange)indexRange
{
    [super reloadDataInIndexRange:indexRange];

    id<CPTTradingRangePlotDataSource> theDataSource = (id<CPTTradingRangePlotDataSource>)self.dataSource;

    if ( ![self loadNumbersForAllFieldsFromDataSourceInRecordIndexRange:indexRange] ) {
        if ( theDataSource ) {
            id newXValues = [self numbersFromDataSourceForField:CPTTradingRangePlotFieldX recordIndexRange:indexRange];
            [self cacheNumbers:newXValues forField:CPTTradingRangePlotFieldX atRecordIndex:indexRange.location];
            id newOpenValues = [self numbersFromDataSourceForField:CPTTradingRangePlotFieldOpen recordIndexRange:indexRange];
            [self cacheNumbers:newOpenValues forField:CPTTradingRangePlotFieldOpen atRecordIndex:indexRange.location];
            id newHighValues = [self numbersFromDataSourceForField:CPTTradingRangePlotFieldHigh recordIndexRange:indexRange];
            [self cacheNumbers:newHighValues forField:CPTTradingRangePlotFieldHigh atRecordIndex:indexRange.location];
            id newLowValues = [self numbersFromDataSourceForField:CPTTradingRangePlotFieldLow recordIndexRange:indexRange];
            [self cacheNumbers:newLowValues forField:CPTTradingRangePlotFieldLow atRecordIndex:indexRange.location];
            id newCloseValues = [self numbersFromDataSourceForField:CPTTradingRangePlotFieldClose recordIndexRange:indexRange];
            [self cacheNumbers:newCloseValues forField:CPTTradingRangePlotFieldClose atRecordIndex:indexRange.location];
        }
        else {
            self.xValues     = nil;
            self.openValues  = nil;
            self.highValues  = nil;
            self.lowValues   = nil;
            self.closeValues = nil;
        }
    }

    // Fills
    if ( [theDataSource respondsToSelector:@selector(increaseFillsForTradingRangePlot:recordIndexRange:)] ) {
        [self cacheArray:[theDataSource increaseFillsForTradingRangePlot:self recordIndexRange:indexRange]
                  forKey:CPTTradingRangePlotBindingIncreaseFills
           atRecordIndex:indexRange.location];
    }
    else if ( [theDataSource respondsToSelector:@selector(increaseFillForTradingRangePlot:recordIndex:)] ) {
        id nilObject          = [CPTPlot nilData];
        NSMutableArray *array = [[NSMutableArray alloc] initWithCapacity:indexRange.length];
        NSUInteger maxIndex   = NSMaxRange(indexRange);

        for ( NSUInteger idx = indexRange.location; idx < maxIndex; idx++ ) {
            CPTFill *dataSourceFill = [theDataSource increaseFillForTradingRangePlot:self recordIndex:idx];
            if ( dataSourceFill ) {
                [array addObject:dataSourceFill];
            }
            else {
                [array addObject:nilObject];
            }
        }

        [self cacheArray:array forKey:CPTTradingRangePlotBindingIncreaseFills atRecordIndex:indexRange.location];
    }

    if ( [theDataSource respondsToSelector:@selector(decreaseFillsForTradingRangePlot:recordIndexRange:)] ) {
        [self cacheArray:[theDataSource decreaseFillsForTradingRangePlot:self recordIndexRange:indexRange]
                  forKey:CPTTradingRangePlotBindingDecreaseFills
           atRecordIndex:indexRange.location];
    }
    else if ( [theDataSource respondsToSelector:@selector(decreaseFillForTradingRangePlot:recordIndex:)] ) {
        id nilObject          = [CPTPlot nilData];
        NSMutableArray *array = [[NSMutableArray alloc] initWithCapacity:indexRange.length];
        NSUInteger maxIndex   = NSMaxRange(indexRange);

        for ( NSUInteger idx = indexRange.location; idx < maxIndex; idx++ ) {
            CPTFill *dataSourceFill = [theDataSource decreaseFillForTradingRangePlot:self recordIndex:idx];
            if ( dataSourceFill ) {
                [array addObject:dataSourceFill];
            }
            else {
                [array addObject:nilObject];
            }
        }

        [self cacheArray:array forKey:CPTTradingRangePlotBindingDecreaseFills atRecordIndex:indexRange.location];
    }

    // Line styles
    if ( [theDataSource respondsToSelector:@selector(lineStylesForTradingRangePlot:recordIndexRange:)] ) {
        [self cacheArray:[theDataSource lineStylesForTradingRangePlot:self recordIndexRange:indexRange]
                  forKey:CPTTradingRangePlotBindingLineStyles
           atRecordIndex:indexRange.location];
    }
    else if ( [theDataSource respondsToSelector:@selector(lineStyleForTradingRangePlot:recordIndex:)] ) {
        id nilObject          = [CPTPlot nilData];
        NSMutableArray *array = [[NSMutableArray alloc] initWithCapacity:indexRange.length];
        NSUInteger maxIndex   = NSMaxRange(indexRange);

        for ( NSUInteger idx = indexRange.location; idx < maxIndex; idx++ ) {
            CPTLineStyle *dataSourceLineStyle = [theDataSource lineStyleForTradingRangePlot:self recordIndex:idx];
            if ( dataSourceLineStyle ) {
                [array addObject:dataSourceLineStyle];
            }
            else {
                [array addObject:nilObject];
            }
        }

        [self cacheArray:array forKey:CPTTradingRangePlotBindingLineStyles atRecordIndex:indexRange.location];
    }

    if ( [theDataSource respondsToSelector:@selector(increaseLineStylesForTradingRangePlot:recordIndexRange:)] ) {
        [self cacheArray:[theDataSource increaseLineStylesForTradingRangePlot:self recordIndexRange:indexRange]
                  forKey:CPTTradingRangePlotBindingIncreaseLineStyles
           atRecordIndex:indexRange.location];
    }
    else if ( [theDataSource respondsToSelector:@selector(increaseLineStyleForTradingRangePlot:recordIndex:)] ) {
        id nilObject          = [CPTPlot nilData];
        NSMutableArray *array = [[NSMutableArray alloc] initWithCapacity:indexRange.length];
        NSUInteger maxIndex   = NSMaxRange(indexRange);

        for ( NSUInteger idx = indexRange.location; idx < maxIndex; idx++ ) {
            CPTLineStyle *dataSourceLineStyle = [theDataSource increaseLineStyleForTradingRangePlot:self recordIndex:idx];
            if ( dataSourceLineStyle ) {
                [array addObject:dataSourceLineStyle];
            }
            else {
                [array addObject:nilObject];
            }
        }

        [self cacheArray:array forKey:CPTTradingRangePlotBindingIncreaseLineStyles atRecordIndex:indexRange.location];
    }

    if ( [theDataSource respondsToSelector:@selector(decreaseLineStylesForTradingRangePlot:recordIndexRange:)] ) {
        [self cacheArray:[theDataSource decreaseLineStylesForTradingRangePlot:self recordIndexRange:indexRange]
                  forKey:CPTTradingRangePlotBindingDecreaseLineStyles
           atRecordIndex:indexRange.location];
    }
    else if ( [theDataSource respondsToSelector:@selector(decreaseLineStyleForTradingRangePlot:recordIndex:)] ) {
        id nilObject          = [CPTPlot nilData];
        NSMutableArray *array = [[NSMutableArray alloc] initWithCapacity:indexRange.length];
        NSUInteger maxIndex   = NSMaxRange(indexRange);

        for ( NSUInteger idx = indexRange.location; idx < maxIndex; idx++ ) {
            CPTLineStyle *dataSourceLineStyle = [theDataSource decreaseLineStyleForTradingRangePlot:self recordIndex:idx];
            if ( dataSourceLineStyle ) {
                [array addObject:dataSourceLineStyle];
            }
            else {
                [array addObject:nilObject];
            }
        }

        [self cacheArray:array forKey:CPTTradingRangePlotBindingDecreaseLineStyles atRecordIndex:indexRange.location];
    }
}

/// @endcond

#pragma mark -
#pragma mark Drawing

/// @cond

-(void)renderAsVectorInContext:(CGContextRef)context
{
    if ( self.hidden ) {
        return;
    }

    CPTMutableNumericData *locations = [self cachedNumbersForField:CPTTradingRangePlotFieldX];
    CPTMutableNumericData *opens     = [self cachedNumbersForField:CPTTradingRangePlotFieldOpen];
    CPTMutableNumericData *highs     = [self cachedNumbersForField:CPTTradingRangePlotFieldHigh];
    CPTMutableNumericData *lows      = [self cachedNumbersForField:CPTTradingRangePlotFieldLow];
    CPTMutableNumericData *closes    = [self cachedNumbersForField:CPTTradingRangePlotFieldClose];

    NSUInteger sampleCount = locations.numberOfSamples;
    if ( sampleCount == 0 ) {
        return;
    }
    if ( (opens == nil) || (highs == nil) || (lows == nil) || (closes == nil) ) {
        return;
    }

    if ( (opens.numberOfSamples != sampleCount) || (highs.numberOfSamples != sampleCount) || (lows.numberOfSamples != sampleCount) || (closes.numberOfSamples != sampleCount) ) {
        [NSException raise:CPTException format:@"Mismatching number of data values in trading range plot"];
    }

    [super renderAsVectorInContext:context];

    CGPoint openPoint, highPoint, lowPoint, closePoint;

    CPTPlotSpace *thePlotSpace            = self.plotSpace;
    CPTTradingRangePlotStyle thePlotStyle = self.plotStyle;
    BOOL alignPoints                      = self.alignsPointsToPixels;

    CGContextBeginTransparencyLayer(context, NULL);

    if ( self.doublePrecisionCache ) {
        const double *locationBytes = (const double *)locations.data.bytes;
        const double *openBytes     = (const double *)opens.data.bytes;
        const double *highBytes     = (const double *)highs.data.bytes;
        const double *lowBytes      = (const double *)lows.data.bytes;
        const double *closeBytes    = (const double *)closes.data.bytes;

        for ( NSUInteger i = 0; i < sampleCount; i++ ) {
            double plotPoint[2];
            plotPoint[independentCoord] = *locationBytes++;
            if ( isnan(plotPoint[independentCoord]) ) {
                openBytes++;
                highBytes++;
                lowBytes++;
                closeBytes++;
                continue;
            }

            // open point
            plotPoint[dependentCoord] = *openBytes++;
            if ( isnan(plotPoint[dependentCoord]) ) {
                openPoint = CPTPointMake(NAN, NAN);
            }
            else {
                openPoint = [thePlotSpace plotAreaViewPointForDoublePrecisionPlotPoint:plotPoint numberOfCoordinates:2];
            }

            // high point
            plotPoint[dependentCoord] = *highBytes++;
            if ( isnan(plotPoint[dependentCoord]) ) {
                highPoint = CPTPointMake(NAN, NAN);
            }
            else {
                highPoint = [thePlotSpace plotAreaViewPointForDoublePrecisionPlotPoint:plotPoint numberOfCoordinates:2];
            }

            // low point
            plotPoint[dependentCoord] = *lowBytes++;
            if ( isnan(plotPoint[dependentCoord]) ) {
                lowPoint = CPTPointMake(NAN, NAN);
            }
            else {
                lowPoint = [thePlotSpace plotAreaViewPointForDoublePrecisionPlotPoint:plotPoint numberOfCoordinates:2];
            }

            // close point
            plotPoint[dependentCoord] = *closeBytes++;
            if ( isnan(plotPoint[dependentCoord]) ) {
                closePoint = CPTPointMake(NAN, NAN);
            }
            else {
                closePoint = [thePlotSpace plotAreaViewPointForDoublePrecisionPlotPoint:plotPoint numberOfCoordinates:2];
            }

            CGFloat xCoord = openPoint.x;
            if ( isnan(xCoord) ) {
                xCoord = highPoint.x;
            }
            else if ( isnan(xCoord) ) {
                xCoord = lowPoint.x;
            }
            else if ( isnan(xCoord) ) {
                xCoord = closePoint.x;
            }

            if ( !isnan(xCoord) ) {
                // Draw
                switch ( thePlotStyle ) {
                    case CPTTradingRangePlotStyleOHLC:
                        [self drawOHLCInContext:context
                                        atIndex:i
                                              x:xCoord
                                           open:openPoint.y
                                          close:closePoint.y
                                           high:highPoint.y
                                            low:lowPoint.y
                                    alignPoints:alignPoints];
                        break;

                    case CPTTradingRangePlotStyleCandleStick:
                        [self drawCandleStickInContext:context
                                               atIndex:i
                                                     x:xCoord
                                                  open:openPoint.y
                                                 close:closePoint.y
                                                  high:highPoint.y
                                                   low:lowPoint.y
                                           alignPoints:alignPoints];
                        break;
                }
            }
        }
    }
    else {
        const NSDecimal *locationBytes = (const NSDecimal *)locations.data.bytes;
        const NSDecimal *openBytes     = (const NSDecimal *)opens.data.bytes;
        const NSDecimal *highBytes     = (const NSDecimal *)highs.data.bytes;
        const NSDecimal *lowBytes      = (const NSDecimal *)lows.data.bytes;
        const NSDecimal *closeBytes    = (const NSDecimal *)closes.data.bytes;

        for ( NSUInteger i = 0; i < sampleCount; i++ ) {
            NSDecimal plotPoint[2];
            plotPoint[independentCoord] = *locationBytes++;
            if ( NSDecimalIsNotANumber(&plotPoint[independentCoord]) ) {
                openBytes++;
                highBytes++;
                lowBytes++;
                closeBytes++;
                continue;
            }

            // open point
            plotPoint[dependentCoord] = *openBytes++;
            if ( NSDecimalIsNotANumber(&plotPoint[dependentCoord]) ) {
                openPoint = CPTPointMake(NAN, NAN);
            }
            else {
                openPoint = [thePlotSpace plotAreaViewPointForPlotPoint:plotPoint numberOfCoordinates:2];
            }

            // high point
            plotPoint[dependentCoord] = *highBytes++;
            if ( NSDecimalIsNotANumber(&plotPoint[dependentCoord]) ) {
                highPoint = CPTPointMake(NAN, NAN);
            }
            else {
                highPoint = [thePlotSpace plotAreaViewPointForPlotPoint:plotPoint numberOfCoordinates:2];
            }

            // low point
            plotPoint[dependentCoord] = *lowBytes++;
            if ( NSDecimalIsNotANumber(&plotPoint[dependentCoord]) ) {
                lowPoint = CPTPointMake(NAN, NAN);
            }
            else {
                lowPoint = [thePlotSpace plotAreaViewPointForPlotPoint:plotPoint numberOfCoordinates:2];
            }

            // close point
            plotPoint[dependentCoord] = *closeBytes++;
            if ( NSDecimalIsNotANumber(&plotPoint[dependentCoord]) ) {
                closePoint = CPTPointMake(NAN, NAN);
            }
            else {
                closePoint = [thePlotSpace plotAreaViewPointForPlotPoint:plotPoint numberOfCoordinates:2];
            }

            CGFloat xCoord = openPoint.x;
            if ( isnan(xCoord) ) {
                xCoord = highPoint.x;
            }
            else if ( isnan(xCoord) ) {
                xCoord = lowPoint.x;
            }
            else if ( isnan(xCoord) ) {
                xCoord = closePoint.x;
            }

            if ( !isnan(xCoord) ) {
                // Draw
                switch ( thePlotStyle ) {
                    case CPTTradingRangePlotStyleOHLC:
                        [self drawOHLCInContext:context
                                        atIndex:i
                                              x:xCoord
                                           open:openPoint.y
                                          close:closePoint.y
                                           high:highPoint.y
                                            low:lowPoint.y
                                    alignPoints:alignPoints];
                        break;

                    case CPTTradingRangePlotStyleCandleStick:
                        [self drawCandleStickInContext:context
                                               atIndex:i
                                                     x:xCoord
                                                  open:openPoint.y
                                                 close:closePoint.y
                                                  high:highPoint.y
                                                   low:lowPoint.y
                                           alignPoints:alignPoints];
                        break;
                }
            }
        }
    }

    CGContextEndTransparencyLayer(context);
}

-(void)drawCandleStickInContext:(CGContextRef)context
                        atIndex:(NSUInteger)idx
                              x:(CGFloat)x
                           open:(CGFloat)openValue
                          close:(CGFloat)closeValue
                           high:(CGFloat)highValue
                            low:(CGFloat)lowValue
                    alignPoints:(BOOL)alignPoints
{
    const CGFloat halfBarWidth       = CPTFloat(0.5) * self.barWidth;
    CPTFill *currentBarFill          = nil;
    CPTLineStyle *theBorderLineStyle = nil;

    if ( !isnan(openValue) && !isnan(closeValue) ) {
        if ( openValue < closeValue ) {
            theBorderLineStyle = [self increaseLineStyleForIndex:idx];
            currentBarFill     = [self increaseFillForIndex:idx];
        }
        else if ( openValue > closeValue ) {
            theBorderLineStyle = [self decreaseLineStyleForIndex:idx];
            currentBarFill     = [self decreaseFillForIndex:idx];
        }
        else {
            theBorderLineStyle = [self lineStyleForIndex:idx];
            currentBarFill     = [CPTFill fillWithColor:theBorderLineStyle.lineColor];
        }
    }

    BOOL hasLineStyle = [theBorderLineStyle isKindOfClass:[CPTLineStyle class]];
    if ( hasLineStyle ) {
        [theBorderLineStyle setLineStyleInContext:context];
    }

    BOOL alignToUserSpace = (theBorderLineStyle.lineWidth > 0.0);

    // high - low only
    if ( hasLineStyle && !isnan(highValue) && !isnan(lowValue) && ( isnan(openValue) || isnan(closeValue) ) ) {
        CGPoint alignedHighPoint = CPTPointMake(x, highValue);
        CGPoint alignedLowPoint  = CPTPointMake(x, lowValue);
        if ( alignPoints ) {
            if ( alignToUserSpace ) {
                alignedHighPoint = CPTAlignPointToUserSpace(context, alignedHighPoint);
                alignedLowPoint  = CPTAlignPointToUserSpace(context, alignedLowPoint);
            }
            else {
                alignedHighPoint = CPTAlignIntegralPointToUserSpace(context, alignedHighPoint);
                alignedLowPoint  = CPTAlignIntegralPointToUserSpace(context, alignedLowPoint);
            }
        }

        CGMutablePathRef path = CGPathCreateMutable();
        CGPathMoveToPoint(path, NULL, alignedHighPoint.x, alignedHighPoint.y);
        CGPathAddLineToPoint(path, NULL, alignedLowPoint.x, alignedLowPoint.y);

        CGContextBeginPath(context);
        CGContextAddPath(context, path);
        [theBorderLineStyle strokePathInContext:context];

        CGPathRelease(path);
    }

    // open-close
    if ( !isnan(openValue) && !isnan(closeValue) ) {
        if ( currentBarFill || hasLineStyle ) {
            CGFloat radius = MIN(self.barCornerRadius, halfBarWidth);
            radius = MIN( radius, ABS(closeValue - openValue) );

            CGPoint alignedPoint1 = CPTPointMake(x + halfBarWidth, openValue);
            CGPoint alignedPoint2 = CPTPointMake(x + halfBarWidth, closeValue);
            CGPoint alignedPoint3 = CPTPointMake(x, closeValue);
            CGPoint alignedPoint4 = CPTPointMake(x - halfBarWidth, closeValue);
            CGPoint alignedPoint5 = CPTPointMake(x - halfBarWidth, openValue);
            if ( alignPoints ) {
                if ( alignToUserSpace ) {
                    alignedPoint1 = CPTAlignPointToUserSpace(context, alignedPoint1);
                    alignedPoint2 = CPTAlignPointToUserSpace(context, alignedPoint2);
                    alignedPoint3 = CPTAlignPointToUserSpace(context, alignedPoint3);
                    alignedPoint4 = CPTAlignPointToUserSpace(context, alignedPoint4);
                    alignedPoint5 = CPTAlignPointToUserSpace(context, alignedPoint5);
                }
                else {
                    alignedPoint1 = CPTAlignIntegralPointToUserSpace(context, alignedPoint1);
                    alignedPoint2 = CPTAlignIntegralPointToUserSpace(context, alignedPoint2);
                    alignedPoint3 = CPTAlignIntegralPointToUserSpace(context, alignedPoint3);
                    alignedPoint4 = CPTAlignIntegralPointToUserSpace(context, alignedPoint4);
                    alignedPoint5 = CPTAlignIntegralPointToUserSpace(context, alignedPoint5);
                }
            }

            if ( openValue == closeValue ) {
                // #285 Draw a cross with open/close values marked
                const CGFloat halfLineWidth = CPTFloat(0.5) * self.lineStyle.lineWidth;

                alignedPoint1.y -= halfLineWidth;
                alignedPoint2.y += halfLineWidth;
                alignedPoint3.y += halfLineWidth;
                alignedPoint4.y += halfLineWidth;
                alignedPoint5.y -= halfLineWidth;
            }

            CGMutablePathRef path = CGPathCreateMutable();
            CGPathMoveToPoint(path, NULL, alignedPoint1.x, alignedPoint1.y);
            CGPathAddArcToPoint(path, NULL, alignedPoint2.x, alignedPoint2.y, alignedPoint3.x, alignedPoint3.y, radius);
            CGPathAddArcToPoint(path, NULL, alignedPoint4.x, alignedPoint4.y, alignedPoint5.x, alignedPoint5.y, radius);
            CGPathAddLineToPoint(path, NULL, alignedPoint5.x, alignedPoint5.y);
            CGPathCloseSubpath(path);

            if ( [currentBarFill isKindOfClass:[CPTFill class]] ) {
                CGContextBeginPath(context);
                CGContextAddPath(context, path);
                [currentBarFill fillPathInContext:context];
            }

            if ( hasLineStyle ) {
                if ( !isnan(lowValue) ) {
                    if ( lowValue < MIN(openValue, closeValue) ) {
                        CGPoint alignedStartPoint = CPTPointMake( x, MIN(openValue, closeValue) );
                        CGPoint alignedLowPoint   = CPTPointMake(x, lowValue);
                        if ( alignPoints ) {
                            if ( alignToUserSpace ) {
                                alignedStartPoint = CPTAlignPointToUserSpace(context, alignedStartPoint);
                                alignedLowPoint   = CPTAlignPointToUserSpace(context, alignedLowPoint);
                            }
                            else {
                                alignedStartPoint = CPTAlignIntegralPointToUserSpace(context, alignedStartPoint);
                                alignedLowPoint   = CPTAlignIntegralPointToUserSpace(context, alignedLowPoint);
                            }
                        }

                        CGPathMoveToPoint(path, NULL, alignedStartPoint.x, alignedStartPoint.y);
                        CGPathAddLineToPoint(path, NULL, alignedLowPoint.x, alignedLowPoint.y);
                    }
                }
                if ( !isnan(highValue) ) {
                    if ( highValue > MAX(openValue, closeValue) ) {
                        CGPoint alignedStartPoint = CPTPointMake( x, MAX(openValue, closeValue) );
                        CGPoint alignedHighPoint  = CPTPointMake(x, highValue);
                        if ( alignPoints ) {
                            if ( alignToUserSpace ) {
                                alignedStartPoint = CPTAlignPointToUserSpace(context, alignedStartPoint);
                                alignedHighPoint  = CPTAlignPointToUserSpace(context, alignedHighPoint);
                            }
                            else {
                                alignedStartPoint = CPTAlignIntegralPointToUserSpace(context, alignedStartPoint);
                                alignedHighPoint  = CPTAlignIntegralPointToUserSpace(context, alignedHighPoint);
                            }
                        }

                        CGPathMoveToPoint(path, NULL, alignedStartPoint.x, alignedStartPoint.y);
                        CGPathAddLineToPoint(path, NULL, alignedHighPoint.x, alignedHighPoint.y);
                    }
                }
                CGContextBeginPath(context);
                CGContextAddPath(context, path);
                [theBorderLineStyle strokePathInContext:context];
            }

            CGPathRelease(path);
        }
    }
}

-(void)drawOHLCInContext:(CGContextRef)context
                 atIndex:(NSUInteger)idx
                       x:(CGFloat)x
                    open:(CGFloat)openValue
                   close:(CGFloat)closeValue
                    high:(CGFloat)highValue
                     low:(CGFloat)lowValue
             alignPoints:(BOOL)alignPoints
{
    CPTLineStyle *theLineStyle = [self lineStyleForIndex:idx];

    if ( [theLineStyle isKindOfClass:[CPTLineStyle class]] ) {
        CGFloat theStickLength = self.stickLength;
        CGMutablePathRef path  = CGPathCreateMutable();

        // high-low
        if ( !isnan(highValue) && !isnan(lowValue) ) {
            CGPoint alignedHighPoint = CPTPointMake(x, highValue);
            CGPoint alignedLowPoint  = CPTPointMake(x, lowValue);
            if ( alignPoints ) {
                alignedHighPoint = CPTAlignPointToUserSpace(context, alignedHighPoint);
                alignedLowPoint  = CPTAlignPointToUserSpace(context, alignedLowPoint);
            }
            CGPathMoveToPoint(path, NULL, alignedHighPoint.x, alignedHighPoint.y);
            CGPathAddLineToPoint(path, NULL, alignedLowPoint.x, alignedLowPoint.y);
        }

        // open
        if ( !isnan(openValue) ) {
            CGPoint alignedOpenStartPoint = CPTPointMake(x, openValue);
            CGPoint alignedOpenEndPoint   = CPTPointMake(x - theStickLength, openValue); // left side
            if ( alignPoints ) {
                alignedOpenStartPoint = CPTAlignPointToUserSpace(context, alignedOpenStartPoint);
                alignedOpenEndPoint   = CPTAlignPointToUserSpace(context, alignedOpenEndPoint);
            }
            CGPathMoveToPoint(path, NULL, alignedOpenStartPoint.x, alignedOpenStartPoint.y);
            CGPathAddLineToPoint(path, NULL, alignedOpenEndPoint.x, alignedOpenEndPoint.y);
        }

        // close
        if ( !isnan(closeValue) ) {
            CGPoint alignedCloseStartPoint = CPTPointMake(x, closeValue);
            CGPoint alignedCloseEndPoint   = CPTPointMake(x + theStickLength, closeValue); // right side
            if ( alignPoints ) {
                alignedCloseStartPoint = CPTAlignPointToUserSpace(context, alignedCloseStartPoint);
                alignedCloseEndPoint   = CPTAlignPointToUserSpace(context, alignedCloseEndPoint);
            }
            CGPathMoveToPoint(path, NULL, alignedCloseStartPoint.x, alignedCloseStartPoint.y);
            CGPathAddLineToPoint(path, NULL, alignedCloseEndPoint.x, alignedCloseEndPoint.y);
        }

        CGContextBeginPath(context);
        CGContextAddPath(context, path);
        [theLineStyle setLineStyleInContext:context];
        [theLineStyle strokePathInContext:context];
        CGPathRelease(path);
    }
}

-(void)drawSwatchForLegend:(CPTLegend *)legend atIndex:(NSUInteger)idx inRect:(CGRect)rect inContext:(CGContextRef)context
{
    [super drawSwatchForLegend:legend atIndex:idx inRect:rect inContext:context];

<<<<<<< HEAD
        case CPTTradingRangePlotStyleCandleStick:
            [self drawCandleStickInContext:context
                                   atIndex:idx
                                         x:CGRectGetMidX(rect)
                                      open:CGRectGetMinY(rect) + rect.size.height / CPTFloat(3.0)
                                     close:CGRectGetMinY(rect) + rect.size.height * (CGFloat)(2.0 / 3.0)
                                      high:CGRectGetMaxY(rect)
                                       low:CGRectGetMinY(rect)
                               alignPoints:YES];
            break;
=======
    if ( self.drawLegendSwatchDecoration ) {
        [self.lineStyle setLineStyleInContext:context];

        switch ( self.plotStyle ) {
            case CPTTradingRangePlotStyleOHLC:
                [self drawOHLCInContext:context
                                atIndex:idx
                                      x:CGRectGetMidX(rect)
                                   open:CGRectGetMinY(rect) + rect.size.height / CPTFloat(3.0)
                                  close:CGRectGetMinY(rect) + rect.size.height * (CGFloat)(2.0 / 3.0)
                                   high:CGRectGetMaxY(rect)
                                    low:CGRectGetMinY(rect)
                            alignPoints:YES];
                break;

            case CPTTradingRangePlotStyleCandleStick:
                [self drawCandleStickInContext:context
                                       atIndex:idx
                                             x:CGRectGetMidX(rect)
                                          open:CGRectGetMinY(rect) + rect.size.height / CPTFloat(3.0)
                                         close:CGRectGetMinY(rect) + rect.size.height * (CGFloat)(2.0 / 3.0)
                                          high:CGRectGetMaxY(rect)
                                           low:CGRectGetMinY(rect)
                                   alignPoints:YES];
                break;

            default:
                break;
        }
>>>>>>> 0bed0fe5
    }
}

-(CPTFill *)increaseFillForIndex:(NSUInteger)idx
{
    CPTFill *theFill = [self cachedValueForKey:CPTTradingRangePlotBindingIncreaseFills recordIndex:idx];

    if ( (theFill == nil) || (theFill == [CPTPlot nilData]) ) {
        theFill = self.increaseFill;
    }

    return theFill;
}

-(CPTFill *)decreaseFillForIndex:(NSUInteger)idx
{
    CPTFill *theFill = [self cachedValueForKey:CPTTradingRangePlotBindingDecreaseFills recordIndex:idx];

    if ( (theFill == nil) || (theFill == [CPTPlot nilData]) ) {
        theFill = self.decreaseFill;
    }

    return theFill;
}

-(CPTLineStyle *)lineStyleForIndex:(NSUInteger)idx
{
    CPTLineStyle *theLineStyle = [self cachedValueForKey:CPTTradingRangePlotBindingLineStyles recordIndex:idx];

    if ( (theLineStyle == nil) || (theLineStyle == [CPTPlot nilData]) ) {
        theLineStyle = self.lineStyle;
    }

    return theLineStyle;
}

-(CPTLineStyle *)increaseLineStyleForIndex:(NSUInteger)idx
{
    CPTLineStyle *theLineStyle = [self cachedValueForKey:CPTTradingRangePlotBindingIncreaseLineStyles recordIndex:idx];

    if ( (theLineStyle == nil) || (theLineStyle == [CPTPlot nilData]) ) {
        theLineStyle = self.increaseLineStyle;
    }

    if ( theLineStyle == nil ) {
        theLineStyle = [self lineStyleForIndex:idx];
    }

    return theLineStyle;
}

-(CPTLineStyle *)decreaseLineStyleForIndex:(NSUInteger)idx
{
    CPTLineStyle *theLineStyle = [self cachedValueForKey:CPTTradingRangePlotBindingDecreaseLineStyles recordIndex:idx];

    if ( (theLineStyle == nil) || (theLineStyle == [CPTPlot nilData]) ) {
        theLineStyle = self.decreaseLineStyle;
    }

    if ( theLineStyle == nil ) {
        theLineStyle = [self lineStyleForIndex:idx];
    }

    return theLineStyle;
}

/// @endcond

#pragma mark -
#pragma mark Animation

/// @cond

+(BOOL)needsDisplayForKey:(NSString *)aKey
{
    static NSSet *keys = nil;

    if ( !keys ) {
        keys = [NSSet setWithArray:@[@"barWidth",
                                     @"stickLength",
                                     @"barCornerRadius"]];
    }

    if ( [keys containsObject:aKey] ) {
        return YES;
    }
    else {
        return [super needsDisplayForKey:aKey];
    }
}

/// @endcond

#pragma mark -
#pragma mark Fields

/// @cond

-(NSUInteger)numberOfFields
{
    return 5;
}

-(NSArray *)fieldIdentifiers
{
    return @[@(CPTTradingRangePlotFieldX),
             @(CPTTradingRangePlotFieldOpen),
             @(CPTTradingRangePlotFieldClose),
             @(CPTTradingRangePlotFieldHigh),
             @(CPTTradingRangePlotFieldLow)];
}

-(NSArray *)fieldIdentifiersForCoordinate:(CPTCoordinate)coord
{
    NSArray *result = nil;

    switch ( coord ) {
        case CPTCoordinateX:
            result = @[@(CPTTradingRangePlotFieldX)];
            break;

        case CPTCoordinateY:
            result = @[@(CPTTradingRangePlotFieldOpen),
                       @(CPTTradingRangePlotFieldLow),
                       @(CPTTradingRangePlotFieldHigh),
                       @(CPTTradingRangePlotFieldClose)];
            break;

        default:
            [NSException raise:CPTException format:@"Invalid coordinate passed to fieldIdentifiersForCoordinate:"];
            break;
    }
    return result;
}

/// @endcond

#pragma mark -
#pragma mark Data Labels

/// @cond

-(void)positionLabelAnnotation:(CPTPlotSpaceAnnotation *)label forIndex:(NSUInteger)idx
{
    BOOL positiveDirection = YES;
    CPTPlotRange *yRange   = [self.plotSpace plotRangeForCoordinate:CPTCoordinateY];

    if ( CPTDecimalLessThan( yRange.length, CPTDecimalFromInteger(0) ) ) {
        positiveDirection = !positiveDirection;
    }

    NSNumber *xValue = [self cachedNumberForField:CPTTradingRangePlotFieldX recordIndex:idx];
    NSNumber *yValue;
    NSArray *yValues = @[[self cachedNumberForField:CPTTradingRangePlotFieldOpen recordIndex:idx],
                         [self cachedNumberForField:CPTTradingRangePlotFieldClose recordIndex:idx],
                         [self cachedNumberForField:CPTTradingRangePlotFieldHigh recordIndex:idx],
                         [self cachedNumberForField:CPTTradingRangePlotFieldLow recordIndex:idx]];
    NSArray *yValuesSorted = [yValues sortedArrayUsingSelector:@selector(compare:)];
    if ( positiveDirection ) {
        yValue = [yValuesSorted lastObject];
    }
    else {
        yValue = yValuesSorted[0];
    }

    label.anchorPlotPoint = @[xValue, yValue];

    if ( positiveDirection ) {
        label.displacement = CPTPointMake(0.0, self.labelOffset);
    }
    else {
        label.displacement = CPTPointMake(0.0, -self.labelOffset);
    }

    label.contentLayer.hidden = self.hidden || isnan([xValue doubleValue]) || isnan([yValue doubleValue]);
}

/// @endcond

#pragma mark -
#pragma mark Responder Chain and User Interaction

/// @cond

-(NSUInteger)dataIndexFromInteractionPoint:(CGPoint)point
{
    NSUInteger dataCount = self.cachedDataCount;

    CPTMutableNumericData *locations = [self cachedNumbersForField:CPTTradingRangePlotFieldX];
    CPTMutableNumericData *opens     = [self cachedNumbersForField:CPTTradingRangePlotFieldOpen];
    CPTMutableNumericData *highs     = [self cachedNumbersForField:CPTTradingRangePlotFieldHigh];
    CPTMutableNumericData *lows      = [self cachedNumbersForField:CPTTradingRangePlotFieldLow];
    CPTMutableNumericData *closes    = [self cachedNumbersForField:CPTTradingRangePlotFieldClose];

    CPTXYPlotSpace *thePlotSpace = (CPTXYPlotSpace *)self.plotSpace;
    CPTPlotRange *xRange         = thePlotSpace.xRange;
    CPTPlotRange *yRange         = thePlotSpace.yRange;

    CGPoint openPoint, highPoint, lowPoint, closePoint;

    CGFloat lastViewX   = CPTFloat(0.0);
    CGFloat lastViewMin = CPTFloat(0.0);
    CGFloat lastViewMax = CPTFloat(0.0);

    NSUInteger result              = NSNotFound;
    CGFloat minimumDistanceSquared = NAN;

    if ( self.doublePrecisionCache ) {
        const double *locationBytes = (const double *)locations.data.bytes;
        const double *openBytes     = (const double *)opens.data.bytes;
        const double *highBytes     = (const double *)highs.data.bytes;
        const double *lowBytes      = (const double *)lows.data.bytes;
        const double *closeBytes    = (const double *)closes.data.bytes;

        for ( NSUInteger i = 0; i < dataCount; i++ ) {
            double plotPoint[2];

            plotPoint[independentCoord] = *locationBytes++;
            if ( isnan(plotPoint[independentCoord]) || ![xRange containsDouble:plotPoint[independentCoord]] ) {
                openBytes++;
                highBytes++;
                lowBytes++;
                closeBytes++;
                continue;
            }

            // open point
            plotPoint[dependentCoord] = *openBytes++;
            if ( !isnan(plotPoint[dependentCoord]) && [yRange containsDouble:plotPoint[dependentCoord]] ) {
                openPoint = [thePlotSpace plotAreaViewPointForDoublePrecisionPlotPoint:plotPoint numberOfCoordinates:2];
                CGFloat distanceSquared = squareOfDistanceBetweenPoints(point, openPoint);
                if ( isnan(minimumDistanceSquared) || (distanceSquared < minimumDistanceSquared) ) {
                    minimumDistanceSquared = distanceSquared;
                    result                 = i;
                }
            }
            else {
                openPoint = CPTPointMake(NAN, NAN);
            }

            // high point
            plotPoint[dependentCoord] = *highBytes++;
            if ( !isnan(plotPoint[dependentCoord]) && [yRange containsDouble:plotPoint[dependentCoord]] ) {
                highPoint = [thePlotSpace plotAreaViewPointForDoublePrecisionPlotPoint:plotPoint numberOfCoordinates:2];
                CGFloat distanceSquared = squareOfDistanceBetweenPoints(point, highPoint);
                if ( isnan(minimumDistanceSquared) || (distanceSquared < minimumDistanceSquared) ) {
                    minimumDistanceSquared = distanceSquared;
                    result                 = i;
                }
            }
            else {
                highPoint = CPTPointMake(NAN, NAN);
            }

            // low point
            plotPoint[dependentCoord] = *lowBytes++;
            if ( !isnan(plotPoint[dependentCoord]) && [yRange containsDouble:plotPoint[dependentCoord]] ) {
                lowPoint = [thePlotSpace plotAreaViewPointForDoublePrecisionPlotPoint:plotPoint numberOfCoordinates:2];
                CGFloat distanceSquared = squareOfDistanceBetweenPoints(point, lowPoint);
                if ( isnan(minimumDistanceSquared) || (distanceSquared < minimumDistanceSquared) ) {
                    minimumDistanceSquared = distanceSquared;
                    result                 = i;
                }
            }
            else {
                lowPoint = CPTPointMake(NAN, NAN);
            }

            // close point
            plotPoint[dependentCoord] = *closeBytes++;
            if ( !isnan(plotPoint[dependentCoord]) && [yRange containsDouble:plotPoint[dependentCoord]] ) {
                closePoint = [thePlotSpace plotAreaViewPointForDoublePrecisionPlotPoint:plotPoint numberOfCoordinates:2];
                CGFloat distanceSquared = squareOfDistanceBetweenPoints(point, closePoint);
                if ( isnan(minimumDistanceSquared) || (distanceSquared < minimumDistanceSquared) ) {
                    minimumDistanceSquared = distanceSquared;
                    result                 = i;
                }
            }
            else {
                closePoint = CPTPointMake(NAN, NAN);
            }

            if ( result == i ) {
                lastViewX = openPoint.x;
                if ( isnan(lastViewX) ) {
                    lastViewX = highPoint.x;
                }
                else if ( isnan(lastViewX) ) {
                    lastViewX = lowPoint.x;
                }
                else if ( isnan(lastViewX) ) {
                    lastViewX = closePoint.x;
                }

                lastViewMin = MIN( MIN(openPoint.y, closePoint.y), MIN(highPoint.y, lowPoint.y) );
                lastViewMax = MAX( MAX(openPoint.y, closePoint.y), MAX(highPoint.y, lowPoint.y) );
            }
        }
    }
    else {
        const NSDecimal *locationBytes = (const NSDecimal *)locations.data.bytes;
        const NSDecimal *openBytes     = (const NSDecimal *)opens.data.bytes;
        const NSDecimal *highBytes     = (const NSDecimal *)highs.data.bytes;
        const NSDecimal *lowBytes      = (const NSDecimal *)lows.data.bytes;
        const NSDecimal *closeBytes    = (const NSDecimal *)closes.data.bytes;

        for ( NSUInteger i = 0; i < dataCount; i++ ) {
            NSDecimal plotPoint[2];
            plotPoint[dependentCoord] = CPTDecimalNaN();

            plotPoint[independentCoord] = *locationBytes++;
            if ( NSDecimalIsNotANumber(&plotPoint[independentCoord]) || ![xRange contains:plotPoint[independentCoord]] ) {
                openBytes++;
                highBytes++;
                lowBytes++;
                closeBytes++;
                continue;
            }

            // open point
            plotPoint[dependentCoord] = *openBytes++;
            if ( !NSDecimalIsNotANumber(&plotPoint[dependentCoord]) && [yRange contains:plotPoint[dependentCoord]] ) {
                openPoint = [thePlotSpace plotAreaViewPointForPlotPoint:plotPoint numberOfCoordinates:2];
                CGFloat distanceSquared = squareOfDistanceBetweenPoints(point, openPoint);
                if ( isnan(minimumDistanceSquared) || (distanceSquared < minimumDistanceSquared) ) {
                    minimumDistanceSquared = distanceSquared;
                    result                 = i;
                }
            }
            else {
                openPoint = CPTPointMake(NAN, NAN);
            }

            // high point
            plotPoint[dependentCoord] = *highBytes++;
            if ( !NSDecimalIsNotANumber(&plotPoint[dependentCoord]) && [yRange contains:plotPoint[dependentCoord]] ) {
                highPoint = [thePlotSpace plotAreaViewPointForPlotPoint:plotPoint numberOfCoordinates:2];
                CGFloat distanceSquared = squareOfDistanceBetweenPoints(point, highPoint);
                if ( isnan(minimumDistanceSquared) || (distanceSquared < minimumDistanceSquared) ) {
                    minimumDistanceSquared = distanceSquared;
                    result                 = i;
                }
            }
            else {
                highPoint = CPTPointMake(NAN, NAN);
            }

            // low point
            plotPoint[dependentCoord] = *lowBytes++;
            if ( !NSDecimalIsNotANumber(&plotPoint[dependentCoord]) && [yRange contains:plotPoint[dependentCoord]] ) {
                lowPoint = [thePlotSpace plotAreaViewPointForPlotPoint:plotPoint numberOfCoordinates:2];
                CGFloat distanceSquared = squareOfDistanceBetweenPoints(point, lowPoint);
                if ( isnan(minimumDistanceSquared) || (distanceSquared < minimumDistanceSquared) ) {
                    minimumDistanceSquared = distanceSquared;
                    result                 = i;
                }
            }
            else {
                lowPoint = CPTPointMake(NAN, NAN);
            }

            // close point
            plotPoint[dependentCoord] = *closeBytes++;
            if ( !NSDecimalIsNotANumber(&plotPoint[dependentCoord]) && [yRange contains:plotPoint[dependentCoord]] ) {
                closePoint = [thePlotSpace plotAreaViewPointForPlotPoint:plotPoint numberOfCoordinates:2];
                CGFloat distanceSquared = squareOfDistanceBetweenPoints(point, closePoint);
                if ( isnan(minimumDistanceSquared) || (distanceSquared < minimumDistanceSquared) ) {
                    minimumDistanceSquared = distanceSquared;
                    result                 = i;
                }
            }
            else {
                closePoint = CPTPointMake(NAN, NAN);
            }

            if ( result == i ) {
                lastViewX = openPoint.x;
                if ( isnan(lastViewX) ) {
                    lastViewX = highPoint.x;
                }
                else if ( isnan(lastViewX) ) {
                    lastViewX = lowPoint.x;
                }
                else if ( isnan(lastViewX) ) {
                    lastViewX = closePoint.x;
                }

                lastViewMin = MIN( MIN(openPoint.y, closePoint.y), MIN(highPoint.y, lowPoint.y) );
                lastViewMax = MAX( MAX(openPoint.y, closePoint.y), MAX(highPoint.y, lowPoint.y) );
            }
        }
    }

    if ( result != NSNotFound ) {
        CGFloat offset = CPTFloat(0.0);

        switch ( self.plotStyle ) {
            case CPTTradingRangePlotStyleOHLC:
                offset = self.stickLength;
                break;

            case CPTTradingRangePlotStyleCandleStick:
                offset = self.barWidth * CPTFloat(0.5);
                break;
        }

        if ( ( point.x < (lastViewX - offset) ) || ( point.x > (lastViewX + offset) ) ) {
            result = NSNotFound;
        }
        if ( (point.y < lastViewMin) || (point.y > lastViewMax) ) {
            result = NSNotFound;
        }
    }

    return result;
}

/// @endcond

/// @name User Interaction
/// @{

/**
 *  @brief Informs the receiver that the user has
 *  @if MacOnly pressed the mouse button. @endif
 *  @if iOSOnly touched the screen. @endif
 *
 *
 *  If this plot has a delegate that responds to the
 *  @link CPTTradingRangePlotDelegate::tradingRangePlot:barWasSelectedAtRecordIndex: -tradingRangePlot:barWasSelectedAtRecordIndex: @endlink and/or
 *  @link CPTTradingRangePlotDelegate::tradingRangePlot:barWasSelectedAtRecordIndex:withEvent: -tradingRangePlot:barWasSelectedAtRecordIndex:withEvent: @endlink
 *  methods, the @par{interactionPoint} is compared with each bar in index order.
 *  The delegate method will be called and this method returns @YES for the first
 *  index where the @par{interactionPoint} is inside a bar.
 *  This method returns @NO if the @par{interactionPoint} is outside all of the bars.
 *
 *  @param event The OS event.
 *  @param interactionPoint The coordinates of the interaction.
 *  @return Whether the event was handled or not.
 **/
-(BOOL)pointingDeviceDownEvent:(CPTNativeEvent *)event atPoint:(CGPoint)interactionPoint
{
    CPTGraph *theGraph       = self.graph;
    CPTPlotArea *thePlotArea = self.plotArea;

    if ( !theGraph || !thePlotArea || self.hidden ) {
        return NO;
    }

    id<CPTTradingRangePlotDelegate> theDelegate = self.delegate;
    if ( [theDelegate respondsToSelector:@selector(tradingRangePlot:barWasSelectedAtRecordIndex:)] ||
         [theDelegate respondsToSelector:@selector(tradingRangePlot:barWasSelectedAtRecordIndex:withEvent:)] ) {
        // Inform delegate if a point was hit
        CGPoint plotAreaPoint = [theGraph convertPoint:interactionPoint toLayer:thePlotArea];
        NSUInteger idx        = [self dataIndexFromInteractionPoint:plotAreaPoint];

        if ( idx != NSNotFound ) {
            if ( [theDelegate respondsToSelector:@selector(tradingRangePlot:barWasSelectedAtRecordIndex:)] ) {
                [theDelegate tradingRangePlot:self barWasSelectedAtRecordIndex:idx];
            }
            if ( [theDelegate respondsToSelector:@selector(tradingRangePlot:barWasSelectedAtRecordIndex:withEvent:)] ) {
                [theDelegate tradingRangePlot:self barWasSelectedAtRecordIndex:idx withEvent:event];
            }
            return YES;
        }
    }

    return [super pointingDeviceDownEvent:event atPoint:interactionPoint];
}

/// @}

#pragma mark -
#pragma mark Accessors

/// @cond

-(void)setPlotStyle:(CPTTradingRangePlotStyle)newPlotStyle
{
    if ( plotStyle != newPlotStyle ) {
        plotStyle = newPlotStyle;
        [self setNeedsDisplay];
        [[NSNotificationCenter defaultCenter] postNotificationName:CPTLegendNeedsRedrawForPlotNotification object:self];
    }
}

-(void)setLineStyle:(CPTLineStyle *)newLineStyle
{
    if ( lineStyle != newLineStyle ) {
        lineStyle = [newLineStyle copy];
        [self setNeedsDisplay];
        [[NSNotificationCenter defaultCenter] postNotificationName:CPTLegendNeedsRedrawForPlotNotification object:self];
    }
}

-(void)setIncreaseLineStyle:(CPTLineStyle *)newLineStyle
{
    if ( increaseLineStyle != newLineStyle ) {
        increaseLineStyle = [newLineStyle copy];
        [self setNeedsDisplay];
        [[NSNotificationCenter defaultCenter] postNotificationName:CPTLegendNeedsRedrawForPlotNotification object:self];
    }
}

-(void)setDecreaseLineStyle:(CPTLineStyle *)newLineStyle
{
    if ( decreaseLineStyle != newLineStyle ) {
        decreaseLineStyle = [newLineStyle copy];
        [self setNeedsDisplay];
        [[NSNotificationCenter defaultCenter] postNotificationName:CPTLegendNeedsRedrawForPlotNotification object:self];
    }
}

-(void)setIncreaseFill:(CPTFill *)newFill
{
    if ( increaseFill != newFill ) {
        increaseFill = [newFill copy];
        [self setNeedsDisplay];
        [[NSNotificationCenter defaultCenter] postNotificationName:CPTLegendNeedsRedrawForPlotNotification object:self];
    }
}

-(void)setDecreaseFill:(CPTFill *)newFill
{
    if ( decreaseFill != newFill ) {
        decreaseFill = [newFill copy];
        [self setNeedsDisplay];
        [[NSNotificationCenter defaultCenter] postNotificationName:CPTLegendNeedsRedrawForPlotNotification object:self];
    }
}

-(void)setBarWidth:(CGFloat)newWidth
{
    if ( barWidth != newWidth ) {
        barWidth = newWidth;
        [self setNeedsDisplay];
        [[NSNotificationCenter defaultCenter] postNotificationName:CPTLegendNeedsRedrawForPlotNotification object:self];
    }
}

-(void)setStickLength:(CGFloat)newLength
{
    if ( stickLength != newLength ) {
        stickLength = newLength;
        [self setNeedsDisplay];
        [[NSNotificationCenter defaultCenter] postNotificationName:CPTLegendNeedsRedrawForPlotNotification object:self];
    }
}

-(void)setBarCornerRadius:(CGFloat)newBarCornerRadius
{
    if ( barCornerRadius != newBarCornerRadius ) {
        barCornerRadius = newBarCornerRadius;
        [self setNeedsDisplay];
    }
}

-(void)setXValues:(CPTMutableNumericData *)newValues
{
    [self cacheNumbers:newValues forField:CPTTradingRangePlotFieldX];
}

-(CPTMutableNumericData *)xValues
{
    return [self cachedNumbersForField:CPTTradingRangePlotFieldX];
}

-(CPTMutableNumericData *)openValues
{
    return [self cachedNumbersForField:CPTTradingRangePlotFieldOpen];
}

-(void)setOpenValues:(CPTMutableNumericData *)newValues
{
    [self cacheNumbers:newValues forField:CPTTradingRangePlotFieldOpen];
}

-(CPTMutableNumericData *)highValues
{
    return [self cachedNumbersForField:CPTTradingRangePlotFieldHigh];
}

-(void)setHighValues:(CPTMutableNumericData *)newValues
{
    [self cacheNumbers:newValues forField:CPTTradingRangePlotFieldHigh];
}

-(CPTMutableNumericData *)lowValues
{
    return [self cachedNumbersForField:CPTTradingRangePlotFieldLow];
}

-(void)setLowValues:(CPTMutableNumericData *)newValues
{
    [self cacheNumbers:newValues forField:CPTTradingRangePlotFieldLow];
}

-(CPTMutableNumericData *)closeValues
{
    return [self cachedNumbersForField:CPTTradingRangePlotFieldClose];
}

-(void)setCloseValues:(CPTMutableNumericData *)newValues
{
    [self cacheNumbers:newValues forField:CPTTradingRangePlotFieldClose];
}

-(NSArray *)increaseFills
{
    return [self cachedArrayForKey:CPTTradingRangePlotBindingIncreaseFills];
}

-(void)setIncreaseFills:(NSArray *)newFills
{
    [self cacheArray:newFills forKey:CPTTradingRangePlotBindingIncreaseFills];
    [self setNeedsDisplay];
}

-(NSArray *)decreaseFills
{
    return [self cachedArrayForKey:CPTTradingRangePlotBindingDecreaseFills];
}

-(void)setDecreaseFills:(NSArray *)newFills
{
    [self cacheArray:newFills forKey:CPTTradingRangePlotBindingDecreaseFills];
    [self setNeedsDisplay];
}

-(NSArray *)lineStyles
{
    return [self cachedArrayForKey:CPTTradingRangePlotBindingLineStyles];
}

-(void)setLineStyles:(NSArray *)newLineStyles
{
    [self cacheArray:newLineStyles forKey:CPTTradingRangePlotBindingLineStyles];
    [self setNeedsDisplay];
}

-(NSArray *)increaseLineStyles
{
    return [self cachedArrayForKey:CPTTradingRangePlotBindingIncreaseLineStyles];
}

-(void)setIncreaseLineStyles:(NSArray *)newLineStyles
{
    [self cacheArray:newLineStyles forKey:CPTTradingRangePlotBindingIncreaseLineStyles];
    [self setNeedsDisplay];
}

-(NSArray *)decreaseLineStyles
{
    return [self cachedArrayForKey:CPTTradingRangePlotBindingDecreaseLineStyles];
}

-(void)setDecreaseLineStyles:(NSArray *)newLineStyles
{
    [self cacheArray:newLineStyles forKey:CPTTradingRangePlotBindingDecreaseLineStyles];
    [self setNeedsDisplay];
}

/// @endcond

@end<|MERGE_RESOLUTION|>--- conflicted
+++ resolved
@@ -874,18 +874,6 @@
 {
     [super drawSwatchForLegend:legend atIndex:idx inRect:rect inContext:context];
 
-<<<<<<< HEAD
-        case CPTTradingRangePlotStyleCandleStick:
-            [self drawCandleStickInContext:context
-                                   atIndex:idx
-                                         x:CGRectGetMidX(rect)
-                                      open:CGRectGetMinY(rect) + rect.size.height / CPTFloat(3.0)
-                                     close:CGRectGetMinY(rect) + rect.size.height * (CGFloat)(2.0 / 3.0)
-                                      high:CGRectGetMaxY(rect)
-                                       low:CGRectGetMinY(rect)
-                               alignPoints:YES];
-            break;
-=======
     if ( self.drawLegendSwatchDecoration ) {
         [self.lineStyle setLineStyleInContext:context];
 
@@ -911,11 +899,7 @@
                                            low:CGRectGetMinY(rect)
                                    alignPoints:YES];
                 break;
-
-            default:
-                break;
-        }
->>>>>>> 0bed0fe5
+        }
     }
 }
 
