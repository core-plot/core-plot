// !$*UTF8*$!
{
	archiveVersion = 1;
	classes = {
	};
	objectVersion = 47;
	objects = {

/* Begin PBXAggregateTarget section */
		9021E49E0FC5C9DC00443472 /* Documentation-Mac */ = {
			isa = PBXAggregateTarget;
			buildConfigurationList = 9021E4A10FC5C9FB00443472 /* Build configuration list for PBXAggregateTarget "Documentation-Mac" */;
			buildPhases = (
				9021E49D0FC5C9DC00443472 /* ShellScript */,
			);
			dependencies = (
			);
			name = "Documentation-Mac";
			productName = Documentation;
		};
		C37EA5C41BC83E900091C8F7 /* Universal tvOS Framework */ = {
			isa = PBXAggregateTarget;
			buildConfigurationList = C37EA5C61BC83E900091C8F7 /* Build configuration list for PBXAggregateTarget "Universal tvOS Framework" */;
			buildPhases = (
				C37EA5C51BC83E900091C8F7 /* ShellScript */,
			);
			dependencies = (
			);
			name = "Universal tvOS Framework";
			productName = Documentation;
		};
		C38A09911A4618B600D45436 /* Documentation-iOS */ = {
			isa = PBXAggregateTarget;
			buildConfigurationList = C38A09931A4618B600D45436 /* Build configuration list for PBXAggregateTarget "Documentation-iOS" */;
			buildPhases = (
				C38A09921A4618B600D45436 /* ShellScript */,
			);
			dependencies = (
			);
			name = "Documentation-iOS";
			productName = Documentation;
		};
		C38A09961A46193F00D45436 /* Universal Library */ = {
			isa = PBXAggregateTarget;
			buildConfigurationList = C38A09981A46193F00D45436 /* Build configuration list for PBXAggregateTarget "Universal Library" */;
			buildPhases = (
				C38A09971A46193F00D45436 /* ShellScript */,
			);
			dependencies = (
			);
			name = "Universal Library";
			productName = Documentation;
		};
		C3A5467F1BC1A817005C1BBC /* Universal iOS Framework */ = {
			isa = PBXAggregateTarget;
			buildConfigurationList = C3A546811BC1A817005C1BBC /* Build configuration list for PBXAggregateTarget "Universal iOS Framework" */;
			buildPhases = (
				C3A546801BC1A817005C1BBC /* ShellScript */,
			);
			dependencies = (
			);
			name = "Universal iOS Framework";
			productName = Documentation;
		};
/* End PBXAggregateTarget section */

/* Begin PBXBuildFile section */
		070064E9111F2BAA003DE087 /* CPTConstraints.h in Headers */ = {isa = PBXBuildFile; fileRef = 070064E7111F2BAA003DE087 /* CPTConstraints.h */; settings = {ATTRIBUTES = (Public, ); }; };
		070064EA111F2BAA003DE087 /* CPTConstraints.m in Sources */ = {isa = PBXBuildFile; fileRef = 070064E8111F2BAA003DE087 /* CPTConstraints.m */; };
		070622320FDF1B250066A6C4 /* CPTPathExtensions.h in Headers */ = {isa = PBXBuildFile; fileRef = 070622300FDF1B250066A6C4 /* CPTPathExtensions.h */; settings = {ATTRIBUTES = (Public, ); }; };
		070622330FDF1B250066A6C4 /* CPTPathExtensions.m in Sources */ = {isa = PBXBuildFile; fileRef = 070622310FDF1B250066A6C4 /* CPTPathExtensions.m */; };
		0706223C0FDF215C0066A6C4 /* CPTBorderedLayer.h in Headers */ = {isa = PBXBuildFile; fileRef = 0706223A0FDF215C0066A6C4 /* CPTBorderedLayer.h */; settings = {ATTRIBUTES = (Public, ); }; };
		0706223D0FDF215C0066A6C4 /* CPTBorderedLayer.m in Sources */ = {isa = PBXBuildFile; fileRef = 0706223B0FDF215C0066A6C4 /* CPTBorderedLayer.m */; };
		070A73DC0F5D8C910014FA84 /* CPTDecimalNumberValueTransformer.h in Headers */ = {isa = PBXBuildFile; fileRef = 070A73DA0F5D8C910014FA84 /* CPTDecimalNumberValueTransformer.h */; settings = {ATTRIBUTES = (Public, ); }; };
		070A73DD0F5D8C910014FA84 /* CPTDecimalNumberValueTransformer.m in Sources */ = {isa = PBXBuildFile; fileRef = 070A73DB0F5D8C910014FA84 /* CPTDecimalNumberValueTransformer.m */; };
		070CF7B00F3CA7AB0001FFF4 /* CorePlot.h in Headers */ = {isa = PBXBuildFile; fileRef = 070CF7AE0F3CA7AB0001FFF4 /* CorePlot.h */; settings = {ATTRIBUTES = (Public, ); }; };
		071F3CB910FBAB5900D0A7B6 /* License.txt in Resources */ = {isa = PBXBuildFile; fileRef = 071F3CB810FBAB5900D0A7B6 /* License.txt */; };
		072161EB11D1F6BD009CC871 /* CPTAnnotationHostLayer.h in Headers */ = {isa = PBXBuildFile; fileRef = 072161E911D1F6BD009CC871 /* CPTAnnotationHostLayer.h */; settings = {ATTRIBUTES = (Public, ); }; };
		072161EC11D1F6BD009CC871 /* CPTAnnotationHostLayer.m in Sources */ = {isa = PBXBuildFile; fileRef = 072161EA11D1F6BD009CC871 /* CPTAnnotationHostLayer.m */; };
		0730F67C1094995000E95162 /* CorePlot.framework in Frameworks */ = {isa = PBXBuildFile; fileRef = 8DC2EF5B0486A6940098B216 /* CorePlot.framework */; };
		07321BC10F37370D00F423D8 /* CPTExceptions.h in Headers */ = {isa = PBXBuildFile; fileRef = 07321BBF0F37370D00F423D8 /* CPTExceptions.h */; settings = {ATTRIBUTES = (Public, ); }; };
		07321BC20F37370D00F423D8 /* CPTExceptions.m in Sources */ = {isa = PBXBuildFile; fileRef = 07321BC00F37370D00F423D8 /* CPTExceptions.m */; };
		07321BC60F37382D00F423D8 /* CPTUtilities.h in Headers */ = {isa = PBXBuildFile; fileRef = 07321BC40F37382D00F423D8 /* CPTUtilities.h */; settings = {ATTRIBUTES = (Public, ); }; };
		07321BC70F37382D00F423D8 /* CPTUtilities.m in Sources */ = {isa = PBXBuildFile; fileRef = 07321BC50F37382D00F423D8 /* CPTUtilities.m */; };
		073FB0300FC991A3007A728E /* CPTAxisLabel.h in Headers */ = {isa = PBXBuildFile; fileRef = 073FB02E0FC991A3007A728E /* CPTAxisLabel.h */; settings = {ATTRIBUTES = (Public, ); }; };
		073FB0310FC991A3007A728E /* CPTAxisLabel.m in Sources */ = {isa = PBXBuildFile; fileRef = 073FB02F0FC991A3007A728E /* CPTAxisLabel.m */; };
		074E46F10FD6BF2900B18E16 /* CPTImage.m in Sources */ = {isa = PBXBuildFile; fileRef = C3AFC9D00FB62969005DFFDC /* CPTImage.m */; };
		0772B43A10E24D5C009CD04C /* CPTTradingRangePlot.h in Headers */ = {isa = PBXBuildFile; fileRef = 0772B43710E24D5C009CD04C /* CPTTradingRangePlot.h */; settings = {ATTRIBUTES = (Public, ); }; };
		0772B43B10E24D5C009CD04C /* CPTTradingRangePlot.m in Sources */ = {isa = PBXBuildFile; fileRef = 0772B43810E24D5C009CD04C /* CPTTradingRangePlot.m */; };
		0772C9270FE2F71600EC4C16 /* CPTTheme.h in Headers */ = {isa = PBXBuildFile; fileRef = 0772C9250FE2F71600EC4C16 /* CPTTheme.h */; settings = {ATTRIBUTES = (Public, ); }; };
		0772C9280FE2F71600EC4C16 /* CPTTheme.m in Sources */ = {isa = PBXBuildFile; fileRef = 0772C9260FE2F71600EC4C16 /* CPTTheme.m */; };
		0772C92F0FE2F89000EC4C16 /* _CPTDarkGradientTheme.h in Headers */ = {isa = PBXBuildFile; fileRef = 0772C92D0FE2F89000EC4C16 /* _CPTDarkGradientTheme.h */; settings = {ATTRIBUTES = (Private, ); }; };
		0772C9300FE2F89000EC4C16 /* _CPTDarkGradientTheme.m in Sources */ = {isa = PBXBuildFile; fileRef = 0772C92E0FE2F89000EC4C16 /* _CPTDarkGradientTheme.m */; };
		0783DD550FBF097E006C3696 /* CPTXYAxis.h in Headers */ = {isa = PBXBuildFile; fileRef = 0783DD530FBF097E006C3696 /* CPTXYAxis.h */; settings = {ATTRIBUTES = (Public, ); }; };
		0783DD560FBF097E006C3696 /* CPTXYAxis.m in Sources */ = {isa = PBXBuildFile; fileRef = 0783DD540FBF097E006C3696 /* CPTXYAxis.m */; };
		0789EF370FB9E90700C0A613 /* CPTPlatformSpecificDefines.h in Headers */ = {isa = PBXBuildFile; fileRef = 0789EF330FB9E90700C0A613 /* CPTPlatformSpecificDefines.h */; settings = {ATTRIBUTES = (Public, ); }; };
		0789EF380FB9E90700C0A613 /* CPTPlatformSpecificDefines.m in Sources */ = {isa = PBXBuildFile; fileRef = 0789EF340FB9E90700C0A613 /* CPTPlatformSpecificDefines.m */; };
		0789EF4B0FB9EBD600C0A613 /* CPTPlatformSpecificCategories.h in Headers */ = {isa = PBXBuildFile; fileRef = 0789EF470FB9EBD600C0A613 /* CPTPlatformSpecificCategories.h */; settings = {ATTRIBUTES = (Public, ); }; };
		0789EF4C0FB9EBD600C0A613 /* CPTPlatformSpecificCategories.m in Sources */ = {isa = PBXBuildFile; fileRef = 0789EF480FB9EBD600C0A613 /* CPTPlatformSpecificCategories.m */; };
		0789EF8B0FB9EE4700C0A613 /* CPTPlatformSpecificFunctions.h in Headers */ = {isa = PBXBuildFile; fileRef = 0789EF890FB9EE4700C0A613 /* CPTPlatformSpecificFunctions.h */; settings = {ATTRIBUTES = (Public, ); }; };
		0789EF8C0FB9EE4700C0A613 /* CPTPlatformSpecificFunctions.m in Sources */ = {isa = PBXBuildFile; fileRef = 0789EF8A0FB9EE4700C0A613 /* CPTPlatformSpecificFunctions.m */; };
		078F42DB0FACC075006E670B /* NSNumberExtensions.h in Headers */ = {isa = PBXBuildFile; fileRef = 078F42D90FACC075006E670B /* NSNumberExtensions.h */; settings = {ATTRIBUTES = (Private, ); }; };
		078F42DC0FACC075006E670B /* NSNumberExtensions.m in Sources */ = {isa = PBXBuildFile; fileRef = 078F42DA0FACC075006E670B /* NSNumberExtensions.m */; };
		07975C430F3B816600DE45DC /* CPTXYAxisSet.h in Headers */ = {isa = PBXBuildFile; fileRef = 07975C410F3B816600DE45DC /* CPTXYAxisSet.h */; settings = {ATTRIBUTES = (Public, ); }; };
		07975C440F3B816600DE45DC /* CPTXYAxisSet.m in Sources */ = {isa = PBXBuildFile; fileRef = 07975C420F3B816600DE45DC /* CPTXYAxisSet.m */; };
		07975C490F3B818800DE45DC /* CPTAxis.h in Headers */ = {isa = PBXBuildFile; fileRef = 07975C470F3B818800DE45DC /* CPTAxis.h */; settings = {ATTRIBUTES = (Public, ); }; };
		07975C4A0F3B818800DE45DC /* CPTAxis.m in Sources */ = {isa = PBXBuildFile; fileRef = 07975C480F3B818800DE45DC /* CPTAxis.m */; };
		07983EF60F2F9A3D008C8618 /* CPTXYGraph.h in Headers */ = {isa = PBXBuildFile; fileRef = 07983EF40F2F9A3D008C8618 /* CPTXYGraph.h */; settings = {ATTRIBUTES = (Public, ); }; };
		07983EF70F2F9A3D008C8618 /* CPTXYGraph.m in Sources */ = {isa = PBXBuildFile; fileRef = 07983EF50F2F9A3D008C8618 /* CPTXYGraph.m */; };
		0799E0950F2BB5F300790525 /* CPTBarPlot.h in Headers */ = {isa = PBXBuildFile; fileRef = 0799E0930F2BB5F300790525 /* CPTBarPlot.h */; settings = {ATTRIBUTES = (Public, ); }; };
		0799E0960F2BB5F300790525 /* CPTBarPlot.m in Sources */ = {isa = PBXBuildFile; fileRef = 0799E0940F2BB5F300790525 /* CPTBarPlot.m */; };
		0799E0990F2BB6E800790525 /* CPTXYPlotSpace.h in Headers */ = {isa = PBXBuildFile; fileRef = 0799E0970F2BB6E800790525 /* CPTXYPlotSpace.h */; settings = {ATTRIBUTES = (Public, ); }; };
		079FC0B50FB975500037E990 /* CPTColor.h in Headers */ = {isa = PBXBuildFile; fileRef = 079FC0B20FB975500037E990 /* CPTColor.h */; settings = {ATTRIBUTES = (Public, ); }; };
		079FC0B60FB975500037E990 /* CPTColor.m in Sources */ = {isa = PBXBuildFile; fileRef = 079FC0B30FB975500037E990 /* CPTColor.m */; };
		079FC0BE0FB9762B0037E990 /* CPTColorSpace.h in Headers */ = {isa = PBXBuildFile; fileRef = 079FC0BB0FB9762B0037E990 /* CPTColorSpace.h */; settings = {ATTRIBUTES = (Public, ); }; };
		079FC0BF0FB9762B0037E990 /* CPTColorSpace.m in Sources */ = {isa = PBXBuildFile; fileRef = 079FC0BC0FB9762B0037E990 /* CPTColorSpace.m */; };
		07A2E6FC102DF47900809BC5 /* CPTTimeFormatter.h in Headers */ = {isa = PBXBuildFile; fileRef = 07A2E6FA102DF47900809BC5 /* CPTTimeFormatter.h */; settings = {ATTRIBUTES = (Public, ); }; };
		07A2E6FD102DF47900809BC5 /* CPTTimeFormatter.m in Sources */ = {isa = PBXBuildFile; fileRef = 07A2E6FB102DF47900809BC5 /* CPTTimeFormatter.m */; };
		07AEF24910BBED050012BEFF /* CPTResponder.h in Headers */ = {isa = PBXBuildFile; fileRef = 07AEF1FD10BBE1F10012BEFF /* CPTResponder.h */; settings = {ATTRIBUTES = (Public, ); }; };
		07B69A5D12B6215000F4C16C /* CPTTextStyle.h in Headers */ = {isa = PBXBuildFile; fileRef = 07B69A5B12B6215000F4C16C /* CPTTextStyle.h */; settings = {ATTRIBUTES = (Public, ); }; };
		07B69A5E12B6215000F4C16C /* CPTTextStyle.m in Sources */ = {isa = PBXBuildFile; fileRef = 07B69A5C12B6215000F4C16C /* CPTTextStyle.m */; };
		07B69B1712B62ABB00F4C16C /* CPTMutableLineStyle.h in Headers */ = {isa = PBXBuildFile; fileRef = 07B69B1512B62ABB00F4C16C /* CPTMutableLineStyle.h */; settings = {ATTRIBUTES = (Public, ); }; };
		07B69B1812B62ABB00F4C16C /* CPTMutableLineStyle.m in Sources */ = {isa = PBXBuildFile; fileRef = 07B69B1612B62ABB00F4C16C /* CPTMutableLineStyle.m */; };
		07BF0D720F2B718F002FCEA7 /* CPTGraph.h in Headers */ = {isa = PBXBuildFile; fileRef = 07BF0D700F2B718F002FCEA7 /* CPTGraph.h */; settings = {ATTRIBUTES = (Public, ); }; };
		07BF0D730F2B718F002FCEA7 /* CPTGraph.m in Sources */ = {isa = PBXBuildFile; fileRef = 07BF0D710F2B718F002FCEA7 /* CPTGraph.m */; };
		07BF0D780F2B723A002FCEA7 /* CPTPlotAreaFrame.h in Headers */ = {isa = PBXBuildFile; fileRef = 07BF0D760F2B723A002FCEA7 /* CPTPlotAreaFrame.h */; settings = {ATTRIBUTES = (Public, ); }; };
		07BF0D790F2B723A002FCEA7 /* CPTPlotAreaFrame.m in Sources */ = {isa = PBXBuildFile; fileRef = 07BF0D770F2B723A002FCEA7 /* CPTPlotAreaFrame.m */; };
		07BF0D7C0F2B72B0002FCEA7 /* CPTPlotSpace.h in Headers */ = {isa = PBXBuildFile; fileRef = 07BF0D7A0F2B72B0002FCEA7 /* CPTPlotSpace.h */; settings = {ATTRIBUTES = (Public, ); }; };
		07BF0D7D0F2B72B0002FCEA7 /* CPTPlotSpace.m in Sources */ = {isa = PBXBuildFile; fileRef = 07BF0D7B0F2B72B0002FCEA7 /* CPTPlotSpace.m */; };
		07BF0D800F2B72F6002FCEA7 /* CPTPlot.h in Headers */ = {isa = PBXBuildFile; fileRef = 07BF0D7E0F2B72F6002FCEA7 /* CPTPlot.h */; settings = {ATTRIBUTES = (Public, ); }; };
		07BF0D810F2B72F6002FCEA7 /* CPTPlot.m in Sources */ = {isa = PBXBuildFile; fileRef = 07BF0D7F0F2B72F6002FCEA7 /* CPTPlot.m */; };
		07BF0D840F2B7340002FCEA7 /* CPTAxisSet.h in Headers */ = {isa = PBXBuildFile; fileRef = 07BF0D820F2B7340002FCEA7 /* CPTAxisSet.h */; settings = {ATTRIBUTES = (Public, ); }; };
		07BF0D850F2B7340002FCEA7 /* CPTAxisSet.m in Sources */ = {isa = PBXBuildFile; fileRef = 07BF0D830F2B7340002FCEA7 /* CPTAxisSet.m */; };
		07BF0D970F2B73CA002FCEA7 /* CPTScatterPlot.h in Headers */ = {isa = PBXBuildFile; fileRef = 07BF0D950F2B73CA002FCEA7 /* CPTScatterPlot.h */; settings = {ATTRIBUTES = (Public, ); }; };
		07BF0D980F2B73CA002FCEA7 /* CPTScatterPlot.m in Sources */ = {isa = PBXBuildFile; fileRef = 07BF0D960F2B73CA002FCEA7 /* CPTScatterPlot.m */; };
		07BF0DF30F2B7BFB002FCEA7 /* CPTDefinitions.h in Headers */ = {isa = PBXBuildFile; fileRef = 07BF0DF10F2B7BFB002FCEA7 /* CPTDefinitions.h */; settings = {ATTRIBUTES = (Public, ); }; };
		07BF0DF40F2B7BFB002FCEA7 /* CPTDefinitions.m in Sources */ = {isa = PBXBuildFile; fileRef = 07BF0DF20F2B7BFB002FCEA7 /* CPTDefinitions.m */; };
		07C4679B0FE1A24C00299939 /* CPTMutableTextStyle.h in Headers */ = {isa = PBXBuildFile; fileRef = 07C467990FE1A24C00299939 /* CPTMutableTextStyle.h */; settings = {ATTRIBUTES = (Public, ); }; };
		07C4679C0FE1A24C00299939 /* CPTMutableTextStyle.m in Sources */ = {isa = PBXBuildFile; fileRef = 07C4679A0FE1A24C00299939 /* CPTMutableTextStyle.m */; };
		07C467B80FE1A96E00299939 /* CPTTextStylePlatformSpecific.h in Headers */ = {isa = PBXBuildFile; fileRef = 07C467B60FE1A96E00299939 /* CPTTextStylePlatformSpecific.h */; settings = {ATTRIBUTES = (Public, ); }; };
		07C467B90FE1A96E00299939 /* CPTTextStylePlatformSpecific.m in Sources */ = {isa = PBXBuildFile; fileRef = 07C467B70FE1A96E00299939 /* CPTTextStylePlatformSpecific.m */; };
		07CA112F0FAC8F85000861CE /* CPTGradient.h in Headers */ = {isa = PBXBuildFile; fileRef = 07CA112D0FAC8F85000861CE /* CPTGradient.h */; settings = {ATTRIBUTES = (Public, ); }; };
		07CA11300FAC8F85000861CE /* CPTGradient.m in Sources */ = {isa = PBXBuildFile; fileRef = 07CA112E0FAC8F85000861CE /* CPTGradient.m */; };
		07E10BB111D1016B000B8DAB /* CPTPlotSpaceAnnotation.h in Headers */ = {isa = PBXBuildFile; fileRef = 07E10BAF11D1016B000B8DAB /* CPTPlotSpaceAnnotation.h */; settings = {ATTRIBUTES = (Public, ); }; };
		07E10BB211D1016B000B8DAB /* CPTPlotSpaceAnnotation.m in Sources */ = {isa = PBXBuildFile; fileRef = 07E10BB011D1016B000B8DAB /* CPTPlotSpaceAnnotation.m */; };
		07E10BB611D10177000B8DAB /* CPTAnnotation.h in Headers */ = {isa = PBXBuildFile; fileRef = 07E10BB411D10177000B8DAB /* CPTAnnotation.h */; settings = {ATTRIBUTES = (Public, ); }; };
		07E10BB711D10177000B8DAB /* CPTAnnotation.m in Sources */ = {isa = PBXBuildFile; fileRef = 07E10BB511D10177000B8DAB /* CPTAnnotation.m */; };
		07E10BBB11D10183000B8DAB /* CPTLayerAnnotation.h in Headers */ = {isa = PBXBuildFile; fileRef = 07E10BB911D10183000B8DAB /* CPTLayerAnnotation.h */; settings = {ATTRIBUTES = (Public, ); }; };
		07E10BBC11D10183000B8DAB /* CPTLayerAnnotation.m in Sources */ = {isa = PBXBuildFile; fileRef = 07E10BBA11D10183000B8DAB /* CPTLayerAnnotation.m */; };
		07FCF2C6115B54AE00E46606 /* _CPTSlateTheme.h in Headers */ = {isa = PBXBuildFile; fileRef = 07FCF2C4115B54AE00E46606 /* _CPTSlateTheme.h */; settings = {ATTRIBUTES = (Private, ); }; };
		07FCF2C7115B54AE00E46606 /* _CPTSlateTheme.m in Sources */ = {isa = PBXBuildFile; fileRef = 07FCF2C5115B54AE00E46606 /* _CPTSlateTheme.m */; };
		32484B430F530E8B002151AD /* CPTPlotRange.h in Headers */ = {isa = PBXBuildFile; fileRef = 32484B3F0F530E8B002151AD /* CPTPlotRange.h */; settings = {ATTRIBUTES = (Public, ); }; };
		32484B440F530E8B002151AD /* CPTPlotRange.m in Sources */ = {isa = PBXBuildFile; fileRef = 32484B400F530E8B002151AD /* CPTPlotRange.m */; };
		4C97EEFE104D80C400B554F9 /* CPTNumericData+TypeConversion.h in Headers */ = {isa = PBXBuildFile; fileRef = 4C97EEF7104D80C400B554F9 /* CPTNumericData+TypeConversion.h */; settings = {ATTRIBUTES = (Public, ); }; };
		4C97EF01104D80C400B554F9 /* CPTNumericData.h in Headers */ = {isa = PBXBuildFile; fileRef = 4C97EEFA104D80C400B554F9 /* CPTNumericData.h */; settings = {ATTRIBUTES = (Public, ); }; };
		4C97EF02104D80C400B554F9 /* CPTNumericData.m in Sources */ = {isa = PBXBuildFile; fileRef = 4C97EEFB104D80C400B554F9 /* CPTNumericData.m */; };
		4C97EF03104D80C400B554F9 /* CPTNumericDataType.h in Headers */ = {isa = PBXBuildFile; fileRef = 4C97EEFC104D80C400B554F9 /* CPTNumericDataType.h */; settings = {ATTRIBUTES = (Public, ); }; };
		4C97EF04104D80C400B554F9 /* CPTNumericDataType.m in Sources */ = {isa = PBXBuildFile; fileRef = 4C97EEFD104D80C400B554F9 /* CPTNumericDataType.m */; };
		4C97EF12104D819100B554F9 /* CPTMutableNumericData.h in Headers */ = {isa = PBXBuildFile; fileRef = 4C97EF10104D819100B554F9 /* CPTMutableNumericData.h */; settings = {ATTRIBUTES = (Public, ); }; };
		4C97EF13104D819100B554F9 /* CPTMutableNumericData.m in Sources */ = {isa = PBXBuildFile; fileRef = 4C97EF11104D819100B554F9 /* CPTMutableNumericData.m */; };
		4CD7E7E70F4B4F8200F9BCBB /* CPTTextLayer.h in Headers */ = {isa = PBXBuildFile; fileRef = 4CD7E7E50F4B4F8200F9BCBB /* CPTTextLayer.h */; settings = {ATTRIBUTES = (Public, ); }; };
		4CD7E7E80F4B4F8200F9BCBB /* CPTTextLayer.m in Sources */ = {isa = PBXBuildFile; fileRef = 4CD7E7E60F4B4F8200F9BCBB /* CPTTextLayer.m */; };
		4CD7E7EC0F4B4F9600F9BCBB /* CPTLayer.h in Headers */ = {isa = PBXBuildFile; fileRef = 4CD7E7EA0F4B4F9600F9BCBB /* CPTLayer.h */; settings = {ATTRIBUTES = (Public, ); }; };
		4CD7E7ED0F4B4F9600F9BCBB /* CPTLayer.m in Sources */ = {isa = PBXBuildFile; fileRef = 4CD7E7EB0F4B4F9600F9BCBB /* CPTLayer.m */; };
		4CD7E7F00F4B4FA700F9BCBB /* NSDecimalNumberExtensions.h in Headers */ = {isa = PBXBuildFile; fileRef = 4CD7E7EE0F4B4FA700F9BCBB /* NSDecimalNumberExtensions.h */; settings = {ATTRIBUTES = (Private, ); }; };
		4CD7E7F10F4B4FA700F9BCBB /* NSDecimalNumberExtensions.m in Sources */ = {isa = PBXBuildFile; fileRef = 4CD7E7EF0F4B4FA700F9BCBB /* NSDecimalNumberExtensions.m */; };
		8DC2EF530486A6940098B216 /* InfoPlist.strings in Resources */ = {isa = PBXBuildFile; fileRef = 089C1666FE841158C02AAC07 /* InfoPlist.strings */; };
		906156BE0F375598001B75FC /* CPTLineStyle.h in Headers */ = {isa = PBXBuildFile; fileRef = 906156BC0F375598001B75FC /* CPTLineStyle.h */; settings = {ATTRIBUTES = (Public, ); }; };
		906156BF0F375598001B75FC /* CPTLineStyle.m in Sources */ = {isa = PBXBuildFile; fileRef = 906156BD0F375598001B75FC /* CPTLineStyle.m */; };
		90AF4FBA0F36D39700753D26 /* CPTXYPlotSpace.m in Sources */ = {isa = PBXBuildFile; fileRef = 90AF4FB90F36D39700753D26 /* CPTXYPlotSpace.m */; };
		93961BE61C71ACFD002F5A58 /* _CPTCatmullRomInterpolation.h in Headers */ = {isa = PBXBuildFile; fileRef = 93961BE51C71ACFD002F5A58 /* _CPTCatmullRomInterpolation.h */; settings = {ATTRIBUTES = (Private, ); }; };
		93961BE71C71ACFD002F5A58 /* _CPTCatmullRomInterpolation.h in Headers */ = {isa = PBXBuildFile; fileRef = 93961BE51C71ACFD002F5A58 /* _CPTCatmullRomInterpolation.h */; settings = {ATTRIBUTES = (Private, ); }; };
		93961BE91C71AD57002F5A58 /* _CPTCatmullRomInterpolation.m in Sources */ = {isa = PBXBuildFile; fileRef = 93961BE81C71AD57002F5A58 /* _CPTCatmullRomInterpolation.m */; };
		93961BEA1C71AD57002F5A58 /* _CPTCatmullRomInterpolation.m in Sources */ = {isa = PBXBuildFile; fileRef = 93961BE81C71AD57002F5A58 /* _CPTCatmullRomInterpolation.m */; };
		93961BEB1C71AD57002F5A58 /* _CPTCatmullRomInterpolation.m in Sources */ = {isa = PBXBuildFile; fileRef = 93961BE81C71AD57002F5A58 /* _CPTCatmullRomInterpolation.m */; };
		93961BEC1C71AD57002F5A58 /* _CPTCatmullRomInterpolation.m in Sources */ = {isa = PBXBuildFile; fileRef = 93961BE81C71AD57002F5A58 /* _CPTCatmullRomInterpolation.m */; };
		93961BED1C71AD57002F5A58 /* _CPTCatmullRomInterpolation.m in Sources */ = {isa = PBXBuildFile; fileRef = 93961BE81C71AD57002F5A58 /* _CPTCatmullRomInterpolation.m */; };
		93961BEE1C71AD57002F5A58 /* _CPTCatmullRomInterpolation.m in Sources */ = {isa = PBXBuildFile; fileRef = 93961BE81C71AD57002F5A58 /* _CPTCatmullRomInterpolation.m */; };
		A92C00498745CB844AF563E0 /* _CPTAnimationCGRectPeriod.h in Headers */ = {isa = PBXBuildFile; fileRef = A92C0E876AE37EB30019586B /* _CPTAnimationCGRectPeriod.h */; };
		A92C02A48B4FBD94D718ECF8 /* _CPTAnimationCGSizePeriod.m in Sources */ = {isa = PBXBuildFile; fileRef = A92C087BF0913A6BA2363E40 /* _CPTAnimationCGSizePeriod.m */; };
		A92C02FFEE33F8D28665257B /* _CPTAnimationNSDecimalPeriod.m in Sources */ = {isa = PBXBuildFile; fileRef = A92C00B71DCB2085A92BE0A9 /* _CPTAnimationNSDecimalPeriod.m */; };
		A92C06A37F57EC3EF109682A /* _CPTAnimationCGSizePeriod.h in Headers */ = {isa = PBXBuildFile; fileRef = A92C0563E082D1C1E249FA6F /* _CPTAnimationCGSizePeriod.h */; };
		A92C081FA33BB0466FC4491D /* _CPTAnimationCGPointPeriod.m in Sources */ = {isa = PBXBuildFile; fileRef = A92C0AE447398AF62D584F9C /* _CPTAnimationCGPointPeriod.m */; };
		A92C08762FC96FB6E9FAAB2F /* _CPTAnimationCGRectPeriod.m in Sources */ = {isa = PBXBuildFile; fileRef = A92C0C3DB583ED8FC2EFD9DB /* _CPTAnimationCGRectPeriod.m */; };
		A92C09FB928DD364BDF0BF30 /* _CPTAnimationCGPointPeriod.h in Headers */ = {isa = PBXBuildFile; fileRef = A92C0E154E8598EDE2EDEF2F /* _CPTAnimationCGPointPeriod.h */; };
		A92C0C48A737EFEBA33ABC75 /* _CPTAnimationPlotRangePeriod.h in Headers */ = {isa = PBXBuildFile; fileRef = A92C0E16290C226BC4BE3936 /* _CPTAnimationPlotRangePeriod.h */; };
		A92C0C9E536E2E8E89D6E5FB /* _CPTAnimationPlotRangePeriod.m in Sources */ = {isa = PBXBuildFile; fileRef = A92C091B8592D9F32AC384CB /* _CPTAnimationPlotRangePeriod.m */; };
		A92C0FF1D344D29225207775 /* _CPTAnimationNSDecimalPeriod.h in Headers */ = {isa = PBXBuildFile; fileRef = A92C0685ACE3281299F10F73 /* _CPTAnimationNSDecimalPeriod.h */; };
		BC55023210059F22005DF982 /* _CPTPlainBlackTheme.h in Headers */ = {isa = PBXBuildFile; fileRef = BC55022C10059F22005DF982 /* _CPTPlainBlackTheme.h */; settings = {ATTRIBUTES = (Private, ); }; };
		BC55023310059F22005DF982 /* _CPTPlainBlackTheme.m in Sources */ = {isa = PBXBuildFile; fileRef = BC55022D10059F22005DF982 /* _CPTPlainBlackTheme.m */; };
		BC55023410059F22005DF982 /* _CPTPlainWhiteTheme.h in Headers */ = {isa = PBXBuildFile; fileRef = BC55022E10059F22005DF982 /* _CPTPlainWhiteTheme.h */; settings = {ATTRIBUTES = (Private, ); }; };
		BC55023510059F22005DF982 /* _CPTPlainWhiteTheme.m in Sources */ = {isa = PBXBuildFile; fileRef = BC55022F10059F22005DF982 /* _CPTPlainWhiteTheme.m */; };
		BC55023610059F22005DF982 /* _CPTStocksTheme.h in Headers */ = {isa = PBXBuildFile; fileRef = BC55023010059F22005DF982 /* _CPTStocksTheme.h */; settings = {ATTRIBUTES = (Private, ); }; };
		BC55023710059F22005DF982 /* _CPTStocksTheme.m in Sources */ = {isa = PBXBuildFile; fileRef = BC55023110059F22005DF982 /* _CPTStocksTheme.m */; };
		BC74A33010FC402600E7E90D /* CPTPieChart.h in Headers */ = {isa = PBXBuildFile; fileRef = BC74A32E10FC402600E7E90D /* CPTPieChart.h */; settings = {ATTRIBUTES = (Public, ); }; };
		BC74A33110FC402600E7E90D /* CPTPieChart.m in Sources */ = {isa = PBXBuildFile; fileRef = BC74A32F10FC402600E7E90D /* CPTPieChart.m */; };
		BC79F1360FD1CD6600510976 /* CPTGraphHostingView.h in Headers */ = {isa = PBXBuildFile; fileRef = BC79F1340FD1CD6600510976 /* CPTGraphHostingView.h */; settings = {ATTRIBUTES = (Public, ); }; };
		BC79F1370FD1CD6600510976 /* CPTGraphHostingView.m in Sources */ = {isa = PBXBuildFile; fileRef = BC79F1350FD1CD6600510976 /* CPTGraphHostingView.m */; };
		BC89A64110239D1D009D5261 /* CorePlotProbes.d in Sources */ = {isa = PBXBuildFile; fileRef = BC89A64010239D1D009D5261 /* CorePlotProbes.d */; };
		BCFC7C3710921FDB00DAECAA /* CPTAxisTitle.h in Headers */ = {isa = PBXBuildFile; fileRef = BCFC7C3510921FDB00DAECAA /* CPTAxisTitle.h */; settings = {ATTRIBUTES = (Public, ); }; };
		BCFC7C3810921FDB00DAECAA /* CPTAxisTitle.m in Sources */ = {isa = PBXBuildFile; fileRef = BCFC7C3610921FDB00DAECAA /* CPTAxisTitle.m */; };
		C30550ED1399BE5400E0151F /* CPTLegendEntry.h in Headers */ = {isa = PBXBuildFile; fileRef = C30550EB1399BE5400E0151F /* CPTLegendEntry.h */; settings = {ATTRIBUTES = (Public, ); }; };
		C30550EE1399BE5400E0151F /* CPTLegendEntry.m in Sources */ = {isa = PBXBuildFile; fileRef = C30550EC1399BE5400E0151F /* CPTLegendEntry.m */; };
		C318F4AD11EA188700595FF9 /* CPTLimitBand.h in Headers */ = {isa = PBXBuildFile; fileRef = C318F4AB11EA188700595FF9 /* CPTLimitBand.h */; settings = {ATTRIBUTES = (Public, ); }; };
		C318F4AE11EA188700595FF9 /* CPTLimitBand.m in Sources */ = {isa = PBXBuildFile; fileRef = C318F4AC11EA188700595FF9 /* CPTLimitBand.m */; };
		C3226A521A69F6DA00F77249 /* QuartzCore.framework in Frameworks */ = {isa = PBXBuildFile; fileRef = C3226A511A69F6DA00F77249 /* QuartzCore.framework */; };
		C3226A541A69F6DF00F77249 /* UIKit.framework in Frameworks */ = {isa = PBXBuildFile; fileRef = C3226A531A69F6DF00F77249 /* UIKit.framework */; };
		C3226A561A69F6F000F77249 /* Accelerate.framework in Frameworks */ = {isa = PBXBuildFile; fileRef = C3226A551A69F6F000F77249 /* Accelerate.framework */; };
		C3226A581A69F6FA00F77249 /* CoreGraphics.framework in Frameworks */ = {isa = PBXBuildFile; fileRef = C3226A571A69F6FA00F77249 /* CoreGraphics.framework */; };
		C3226A5C1A69F72900F77249 /* UIKit.framework in Frameworks */ = {isa = PBXBuildFile; fileRef = C3226A531A69F6DF00F77249 /* UIKit.framework */; };
		C3226A5D1A69F72F00F77249 /* Accelerate.framework in Frameworks */ = {isa = PBXBuildFile; fileRef = C3226A551A69F6F000F77249 /* Accelerate.framework */; };
		C3226A5E1A69F73800F77249 /* QuartzCore.framework in Frameworks */ = {isa = PBXBuildFile; fileRef = C3226A511A69F6DA00F77249 /* QuartzCore.framework */; };
		C3226A5F1A69F75400F77249 /* CoreGraphics.framework in Frameworks */ = {isa = PBXBuildFile; fileRef = C3226A571A69F6FA00F77249 /* CoreGraphics.framework */; };
		C3286C0015D8740100A436A8 /* _CPTMaskLayer.h in Headers */ = {isa = PBXBuildFile; fileRef = C3286BFE15D8740100A436A8 /* _CPTMaskLayer.h */; settings = {ATTRIBUTES = (); }; };
		C3286C0115D8740100A436A8 /* _CPTMaskLayer.m in Sources */ = {isa = PBXBuildFile; fileRef = C3286BFF15D8740100A436A8 /* _CPTMaskLayer.m */; };
		C32EE1B613EC4AA800038266 /* CPTShadow.h in Headers */ = {isa = PBXBuildFile; fileRef = C32EE1B413EC4AA800038266 /* CPTShadow.h */; settings = {ATTRIBUTES = (Public, ); }; };
		C32EE1B713EC4AA800038266 /* CPTShadow.m in Sources */ = {isa = PBXBuildFile; fileRef = C32EE1B513EC4AA800038266 /* CPTShadow.m */; };
		C32EE1C113EC4BE700038266 /* CPTMutableShadow.h in Headers */ = {isa = PBXBuildFile; fileRef = C32EE1BF13EC4BE700038266 /* CPTMutableShadow.h */; settings = {ATTRIBUTES = (Public, ); }; };
		C32EE1C213EC4BE700038266 /* CPTMutableShadow.m in Sources */ = {isa = PBXBuildFile; fileRef = C32EE1C013EC4BE700038266 /* CPTMutableShadow.m */; };
		C3392A381225F667008DA6BD /* CPTNumericData+TypeConversion.m in Sources */ = {isa = PBXBuildFile; fileRef = C3392A371225F667008DA6BD /* CPTNumericData+TypeConversion.m */; };
		C3392A481225FB68008DA6BD /* CPTMutableNumericDataTests.m in Sources */ = {isa = PBXBuildFile; fileRef = C3CADDC611B167AD00D36017 /* CPTMutableNumericDataTests.m */; };
		C3392A491225FB69008DA6BD /* CPTNumericDataTests.m in Sources */ = {isa = PBXBuildFile; fileRef = 4C97EF06104D80D400B554F9 /* CPTNumericDataTests.m */; };
		C3408C3E15FC1C3E004F1D70 /* _CPTBorderLayer.h in Headers */ = {isa = PBXBuildFile; fileRef = C3408C3C15FC1C3E004F1D70 /* _CPTBorderLayer.h */; settings = {ATTRIBUTES = (); }; };
		C3408C3F15FC1C3E004F1D70 /* _CPTBorderLayer.m in Sources */ = {isa = PBXBuildFile; fileRef = C3408C3D15FC1C3E004F1D70 /* _CPTBorderLayer.m */; };
		C34260200FAE096D00072842 /* _CPTFillImage.h in Headers */ = {isa = PBXBuildFile; fileRef = C34260180FAE096C00072842 /* _CPTFillImage.h */; settings = {ATTRIBUTES = (Private, ); }; };
		C34260210FAE096D00072842 /* _CPTFillGradient.m in Sources */ = {isa = PBXBuildFile; fileRef = C34260190FAE096C00072842 /* _CPTFillGradient.m */; };
		C34260220FAE096D00072842 /* CPTFill.m in Sources */ = {isa = PBXBuildFile; fileRef = C342601A0FAE096C00072842 /* CPTFill.m */; };
		C34260230FAE096D00072842 /* _CPTFillColor.h in Headers */ = {isa = PBXBuildFile; fileRef = C342601B0FAE096C00072842 /* _CPTFillColor.h */; settings = {ATTRIBUTES = (Private, ); }; };
		C34260240FAE096D00072842 /* _CPTFillColor.m in Sources */ = {isa = PBXBuildFile; fileRef = C342601C0FAE096C00072842 /* _CPTFillColor.m */; };
		C34260250FAE096D00072842 /* _CPTFillImage.m in Sources */ = {isa = PBXBuildFile; fileRef = C342601D0FAE096C00072842 /* _CPTFillImage.m */; };
		C34260260FAE096D00072842 /* _CPTFillGradient.h in Headers */ = {isa = PBXBuildFile; fileRef = C342601E0FAE096C00072842 /* _CPTFillGradient.h */; settings = {ATTRIBUTES = (Private, ); }; };
		C34260270FAE096D00072842 /* CPTFill.h in Headers */ = {isa = PBXBuildFile; fileRef = C342601F0FAE096C00072842 /* CPTFill.h */; settings = {ATTRIBUTES = (Public, ); }; };
		C349DCB4151AAFBF00BFD6A7 /* CPTCalendarFormatter.h in Headers */ = {isa = PBXBuildFile; fileRef = C349DCB2151AAFBF00BFD6A7 /* CPTCalendarFormatter.h */; settings = {ATTRIBUTES = (Public, ); }; };
		C349DCB5151AAFBF00BFD6A7 /* CPTCalendarFormatter.m in Sources */ = {isa = PBXBuildFile; fileRef = C349DCB3151AAFBF00BFD6A7 /* CPTCalendarFormatter.m */; };
		C34AFE5311021C100041675A /* CPTGridLines.m in Sources */ = {isa = PBXBuildFile; fileRef = C32B391710AA4C78000470D4 /* CPTGridLines.m */; };
		C34AFE5511021C470041675A /* CPTPlotArea.m in Sources */ = {isa = PBXBuildFile; fileRef = C34BF5BB10A67633007F0894 /* CPTPlotArea.m */; };
		C34AFE6B11021D010041675A /* CPTPlotSymbol.h in Headers */ = {isa = PBXBuildFile; fileRef = C34AFE6911021D010041675A /* CPTPlotSymbol.h */; settings = {ATTRIBUTES = (Public, ); }; };
		C34AFE6C11021D010041675A /* CPTPlotSymbol.m in Sources */ = {isa = PBXBuildFile; fileRef = C34AFE6A11021D010041675A /* CPTPlotSymbol.m */; };
		C34AFE7111021D880041675A /* CPTAxisLabelGroup.m in Sources */ = {isa = PBXBuildFile; fileRef = C3C032C810B8DEDC003A11B6 /* CPTAxisLabelGroup.m */; };
		C34AFE96110224630041675A /* CPTAxisLabelGroup.h in Headers */ = {isa = PBXBuildFile; fileRef = C3C032C710B8DEDC003A11B6 /* CPTAxisLabelGroup.h */; settings = {ATTRIBUTES = (Private, ); }; };
		C34AFE98110224710041675A /* CPTGridLines.h in Headers */ = {isa = PBXBuildFile; fileRef = C32B391610AA4C78000470D4 /* CPTGridLines.h */; settings = {ATTRIBUTES = (Private, ); }; };
		C34AFE9B1102248D0041675A /* CPTPlotArea.h in Headers */ = {isa = PBXBuildFile; fileRef = C34BF5BA10A67633007F0894 /* CPTPlotArea.h */; settings = {ATTRIBUTES = (Public, ); }; };
		C34F0D58121CB3EC0020FDD3 /* CPTTestCase.m in Sources */ = {isa = PBXBuildFile; fileRef = 0730F64D109494D100E95162 /* CPTTestCase.m */; };
		C34F0D59121CB3F00020FDD3 /* CPTDataSourceTestCase.m in Sources */ = {isa = PBXBuildFile; fileRef = 4C9A745E0FB24C7200918464 /* CPTDataSourceTestCase.m */; };
		C36E89BA11EE7F97003DE309 /* CPTPlotRangeTests.m in Sources */ = {isa = PBXBuildFile; fileRef = C36E89B911EE7F97003DE309 /* CPTPlotRangeTests.m */; };
		C370D5971A753F1C00AF4312 /* CoreGraphics.framework in Frameworks */ = {isa = PBXBuildFile; fileRef = C3226A571A69F6FA00F77249 /* CoreGraphics.framework */; };
		C377B3BB1C122AA600891DF8 /* CPTCalendarFormatterTests.m in Sources */ = {isa = PBXBuildFile; fileRef = C377B3BA1C122AA600891DF8 /* CPTCalendarFormatterTests.m */; };
		C377B3BC1C122AA600891DF8 /* CPTCalendarFormatterTests.m in Sources */ = {isa = PBXBuildFile; fileRef = C377B3BA1C122AA600891DF8 /* CPTCalendarFormatterTests.m */; };
		C377B3BD1C122AA600891DF8 /* CPTCalendarFormatterTests.m in Sources */ = {isa = PBXBuildFile; fileRef = C377B3BA1C122AA600891DF8 /* CPTCalendarFormatterTests.m */; };
		C377B3BE1C122AA600891DF8 /* CPTCalendarFormatterTests.m in Sources */ = {isa = PBXBuildFile; fileRef = C377B3BA1C122AA600891DF8 /* CPTCalendarFormatterTests.m */; };
		C3791D09191D4C4C001EC514 /* CPTImagePlatformSpecific.m in Sources */ = {isa = PBXBuildFile; fileRef = C3791D07191D4C4C001EC514 /* CPTImagePlatformSpecific.m */; };
		C37EA5CB1BC83F2A0091C8F7 /* CPTGraphHostingView.m in Sources */ = {isa = PBXBuildFile; fileRef = C38A0B281A46265300D45436 /* CPTGraphHostingView.m */; };
		C37EA5CC1BC83F2A0091C8F7 /* CPTLayerAnnotation.m in Sources */ = {isa = PBXBuildFile; fileRef = 07E10BBA11D10183000B8DAB /* CPTLayerAnnotation.m */; };
		C37EA5CD1BC83F2A0091C8F7 /* CPTLayer.m in Sources */ = {isa = PBXBuildFile; fileRef = 4CD7E7EB0F4B4F9600F9BCBB /* CPTLayer.m */; };
		C37EA5CE1BC83F2A0091C8F7 /* CPTTimeFormatter.m in Sources */ = {isa = PBXBuildFile; fileRef = 07A2E6FB102DF47900809BC5 /* CPTTimeFormatter.m */; };
		C37EA5CF1BC83F2A0091C8F7 /* CPTColor.m in Sources */ = {isa = PBXBuildFile; fileRef = 079FC0B30FB975500037E990 /* CPTColor.m */; };
		C37EA5D01BC83F2A0091C8F7 /* NSCoderExtensions.m in Sources */ = {isa = PBXBuildFile; fileRef = C3978E0513CE653B00A420D9 /* NSCoderExtensions.m */; };
		C37EA5D11BC83F2A0091C8F7 /* CPTMutableNumericData.m in Sources */ = {isa = PBXBuildFile; fileRef = 4C97EF11104D819100B554F9 /* CPTMutableNumericData.m */; };
		C37EA5D21BC83F2A0091C8F7 /* CPTNumericData+TypeConversion.m in Sources */ = {isa = PBXBuildFile; fileRef = C3392A371225F667008DA6BD /* CPTNumericData+TypeConversion.m */; };
		C37EA5D31BC83F2A0091C8F7 /* CPTTheme.m in Sources */ = {isa = PBXBuildFile; fileRef = 0772C9260FE2F71600EC4C16 /* CPTTheme.m */; };
		C37EA5D41BC83F2A0091C8F7 /* CPTDefinitions.m in Sources */ = {isa = PBXBuildFile; fileRef = 07BF0DF20F2B7BFB002FCEA7 /* CPTDefinitions.m */; };
		C37EA5D51BC83F2A0091C8F7 /* _CPTFillImage.m in Sources */ = {isa = PBXBuildFile; fileRef = C342601D0FAE096C00072842 /* _CPTFillImage.m */; };
		C37EA5D61BC83F2A0091C8F7 /* CPTPlotSpaceAnnotation.m in Sources */ = {isa = PBXBuildFile; fileRef = 07E10BB011D1016B000B8DAB /* CPTPlotSpaceAnnotation.m */; };
		C37EA5D71BC83F2A0091C8F7 /* CPTXYAxis.m in Sources */ = {isa = PBXBuildFile; fileRef = 0783DD540FBF097E006C3696 /* CPTXYAxis.m */; };
		C37EA5D81BC83F2A0091C8F7 /* CPTBarPlot.m in Sources */ = {isa = PBXBuildFile; fileRef = 0799E0940F2BB5F300790525 /* CPTBarPlot.m */; };
		C37EA5D91BC83F2A0091C8F7 /* CPTAxisTitle.m in Sources */ = {isa = PBXBuildFile; fileRef = BCFC7C3610921FDB00DAECAA /* CPTAxisTitle.m */; };
		C37EA5DA1BC83F2A0091C8F7 /* CPTPlatformSpecificDefines.m in Sources */ = {isa = PBXBuildFile; fileRef = C38A0B1B1A46264500D45436 /* CPTPlatformSpecificDefines.m */; };
		C37EA5DB1BC83F2A0091C8F7 /* _CPTStocksTheme.m in Sources */ = {isa = PBXBuildFile; fileRef = BC55023110059F22005DF982 /* _CPTStocksTheme.m */; };
		C37EA5DC1BC83F2A0091C8F7 /* CPTImagePlatformSpecific.m in Sources */ = {isa = PBXBuildFile; fileRef = C38A0A591A4620B800D45436 /* CPTImagePlatformSpecific.m */; };
		C37EA5DD1BC83F2A0091C8F7 /* _CPTAnimationCGFloatPeriod.m in Sources */ = {isa = PBXBuildFile; fileRef = C3C9CB16165DB52C00739006 /* _CPTAnimationCGFloatPeriod.m */; };
		C37EA5DE1BC83F2A0091C8F7 /* CPTExceptions.m in Sources */ = {isa = PBXBuildFile; fileRef = 07321BC00F37370D00F423D8 /* CPTExceptions.m */; };
		C37EA5DF1BC83F2A0091C8F7 /* _CPTDarkGradientTheme.m in Sources */ = {isa = PBXBuildFile; fileRef = 0772C92E0FE2F89000EC4C16 /* _CPTDarkGradientTheme.m */; };
		C37EA5E01BC83F2A0091C8F7 /* _CPTPlainBlackTheme.m in Sources */ = {isa = PBXBuildFile; fileRef = BC55022D10059F22005DF982 /* _CPTPlainBlackTheme.m */; };
		C37EA5E11BC83F2A0091C8F7 /* CPTNumericData.m in Sources */ = {isa = PBXBuildFile; fileRef = 4C97EEFB104D80C400B554F9 /* CPTNumericData.m */; };
		C37EA5E21BC83F2A0091C8F7 /* CorePlotProbes.d in Sources */ = {isa = PBXBuildFile; fileRef = BC89A64010239D1D009D5261 /* CorePlotProbes.d */; };
		C37EA5E31BC83F2A0091C8F7 /* CPTXYAxisSet.m in Sources */ = {isa = PBXBuildFile; fileRef = 07975C420F3B816600DE45DC /* CPTXYAxisSet.m */; };
		C37EA5E41BC83F2A0091C8F7 /* CPTLimitBand.m in Sources */ = {isa = PBXBuildFile; fileRef = C318F4AC11EA188700595FF9 /* CPTLimitBand.m */; };
		C37EA5E51BC83F2A0091C8F7 /* CPTGridLines.m in Sources */ = {isa = PBXBuildFile; fileRef = C32B391710AA4C78000470D4 /* CPTGridLines.m */; };
		C37EA5E61BC83F2A0091C8F7 /* CPTPathExtensions.m in Sources */ = {isa = PBXBuildFile; fileRef = 070622310FDF1B250066A6C4 /* CPTPathExtensions.m */; };
		C37EA5E71BC83F2A0091C8F7 /* CPTXYPlotSpace.m in Sources */ = {isa = PBXBuildFile; fileRef = 90AF4FB90F36D39700753D26 /* CPTXYPlotSpace.m */; };
		C37EA5E81BC83F2A0091C8F7 /* CPTPlotRange.m in Sources */ = {isa = PBXBuildFile; fileRef = 32484B400F530E8B002151AD /* CPTPlotRange.m */; };
		C37EA5E91BC83F2A0091C8F7 /* CPTImage.m in Sources */ = {isa = PBXBuildFile; fileRef = C3AFC9D00FB62969005DFFDC /* CPTImage.m */; };
		C37EA5EA1BC83F2A0091C8F7 /* CPTPlotSymbol.m in Sources */ = {isa = PBXBuildFile; fileRef = C34AFE6A11021D010041675A /* CPTPlotSymbol.m */; };
		C37EA5EB1BC83F2A0091C8F7 /* CPTAxisSet.m in Sources */ = {isa = PBXBuildFile; fileRef = 07BF0D830F2B7340002FCEA7 /* CPTAxisSet.m */; };
		C37EA5EC1BC83F2A0091C8F7 /* CPTPlotGroup.m in Sources */ = {isa = PBXBuildFile; fileRef = C3F31DE71045EB470058520A /* CPTPlotGroup.m */; };
		C37EA5ED1BC83F2A0091C8F7 /* CPTAnimation.m in Sources */ = {isa = PBXBuildFile; fileRef = C3C2847016584EB9006BA43C /* CPTAnimation.m */; };
		C37EA5EE1BC83F2A0091C8F7 /* _CPTAnimationNSDecimalPeriod.m in Sources */ = {isa = PBXBuildFile; fileRef = A92C00B71DCB2085A92BE0A9 /* _CPTAnimationNSDecimalPeriod.m */; };
		C37EA5EF1BC83F2A0091C8F7 /* _CPTAnimationPlotRangePeriod.m in Sources */ = {isa = PBXBuildFile; fileRef = A92C091B8592D9F32AC384CB /* _CPTAnimationPlotRangePeriod.m */; };
		C37EA5F01BC83F2A0091C8F7 /* CPTPlotAreaFrame.m in Sources */ = {isa = PBXBuildFile; fileRef = 07BF0D770F2B723A002FCEA7 /* CPTPlotAreaFrame.m */; };
		C37EA5F11BC83F2A0091C8F7 /* CPTAxisLabel.m in Sources */ = {isa = PBXBuildFile; fileRef = 073FB02F0FC991A3007A728E /* CPTAxisLabel.m */; };
		C37EA5F21BC83F2A0091C8F7 /* CPTShadow.m in Sources */ = {isa = PBXBuildFile; fileRef = C32EE1B513EC4AA800038266 /* CPTShadow.m */; };
		C37EA5F31BC83F2A0091C8F7 /* _CPTAnimationCGPointPeriod.m in Sources */ = {isa = PBXBuildFile; fileRef = A92C0AE447398AF62D584F9C /* _CPTAnimationCGPointPeriod.m */; };
		C37EA5F41BC83F2A0091C8F7 /* CPTPlatformSpecificFunctions.m in Sources */ = {isa = PBXBuildFile; fileRef = C38A0B1D1A46264500D45436 /* CPTPlatformSpecificFunctions.m */; };
		C37EA5F51BC83F2A0091C8F7 /* CPTMutableShadow.m in Sources */ = {isa = PBXBuildFile; fileRef = C32EE1C013EC4BE700038266 /* CPTMutableShadow.m */; };
		C37EA5F61BC83F2A0091C8F7 /* _CPTAnimationCGRectPeriod.m in Sources */ = {isa = PBXBuildFile; fileRef = A92C0C3DB583ED8FC2EFD9DB /* _CPTAnimationCGRectPeriod.m */; };
		C37EA5F71BC83F2A0091C8F7 /* CPTPlotSpace.m in Sources */ = {isa = PBXBuildFile; fileRef = 07BF0D7B0F2B72B0002FCEA7 /* CPTPlotSpace.m */; };
		C37EA5F81BC83F2A0091C8F7 /* CPTLineCap.m in Sources */ = {isa = PBXBuildFile; fileRef = C3D3AD2C13DF8DCE0004EA73 /* CPTLineCap.m */; };
		C37EA5F91BC83F2A0091C8F7 /* CPTScatterPlot.m in Sources */ = {isa = PBXBuildFile; fileRef = 07BF0D960F2B73CA002FCEA7 /* CPTScatterPlot.m */; };
		C37EA5FA1BC83F2A0091C8F7 /* _CPTSlateTheme.m in Sources */ = {isa = PBXBuildFile; fileRef = 07FCF2C5115B54AE00E46606 /* _CPTSlateTheme.m */; };
		C37EA5FB1BC83F2A0091C8F7 /* CPTAnimationPeriod.m in Sources */ = {isa = PBXBuildFile; fileRef = C3C9CB12165DB50300739006 /* CPTAnimationPeriod.m */; };
		C37EA5FC1BC83F2A0091C8F7 /* CPTTextStylePlatformSpecific.m in Sources */ = {isa = PBXBuildFile; fileRef = C38A0A541A461F9700D45436 /* CPTTextStylePlatformSpecific.m */; };
		C37EA5FD1BC83F2A0091C8F7 /* _CPTBorderLayer.m in Sources */ = {isa = PBXBuildFile; fileRef = C3408C3D15FC1C3E004F1D70 /* _CPTBorderLayer.m */; };
		C37EA5FE1BC83F2A0091C8F7 /* CPTLegendEntry.m in Sources */ = {isa = PBXBuildFile; fileRef = C30550EC1399BE5400E0151F /* CPTLegendEntry.m */; };
		C37EA5FF1BC83F2A0091C8F7 /* CPTTradingRangePlot.m in Sources */ = {isa = PBXBuildFile; fileRef = 0772B43810E24D5C009CD04C /* CPTTradingRangePlot.m */; };
		C37EA6001BC83F2A0091C8F7 /* CPTTextLayer.m in Sources */ = {isa = PBXBuildFile; fileRef = 4CD7E7E60F4B4F8200F9BCBB /* CPTTextLayer.m */; };
		C37EA6011BC83F2A0091C8F7 /* _CPTConstraintsRelative.m in Sources */ = {isa = PBXBuildFile; fileRef = C3CCA03C13E8D85800CE6DB1 /* _CPTConstraintsRelative.m */; };
		C37EA6021BC83F2A0091C8F7 /* CPTAnnotationHostLayer.m in Sources */ = {isa = PBXBuildFile; fileRef = 072161EA11D1F6BD009CC871 /* CPTAnnotationHostLayer.m */; };
		C37EA6031BC83F2A0091C8F7 /* CPTAnimationOperation.m in Sources */ = {isa = PBXBuildFile; fileRef = C3C9CB0D165DB4D500739006 /* CPTAnimationOperation.m */; };
		C37EA6041BC83F2A0091C8F7 /* _CPTFillGradient.m in Sources */ = {isa = PBXBuildFile; fileRef = C34260190FAE096C00072842 /* _CPTFillGradient.m */; };
		C37EA6051BC83F2A0091C8F7 /* _CPTMaskLayer.m in Sources */ = {isa = PBXBuildFile; fileRef = C3286BFF15D8740100A436A8 /* _CPTMaskLayer.m */; };
		C37EA6061BC83F2A0091C8F7 /* CPTCalendarFormatter.m in Sources */ = {isa = PBXBuildFile; fileRef = C349DCB3151AAFBF00BFD6A7 /* CPTCalendarFormatter.m */; };
		C37EA6071BC83F2A0091C8F7 /* CPTAnnotation.m in Sources */ = {isa = PBXBuildFile; fileRef = 07E10BB511D10177000B8DAB /* CPTAnnotation.m */; };
		C37EA6081BC83F2A0091C8F7 /* _CPTFillColor.m in Sources */ = {isa = PBXBuildFile; fileRef = C342601C0FAE096C00072842 /* _CPTFillColor.m */; };
		C37EA6091BC83F2A0091C8F7 /* _CPTAnimationTimingFunctions.m in Sources */ = {isa = PBXBuildFile; fileRef = C3C2847416585085006BA43C /* _CPTAnimationTimingFunctions.m */; };
		C37EA60A1BC83F2A0091C8F7 /* CPTMutableLineStyle.m in Sources */ = {isa = PBXBuildFile; fileRef = 07B69B1612B62ABB00F4C16C /* CPTMutableLineStyle.m */; };
		C37EA60B1BC83F2A0091C8F7 /* NSDecimalNumberExtensions.m in Sources */ = {isa = PBXBuildFile; fileRef = 4CD7E7EF0F4B4FA700F9BCBB /* NSDecimalNumberExtensions.m */; };
		C37EA60C1BC83F2A0091C8F7 /* CPTLegend.m in Sources */ = {isa = PBXBuildFile; fileRef = C3920AC31395B6500045F3BB /* CPTLegend.m */; };
		C37EA60D1BC83F2A0091C8F7 /* CPTAxisLabelGroup.m in Sources */ = {isa = PBXBuildFile; fileRef = C3C032C810B8DEDC003A11B6 /* CPTAxisLabelGroup.m */; };
		C37EA60E1BC83F2A0091C8F7 /* CPTFill.m in Sources */ = {isa = PBXBuildFile; fileRef = C342601A0FAE096C00072842 /* CPTFill.m */; };
		C37EA60F1BC83F2A0091C8F7 /* CPTMutableNumericData+TypeConversion.m in Sources */ = {isa = PBXBuildFile; fileRef = C3CAFB251229E41F00F5C989 /* CPTMutableNumericData+TypeConversion.m */; };
		C37EA6101BC83F2A0091C8F7 /* CPTRangePlot.m in Sources */ = {isa = PBXBuildFile; fileRef = D0C0477B12D6560900DA8047 /* CPTRangePlot.m */; };
		C37EA6111BC83F2A0091C8F7 /* CPTGraph.m in Sources */ = {isa = PBXBuildFile; fileRef = 07BF0D710F2B718F002FCEA7 /* CPTGraph.m */; };
		C37EA6121BC83F2A0091C8F7 /* CPTMutablePlotRange.m in Sources */ = {isa = PBXBuildFile; fileRef = C3A695E4146A19BC00AF5653 /* CPTMutablePlotRange.m */; };
		C37EA6131BC83F2A0091C8F7 /* _CPTPlainWhiteTheme.m in Sources */ = {isa = PBXBuildFile; fileRef = BC55022F10059F22005DF982 /* _CPTPlainWhiteTheme.m */; };
		C37EA6141BC83F2A0091C8F7 /* CPTGridLineGroup.m in Sources */ = {isa = PBXBuildFile; fileRef = C38DD49211A04B7A002A68E7 /* CPTGridLineGroup.m */; };
		C37EA6151BC83F2A0091C8F7 /* CPTNumericDataType.m in Sources */ = {isa = PBXBuildFile; fileRef = 4C97EEFD104D80C400B554F9 /* CPTNumericDataType.m */; };
		C37EA6161BC83F2A0091C8F7 /* CPTPlot.m in Sources */ = {isa = PBXBuildFile; fileRef = 07BF0D7F0F2B72F6002FCEA7 /* CPTPlot.m */; };
		C37EA6171BC83F2A0091C8F7 /* CPTPlatformSpecificCategories.m in Sources */ = {isa = PBXBuildFile; fileRef = C38A0B191A46264500D45436 /* CPTPlatformSpecificCategories.m */; };
		C37EA6181BC83F2A0091C8F7 /* CPTConstraints.m in Sources */ = {isa = PBXBuildFile; fileRef = 070064E8111F2BAA003DE087 /* CPTConstraints.m */; };
		C37EA6191BC83F2A0091C8F7 /* CPTTextStyle.m in Sources */ = {isa = PBXBuildFile; fileRef = 07B69A5C12B6215000F4C16C /* CPTTextStyle.m */; };
		C37EA61A1BC83F2A0091C8F7 /* CPTFunctionDataSource.m in Sources */ = {isa = PBXBuildFile; fileRef = C3F97F1D17A9E07B00A52FF2 /* CPTFunctionDataSource.m */; };
		C37EA61B1BC83F2A0091C8F7 /* NSNumberExtensions.m in Sources */ = {isa = PBXBuildFile; fileRef = 078F42DA0FACC075006E670B /* NSNumberExtensions.m */; };
		C37EA61C1BC83F2A0091C8F7 /* CPTBorderedLayer.m in Sources */ = {isa = PBXBuildFile; fileRef = 0706223B0FDF215C0066A6C4 /* CPTBorderedLayer.m */; };
		C37EA61D1BC83F2A0091C8F7 /* CPTLineStyle.m in Sources */ = {isa = PBXBuildFile; fileRef = 906156BD0F375598001B75FC /* CPTLineStyle.m */; };
		C37EA61E1BC83F2A0091C8F7 /* _CPTAnimationCGSizePeriod.m in Sources */ = {isa = PBXBuildFile; fileRef = A92C087BF0913A6BA2363E40 /* _CPTAnimationCGSizePeriod.m */; };
		C37EA61F1BC83F2A0091C8F7 /* CPTPieChart.m in Sources */ = {isa = PBXBuildFile; fileRef = BC74A32F10FC402600E7E90D /* CPTPieChart.m */; };
		C37EA6201BC83F2A0091C8F7 /* CPTColorSpace.m in Sources */ = {isa = PBXBuildFile; fileRef = 079FC0BC0FB9762B0037E990 /* CPTColorSpace.m */; };
		C37EA6211BC83F2A0091C8F7 /* CPTGradient.m in Sources */ = {isa = PBXBuildFile; fileRef = 07CA112E0FAC8F85000861CE /* CPTGradient.m */; };
		C37EA6221BC83F2A0091C8F7 /* CPTUtilities.m in Sources */ = {isa = PBXBuildFile; fileRef = 07321BC50F37382D00F423D8 /* CPTUtilities.m */; };
		C37EA6231BC83F2A0091C8F7 /* _CPTXYTheme.m in Sources */ = {isa = PBXBuildFile; fileRef = C3DA34CA107AD7710051DA02 /* _CPTXYTheme.m */; };
		C37EA6241BC83F2A0091C8F7 /* CPTXYGraph.m in Sources */ = {isa = PBXBuildFile; fileRef = 07983EF50F2F9A3D008C8618 /* CPTXYGraph.m */; };
		C37EA6251BC83F2A0091C8F7 /* CPTPlotArea.m in Sources */ = {isa = PBXBuildFile; fileRef = C34BF5BB10A67633007F0894 /* CPTPlotArea.m */; };
		C37EA6261BC83F2A0091C8F7 /* _CPTConstraintsFixed.m in Sources */ = {isa = PBXBuildFile; fileRef = C3CCA03A13E8D85800CE6DB1 /* _CPTConstraintsFixed.m */; };
		C37EA6271BC83F2A0091C8F7 /* CPTAxis.m in Sources */ = {isa = PBXBuildFile; fileRef = 07975C480F3B818800DE45DC /* CPTAxis.m */; };
		C37EA6281BC83F2A0091C8F7 /* CPTMutableTextStyle.m in Sources */ = {isa = PBXBuildFile; fileRef = 07C4679A0FE1A24C00299939 /* CPTMutableTextStyle.m */; };
		C37EA62A1BC83F2A0091C8F7 /* Accelerate.framework in Frameworks */ = {isa = PBXBuildFile; fileRef = C3226A551A69F6F000F77249 /* Accelerate.framework */; };
		C37EA62B1BC83F2A0091C8F7 /* CoreGraphics.framework in Frameworks */ = {isa = PBXBuildFile; fileRef = C3226A571A69F6FA00F77249 /* CoreGraphics.framework */; };
		C37EA62C1BC83F2A0091C8F7 /* QuartzCore.framework in Frameworks */ = {isa = PBXBuildFile; fileRef = C3226A511A69F6DA00F77249 /* QuartzCore.framework */; };
		C37EA62D1BC83F2A0091C8F7 /* UIKit.framework in Frameworks */ = {isa = PBXBuildFile; fileRef = C3226A531A69F6DF00F77249 /* UIKit.framework */; };
		C37EA62F1BC83F2A0091C8F7 /* CPTLimitBand.h in Headers */ = {isa = PBXBuildFile; fileRef = C318F4AB11EA188700595FF9 /* CPTLimitBand.h */; settings = {ATTRIBUTES = (Public, ); }; };
		C37EA6301BC83F2A0091C8F7 /* CPTDefinitions.h in Headers */ = {isa = PBXBuildFile; fileRef = 07BF0DF10F2B7BFB002FCEA7 /* CPTDefinitions.h */; settings = {ATTRIBUTES = (Public, ); }; };
		C37EA6311BC83F2A0091C8F7 /* CPTPlotSymbol.h in Headers */ = {isa = PBXBuildFile; fileRef = C34AFE6911021D010041675A /* CPTPlotSymbol.h */; settings = {ATTRIBUTES = (Public, ); }; };
		C37EA6321BC83F2A0091C8F7 /* CPTTradingRangePlot.h in Headers */ = {isa = PBXBuildFile; fileRef = 0772B43710E24D5C009CD04C /* CPTTradingRangePlot.h */; settings = {ATTRIBUTES = (Public, ); }; };
		C37EA6331BC83F2A0091C8F7 /* CPTGraph.h in Headers */ = {isa = PBXBuildFile; fileRef = 07BF0D700F2B718F002FCEA7 /* CPTGraph.h */; settings = {ATTRIBUTES = (Public, ); }; };
		C37EA6341BC83F2A0091C8F7 /* CPTGridLines.h in Headers */ = {isa = PBXBuildFile; fileRef = C32B391610AA4C78000470D4 /* CPTGridLines.h */; settings = {ATTRIBUTES = (Private, ); }; };
		C37EA6351BC83F2A0091C8F7 /* CPTTextStyle.h in Headers */ = {isa = PBXBuildFile; fileRef = 07B69A5B12B6215000F4C16C /* CPTTextStyle.h */; settings = {ATTRIBUTES = (Public, ); }; };
		C37EA6361BC83F2A0091C8F7 /* CPTMutablePlotRange.h in Headers */ = {isa = PBXBuildFile; fileRef = C3A695E3146A19BC00AF5653 /* CPTMutablePlotRange.h */; settings = {ATTRIBUTES = (Public, ); }; };
		C37EA6371BC83F2A0091C8F7 /* CPTPieChart.h in Headers */ = {isa = PBXBuildFile; fileRef = BC74A32E10FC402600E7E90D /* CPTPieChart.h */; settings = {ATTRIBUTES = (Public, ); }; };
		C37EA6381BC83F2A0091C8F7 /* CPTMutableNumericData+TypeConversion.h in Headers */ = {isa = PBXBuildFile; fileRef = C3CAFB241229E41F00F5C989 /* CPTMutableNumericData+TypeConversion.h */; settings = {ATTRIBUTES = (Public, ); }; };
		C37EA6391BC83F2A0091C8F7 /* CPTAxisLabelGroup.h in Headers */ = {isa = PBXBuildFile; fileRef = C3C032C710B8DEDC003A11B6 /* CPTAxisLabelGroup.h */; settings = {ATTRIBUTES = (Private, ); }; };
		C37EA63A1BC83F2A0091C8F7 /* CPTPlotSpace.h in Headers */ = {isa = PBXBuildFile; fileRef = 07BF0D7A0F2B72B0002FCEA7 /* CPTPlotSpace.h */; settings = {ATTRIBUTES = (Public, ); }; };
		C37EA63B1BC83F2A0091C8F7 /* CPTGraphHostingView.h in Headers */ = {isa = PBXBuildFile; fileRef = C38A0B271A46265300D45436 /* CPTGraphHostingView.h */; settings = {ATTRIBUTES = (Public, ); }; };
		C37EA63C1BC83F2A0091C8F7 /* CPTColorSpace.h in Headers */ = {isa = PBXBuildFile; fileRef = 079FC0BB0FB9762B0037E990 /* CPTColorSpace.h */; settings = {ATTRIBUTES = (Public, ); }; };
		C37EA63D1BC83F2A0091C8F7 /* CPTXYPlotSpace.h in Headers */ = {isa = PBXBuildFile; fileRef = 0799E0970F2BB6E800790525 /* CPTXYPlotSpace.h */; settings = {ATTRIBUTES = (Public, ); }; };
		C37EA63E1BC83F2A0091C8F7 /* CPTLineStyle.h in Headers */ = {isa = PBXBuildFile; fileRef = 906156BC0F375598001B75FC /* CPTLineStyle.h */; settings = {ATTRIBUTES = (Public, ); }; };
		C37EA63F1BC83F2A0091C8F7 /* CPTPathExtensions.h in Headers */ = {isa = PBXBuildFile; fileRef = 070622300FDF1B250066A6C4 /* CPTPathExtensions.h */; settings = {ATTRIBUTES = (Public, ); }; };
		C37EA6401BC83F2A0091C8F7 /* _CPTBorderLayer.h in Headers */ = {isa = PBXBuildFile; fileRef = C3408C3C15FC1C3E004F1D70 /* _CPTBorderLayer.h */; };
		C37EA6411BC83F2A0091C8F7 /* CPTNumericData.h in Headers */ = {isa = PBXBuildFile; fileRef = 4C97EEFA104D80C400B554F9 /* CPTNumericData.h */; settings = {ATTRIBUTES = (Public, ); }; };
		C37EA6421BC83F2A0091C8F7 /* CPTLineCap.h in Headers */ = {isa = PBXBuildFile; fileRef = C3D3AD2B13DF8DCE0004EA73 /* CPTLineCap.h */; settings = {ATTRIBUTES = (Public, ); }; };
		C37EA6431BC83F2A0091C8F7 /* _CPTFillGradient.h in Headers */ = {isa = PBXBuildFile; fileRef = C342601E0FAE096C00072842 /* _CPTFillGradient.h */; settings = {ATTRIBUTES = (Private, ); }; };
		C37EA6441BC83F2A0091C8F7 /* CPTNumericDataType.h in Headers */ = {isa = PBXBuildFile; fileRef = 4C97EEFC104D80C400B554F9 /* CPTNumericDataType.h */; settings = {ATTRIBUTES = (Public, ); }; };
		C37EA6451BC83F2A0091C8F7 /* CPTAnimationPeriod.h in Headers */ = {isa = PBXBuildFile; fileRef = C3C9CB11165DB50300739006 /* CPTAnimationPeriod.h */; settings = {ATTRIBUTES = (Public, ); }; };
		C37EA6461BC83F2A0091C8F7 /* _CPTPlainWhiteTheme.h in Headers */ = {isa = PBXBuildFile; fileRef = BC55022E10059F22005DF982 /* _CPTPlainWhiteTheme.h */; settings = {ATTRIBUTES = (Private, ); }; };
		C37EA6471BC83F2A0091C8F7 /* CPTBorderedLayer.h in Headers */ = {isa = PBXBuildFile; fileRef = 0706223A0FDF215C0066A6C4 /* CPTBorderedLayer.h */; settings = {ATTRIBUTES = (Public, ); }; };
		C37EA6481BC83F2A0091C8F7 /* CPTAxisSet.h in Headers */ = {isa = PBXBuildFile; fileRef = 07BF0D820F2B7340002FCEA7 /* CPTAxisSet.h */; settings = {ATTRIBUTES = (Public, ); }; };
		C37EA6491BC83F2A0091C8F7 /* CPTScatterPlot.h in Headers */ = {isa = PBXBuildFile; fileRef = 07BF0D950F2B73CA002FCEA7 /* CPTScatterPlot.h */; settings = {ATTRIBUTES = (Public, ); }; };
		C37EA64A1BC83F2A0091C8F7 /* CPTMutableShadow.h in Headers */ = {isa = PBXBuildFile; fileRef = C32EE1BF13EC4BE700038266 /* CPTMutableShadow.h */; settings = {ATTRIBUTES = (Public, ); }; };
		C37EA64B1BC83F2A0091C8F7 /* _CPTPlainBlackTheme.h in Headers */ = {isa = PBXBuildFile; fileRef = BC55022C10059F22005DF982 /* _CPTPlainBlackTheme.h */; settings = {ATTRIBUTES = (Private, ); }; };
		C37EA64C1BC83F2A0091C8F7 /* _CPTAnimationNSDecimalPeriod.h in Headers */ = {isa = PBXBuildFile; fileRef = A92C0685ACE3281299F10F73 /* _CPTAnimationNSDecimalPeriod.h */; };
		C37EA64D1BC83F2A0091C8F7 /* CPTCalendarFormatter.h in Headers */ = {isa = PBXBuildFile; fileRef = C349DCB2151AAFBF00BFD6A7 /* CPTCalendarFormatter.h */; settings = {ATTRIBUTES = (Public, ); }; };
		C37EA64E1BC83F2A0091C8F7 /* CPTTextLayer.h in Headers */ = {isa = PBXBuildFile; fileRef = 4CD7E7E50F4B4F8200F9BCBB /* CPTTextLayer.h */; settings = {ATTRIBUTES = (Public, ); }; };
		C37EA64F1BC83F2A0091C8F7 /* CPTResponder.h in Headers */ = {isa = PBXBuildFile; fileRef = 07AEF1FD10BBE1F10012BEFF /* CPTResponder.h */; settings = {ATTRIBUTES = (Public, ); }; };
		C37EA6501BC83F2A0091C8F7 /* CPTLayer.h in Headers */ = {isa = PBXBuildFile; fileRef = 4CD7E7EA0F4B4F9600F9BCBB /* CPTLayer.h */; settings = {ATTRIBUTES = (Public, ); }; };
		C37EA6511BC83F2A0091C8F7 /* CPTPlotAreaFrame.h in Headers */ = {isa = PBXBuildFile; fileRef = 07BF0D760F2B723A002FCEA7 /* CPTPlotAreaFrame.h */; settings = {ATTRIBUTES = (Public, ); }; };
		C37EA6521BC83F2A0091C8F7 /* CPTXYAxis.h in Headers */ = {isa = PBXBuildFile; fileRef = 0783DD530FBF097E006C3696 /* CPTXYAxis.h */; settings = {ATTRIBUTES = (Public, ); }; };
		C37EA6531BC83F2A0091C8F7 /* _CPTStocksTheme.h in Headers */ = {isa = PBXBuildFile; fileRef = BC55023010059F22005DF982 /* _CPTStocksTheme.h */; settings = {ATTRIBUTES = (Private, ); }; };
		C37EA6541BC83F2A0091C8F7 /* CPTImage.h in Headers */ = {isa = PBXBuildFile; fileRef = C3AFC9CF0FB62969005DFFDC /* CPTImage.h */; settings = {ATTRIBUTES = (Public, ); }; };
		C37EA6551BC83F2A0091C8F7 /* CPTTheme.h in Headers */ = {isa = PBXBuildFile; fileRef = 0772C9250FE2F71600EC4C16 /* CPTTheme.h */; settings = {ATTRIBUTES = (Public, ); }; };
		C37EA6561BC83F2A0091C8F7 /* CPTPlatformSpecificCategories.h in Headers */ = {isa = PBXBuildFile; fileRef = C38A0B181A46264500D45436 /* CPTPlatformSpecificCategories.h */; settings = {ATTRIBUTES = (Public, ); }; };
		C37EA6571BC83F2A0091C8F7 /* NSNumberExtensions.h in Headers */ = {isa = PBXBuildFile; fileRef = 078F42D90FACC075006E670B /* NSNumberExtensions.h */; settings = {ATTRIBUTES = (Private, ); }; };
		C37EA6581BC83F2A0091C8F7 /* _CPTConstraintsRelative.h in Headers */ = {isa = PBXBuildFile; fileRef = C3CCA03B13E8D85800CE6DB1 /* _CPTConstraintsRelative.h */; settings = {ATTRIBUTES = (Private, ); }; };
		C37EA6591BC83F2A0091C8F7 /* CPTAnimationOperation.h in Headers */ = {isa = PBXBuildFile; fileRef = C3C9CB0C165DB4D500739006 /* CPTAnimationOperation.h */; settings = {ATTRIBUTES = (Public, ); }; };
		C37EA65A1BC83F2A0091C8F7 /* _CPTDarkGradientTheme.h in Headers */ = {isa = PBXBuildFile; fileRef = 0772C92D0FE2F89000EC4C16 /* _CPTDarkGradientTheme.h */; settings = {ATTRIBUTES = (Private, ); }; };
		C37EA65B1BC83F2A0091C8F7 /* CPTRangePlot.h in Headers */ = {isa = PBXBuildFile; fileRef = D0C0477C12D6560900DA8047 /* CPTRangePlot.h */; settings = {ATTRIBUTES = (Public, ); }; };
		C37EA65C1BC83F2A0091C8F7 /* _CPTAnimationCGSizePeriod.h in Headers */ = {isa = PBXBuildFile; fileRef = A92C0563E082D1C1E249FA6F /* _CPTAnimationCGSizePeriod.h */; };
		C37EA65D1BC83F2A0091C8F7 /* CPTPlotGroup.h in Headers */ = {isa = PBXBuildFile; fileRef = C3F31DE81045EB470058520A /* CPTPlotGroup.h */; settings = {ATTRIBUTES = (Private, ); }; };
		C37EA65E1BC83F2A0091C8F7 /* CPTLegend.h in Headers */ = {isa = PBXBuildFile; fileRef = C3920AC21395B6500045F3BB /* CPTLegend.h */; settings = {ATTRIBUTES = (Public, ); }; };
		C37EA65F1BC83F2A0091C8F7 /* _CPTFillImage.h in Headers */ = {isa = PBXBuildFile; fileRef = C34260180FAE096C00072842 /* _CPTFillImage.h */; settings = {ATTRIBUTES = (Private, ); }; };
		C37EA6601BC83F2A0091C8F7 /* _CPTAnimationCGRectPeriod.h in Headers */ = {isa = PBXBuildFile; fileRef = A92C0E876AE37EB30019586B /* _CPTAnimationCGRectPeriod.h */; };
		C37EA6611BC83F2A0091C8F7 /* CPTPlotSpaceAnnotation.h in Headers */ = {isa = PBXBuildFile; fileRef = 07E10BAF11D1016B000B8DAB /* CPTPlotSpaceAnnotation.h */; settings = {ATTRIBUTES = (Public, ); }; };
		C37EA6621BC83F2A0091C8F7 /* CPTConstraints.h in Headers */ = {isa = PBXBuildFile; fileRef = 070064E7111F2BAA003DE087 /* CPTConstraints.h */; settings = {ATTRIBUTES = (Public, ); }; };
		C37EA6631BC83F2A0091C8F7 /* NSCoderExtensions.h in Headers */ = {isa = PBXBuildFile; fileRef = C3978E0413CE653B00A420D9 /* NSCoderExtensions.h */; settings = {ATTRIBUTES = (Private, ); }; };
		C37EA6641BC83F2A0091C8F7 /* CPTNumericData+TypeConversion.h in Headers */ = {isa = PBXBuildFile; fileRef = 4C97EEF7104D80C400B554F9 /* CPTNumericData+TypeConversion.h */; settings = {ATTRIBUTES = (Public, ); }; };
		C37EA6651BC83F2A0091C8F7 /* _CPTFillColor.h in Headers */ = {isa = PBXBuildFile; fileRef = C342601B0FAE096C00072842 /* _CPTFillColor.h */; settings = {ATTRIBUTES = (Private, ); }; };
		C37EA6661BC83F2A0091C8F7 /* _CPTXYTheme.h in Headers */ = {isa = PBXBuildFile; fileRef = C3DA34CB107AD7710051DA02 /* _CPTXYTheme.h */; settings = {ATTRIBUTES = (Private, ); }; };
		C37EA6671BC83F2A0091C8F7 /* CPTLayerAnnotation.h in Headers */ = {isa = PBXBuildFile; fileRef = 07E10BB911D10183000B8DAB /* CPTLayerAnnotation.h */; settings = {ATTRIBUTES = (Public, ); }; };
		C37EA6681BC83F2A0091C8F7 /* _CPTAnimationCGFloatPeriod.h in Headers */ = {isa = PBXBuildFile; fileRef = C3C9CB15165DB52C00739006 /* _CPTAnimationCGFloatPeriod.h */; };
		C37EA6691BC83F2A0091C8F7 /* CPTAxisTitle.h in Headers */ = {isa = PBXBuildFile; fileRef = BCFC7C3510921FDB00DAECAA /* CPTAxisTitle.h */; settings = {ATTRIBUTES = (Public, ); }; };
		C37EA66A1BC83F2A0091C8F7 /* _CPTSlateTheme.h in Headers */ = {isa = PBXBuildFile; fileRef = 07FCF2C4115B54AE00E46606 /* _CPTSlateTheme.h */; settings = {ATTRIBUTES = (Private, ); }; };
		C37EA66B1BC83F2A0091C8F7 /* CPTMutableNumericData.h in Headers */ = {isa = PBXBuildFile; fileRef = 4C97EF10104D819100B554F9 /* CPTMutableNumericData.h */; settings = {ATTRIBUTES = (Public, ); }; };
		C37EA66C1BC83F2A0091C8F7 /* CPTGridLineGroup.h in Headers */ = {isa = PBXBuildFile; fileRef = C38DD49111A04B7A002A68E7 /* CPTGridLineGroup.h */; settings = {ATTRIBUTES = (Private, ); }; };
		C37EA66D1BC83F2A0091C8F7 /* CorePlot.h in Headers */ = {isa = PBXBuildFile; fileRef = 070CF7AE0F3CA7AB0001FFF4 /* CorePlot.h */; settings = {ATTRIBUTES = (Public, ); }; };
		C37EA66E1BC83F2A0091C8F7 /* CPTMutableLineStyle.h in Headers */ = {isa = PBXBuildFile; fileRef = 07B69B1512B62ABB00F4C16C /* CPTMutableLineStyle.h */; settings = {ATTRIBUTES = (Public, ); }; };
		C37EA66F1BC83F2A0091C8F7 /* CPTAnimation.h in Headers */ = {isa = PBXBuildFile; fileRef = C3C2846F16584EB9006BA43C /* CPTAnimation.h */; settings = {ATTRIBUTES = (Public, ); }; };
		C37EA6701BC83F2A0091C8F7 /* CPTExceptions.h in Headers */ = {isa = PBXBuildFile; fileRef = 07321BBF0F37370D00F423D8 /* CPTExceptions.h */; settings = {ATTRIBUTES = (Public, ); }; };
		C37EA6711BC83F2A0091C8F7 /* CPTPlot.h in Headers */ = {isa = PBXBuildFile; fileRef = 07BF0D7E0F2B72F6002FCEA7 /* CPTPlot.h */; settings = {ATTRIBUTES = (Public, ); }; };
		C37EA6721BC83F2A0091C8F7 /* CPTShadow.h in Headers */ = {isa = PBXBuildFile; fileRef = C32EE1B413EC4AA800038266 /* CPTShadow.h */; settings = {ATTRIBUTES = (Public, ); }; };
		C37EA6731BC83F2A0091C8F7 /* CPTAnnotation.h in Headers */ = {isa = PBXBuildFile; fileRef = 07E10BB411D10177000B8DAB /* CPTAnnotation.h */; settings = {ATTRIBUTES = (Public, ); }; };
		C37EA6741BC83F2A0091C8F7 /* CPTColor.h in Headers */ = {isa = PBXBuildFile; fileRef = 079FC0B20FB975500037E990 /* CPTColor.h */; settings = {ATTRIBUTES = (Public, ); }; };
		C37EA6751BC83F2A0091C8F7 /* CPTTextStylePlatformSpecific.h in Headers */ = {isa = PBXBuildFile; fileRef = C38A0A531A461F9700D45436 /* CPTTextStylePlatformSpecific.h */; settings = {ATTRIBUTES = (Public, ); }; };
		C37EA6761BC83F2A0091C8F7 /* CPTFill.h in Headers */ = {isa = PBXBuildFile; fileRef = C342601F0FAE096C00072842 /* CPTFill.h */; settings = {ATTRIBUTES = (Public, ); }; };
		C37EA6771BC83F2A0091C8F7 /* CPTPlotRange.h in Headers */ = {isa = PBXBuildFile; fileRef = 32484B3F0F530E8B002151AD /* CPTPlotRange.h */; settings = {ATTRIBUTES = (Public, ); }; };
		C37EA6781BC83F2A0091C8F7 /* CPTXYAxisSet.h in Headers */ = {isa = PBXBuildFile; fileRef = 07975C410F3B816600DE45DC /* CPTXYAxisSet.h */; settings = {ATTRIBUTES = (Public, ); }; };
		C37EA6791BC83F2A0091C8F7 /* CPTTimeFormatter.h in Headers */ = {isa = PBXBuildFile; fileRef = 07A2E6FA102DF47900809BC5 /* CPTTimeFormatter.h */; settings = {ATTRIBUTES = (Public, ); }; };
		C37EA67A1BC83F2A0091C8F7 /* CPTLegendEntry.h in Headers */ = {isa = PBXBuildFile; fileRef = C30550EB1399BE5400E0151F /* CPTLegendEntry.h */; settings = {ATTRIBUTES = (Public, ); }; };
		C37EA67B1BC83F2A0091C8F7 /* CPTPlotArea.h in Headers */ = {isa = PBXBuildFile; fileRef = C34BF5BA10A67633007F0894 /* CPTPlotArea.h */; settings = {ATTRIBUTES = (Public, ); }; };
		C37EA67C1BC83F2A0091C8F7 /* _CPTMaskLayer.h in Headers */ = {isa = PBXBuildFile; fileRef = C3286BFE15D8740100A436A8 /* _CPTMaskLayer.h */; };
		C37EA67D1BC83F2A0091C8F7 /* _CPTAnimationPlotRangePeriod.h in Headers */ = {isa = PBXBuildFile; fileRef = A92C0E16290C226BC4BE3936 /* _CPTAnimationPlotRangePeriod.h */; };
		C37EA67E1BC83F2A0091C8F7 /* CPTFunctionDataSource.h in Headers */ = {isa = PBXBuildFile; fileRef = C3F97F1C17A9E07B00A52FF2 /* CPTFunctionDataSource.h */; settings = {ATTRIBUTES = (Public, ); }; };
		C37EA67F1BC83F2A0091C8F7 /* CPTGradient.h in Headers */ = {isa = PBXBuildFile; fileRef = 07CA112D0FAC8F85000861CE /* CPTGradient.h */; settings = {ATTRIBUTES = (Public, ); }; };
		C37EA6801BC83F2A0091C8F7 /* _CPTAnimationCGPointPeriod.h in Headers */ = {isa = PBXBuildFile; fileRef = A92C0E154E8598EDE2EDEF2F /* _CPTAnimationCGPointPeriod.h */; };
		C37EA6811BC83F2A0091C8F7 /* NSDecimalNumberExtensions.h in Headers */ = {isa = PBXBuildFile; fileRef = 4CD7E7EE0F4B4FA700F9BCBB /* NSDecimalNumberExtensions.h */; settings = {ATTRIBUTES = (Private, ); }; };
		C37EA6821BC83F2A0091C8F7 /* CPTAxis.h in Headers */ = {isa = PBXBuildFile; fileRef = 07975C470F3B818800DE45DC /* CPTAxis.h */; settings = {ATTRIBUTES = (Public, ); }; };
		C37EA6831BC83F2A0091C8F7 /* CPTPlatformSpecificFunctions.h in Headers */ = {isa = PBXBuildFile; fileRef = C38A0B1C1A46264500D45436 /* CPTPlatformSpecificFunctions.h */; settings = {ATTRIBUTES = (Public, ); }; };
		C37EA6841BC83F2A0091C8F7 /* CPTAnnotationHostLayer.h in Headers */ = {isa = PBXBuildFile; fileRef = 072161E911D1F6BD009CC871 /* CPTAnnotationHostLayer.h */; settings = {ATTRIBUTES = (Public, ); }; };
		C37EA6851BC83F2A0091C8F7 /* CPTAxisLabel.h in Headers */ = {isa = PBXBuildFile; fileRef = 073FB02E0FC991A3007A728E /* CPTAxisLabel.h */; settings = {ATTRIBUTES = (Public, ); }; };
		C37EA6861BC83F2A0091C8F7 /* CPTDebugQuickLook.h in Headers */ = {isa = PBXBuildFile; fileRef = C3BB93181B729BD200004527 /* CPTDebugQuickLook.h */; };
		C37EA6871BC83F2A0091C8F7 /* _CPTAnimationTimingFunctions.h in Headers */ = {isa = PBXBuildFile; fileRef = C3C2847316585085006BA43C /* _CPTAnimationTimingFunctions.h */; };
		C37EA6881BC83F2A0091C8F7 /* CPTMutableTextStyle.h in Headers */ = {isa = PBXBuildFile; fileRef = 07C467990FE1A24C00299939 /* CPTMutableTextStyle.h */; settings = {ATTRIBUTES = (Public, ); }; };
		C37EA6891BC83F2A0091C8F7 /* CPTXYGraph.h in Headers */ = {isa = PBXBuildFile; fileRef = 07983EF40F2F9A3D008C8618 /* CPTXYGraph.h */; settings = {ATTRIBUTES = (Public, ); }; };
		C37EA68A1BC83F2A0091C8F7 /* CPTPlatformSpecificDefines.h in Headers */ = {isa = PBXBuildFile; fileRef = C38A0B1A1A46264500D45436 /* CPTPlatformSpecificDefines.h */; settings = {ATTRIBUTES = (Public, ); }; };
		C37EA68B1BC83F2A0091C8F7 /* CPTBarPlot.h in Headers */ = {isa = PBXBuildFile; fileRef = 0799E0930F2BB5F300790525 /* CPTBarPlot.h */; settings = {ATTRIBUTES = (Public, ); }; };
		C37EA68C1BC83F2A0091C8F7 /* CPTUtilities.h in Headers */ = {isa = PBXBuildFile; fileRef = 07321BC40F37382D00F423D8 /* CPTUtilities.h */; settings = {ATTRIBUTES = (Public, ); }; };
		C37EA68D1BC83F2A0091C8F7 /* _CPTConstraintsFixed.h in Headers */ = {isa = PBXBuildFile; fileRef = C3CCA03913E8D85800CE6DB1 /* _CPTConstraintsFixed.h */; settings = {ATTRIBUTES = (Private, ); }; };
		C37EA6981BC83F2D0091C8F7 /* CPTMutableNumericDataTests.m in Sources */ = {isa = PBXBuildFile; fileRef = C3CADDC611B167AD00D36017 /* CPTMutableNumericDataTests.m */; };
		C37EA6991BC83F2D0091C8F7 /* CPTColorSpaceTests.m in Sources */ = {isa = PBXBuildFile; fileRef = C3D979AE13D2337E00145DFF /* CPTColorSpaceTests.m */; };
		C37EA69A1BC83F2D0091C8F7 /* CPTFillTests.m in Sources */ = {isa = PBXBuildFile; fileRef = C3D979BA13D2347300145DFF /* CPTFillTests.m */; };
		C37EA69B1BC83F2D0091C8F7 /* CPTUtilitiesTests.m in Sources */ = {isa = PBXBuildFile; fileRef = 4CD7E9630F4B625900F9BCBB /* CPTUtilitiesTests.m */; };
		C37EA69C1BC83F2D0091C8F7 /* CPTGradientTests.m in Sources */ = {isa = PBXBuildFile; fileRef = C3D979B113D233C000145DFF /* CPTGradientTests.m */; };
		C37EA69D1BC83F2D0091C8F7 /* CPTDarkGradientThemeTests.m in Sources */ = {isa = PBXBuildFile; fileRef = E1FE6051100F27EF00895A91 /* CPTDarkGradientThemeTests.m */; };
		C37EA69E1BC83F2D0091C8F7 /* CPTAxisLabelTests.m in Sources */ = {isa = PBXBuildFile; fileRef = 4CD23FFB0FFBE78400ADD2E2 /* CPTAxisLabelTests.m */; };
		C37EA69F1BC83F2D0091C8F7 /* CPTThemeTests.m in Sources */ = {isa = PBXBuildFile; fileRef = E1620CBD100F03A100A84E77 /* CPTThemeTests.m */; };
		C37EA6A01BC83F2D0091C8F7 /* CPTColorTests.m in Sources */ = {isa = PBXBuildFile; fileRef = C3D979AB13D2332500145DFF /* CPTColorTests.m */; };
		C37EA6A11BC83F2D0091C8F7 /* CPTPlotSpaceTests.m in Sources */ = {isa = PBXBuildFile; fileRef = C3D979A313D2136600145DFF /* CPTPlotSpaceTests.m */; };
		C37EA6A21BC83F2D0091C8F7 /* CPTImageTests.m in Sources */ = {isa = PBXBuildFile; fileRef = C3D979B413D2340000145DFF /* CPTImageTests.m */; };
		C37EA6A31BC83F2D0091C8F7 /* CPTDataSourceTestCase.m in Sources */ = {isa = PBXBuildFile; fileRef = 4C9A745E0FB24C7200918464 /* CPTDataSourceTestCase.m */; };
		C37EA6A41BC83F2D0091C8F7 /* CPTNumericDataTests.m in Sources */ = {isa = PBXBuildFile; fileRef = 4C97EF06104D80D400B554F9 /* CPTNumericDataTests.m */; };
		C37EA6A51BC83F2D0091C8F7 /* CPTDerivedXYGraph.m in Sources */ = {isa = PBXBuildFile; fileRef = E1FE611A100F3FB700895A91 /* CPTDerivedXYGraph.m */; };
		C37EA6A61BC83F2D0091C8F7 /* CPTXYPlotSpaceTests.m in Sources */ = {isa = PBXBuildFile; fileRef = 4C422A630FB1FCD5000CAA43 /* CPTXYPlotSpaceTests.m */; };
		C37EA6A71BC83F2D0091C8F7 /* CPTTestCase.m in Sources */ = {isa = PBXBuildFile; fileRef = 0730F64D109494D100E95162 /* CPTTestCase.m */; };
		C37EA6A81BC83F2D0091C8F7 /* CPTPlotRangeTests.m in Sources */ = {isa = PBXBuildFile; fileRef = C36E89B911EE7F97003DE309 /* CPTPlotRangeTests.m */; };
		C37EA6A91BC83F2D0091C8F7 /* CPTNumericDataTypeConversionTests.m in Sources */ = {isa = PBXBuildFile; fileRef = 4C97EF08104D80D400B554F9 /* CPTNumericDataTypeConversionTests.m */; };
		C37EA6AA1BC83F2D0091C8F7 /* CPTMutableNumericDataTypeConversionTests.m in Sources */ = {isa = PBXBuildFile; fileRef = C3CB561B122A9E9F00FBFB61 /* CPTMutableNumericDataTypeConversionTests.m */; };
		C37EA6AB1BC83F2D0091C8F7 /* CPTLineStyleTests.m in Sources */ = {isa = PBXBuildFile; fileRef = C3D979B713D2344000145DFF /* CPTLineStyleTests.m */; };
		C37EA6AC1BC83F2D0091C8F7 /* CPTTextStyleTests.m in Sources */ = {isa = PBXBuildFile; fileRef = C36468A90FE5533F0064B186 /* CPTTextStyleTests.m */; };
		C37EA6AD1BC83F2D0091C8F7 /* CPTTimeFormatterTests.m in Sources */ = {isa = PBXBuildFile; fileRef = C3D979A813D2328000145DFF /* CPTTimeFormatterTests.m */; };
		C37EA6AE1BC83F2D0091C8F7 /* CPTLayerTests.m in Sources */ = {isa = PBXBuildFile; fileRef = C3C1C07F1790D3B400E8B1B7 /* CPTLayerTests.m */; };
		C37EA6AF1BC83F2D0091C8F7 /* CPTScatterPlotTests.m in Sources */ = {isa = PBXBuildFile; fileRef = 07FEBD61110B7E8B00E44D37 /* CPTScatterPlotTests.m */; };
		C37EA6B11BC83F2D0091C8F7 /* CoreGraphics.framework in Frameworks */ = {isa = PBXBuildFile; fileRef = C3226A571A69F6FA00F77249 /* CoreGraphics.framework */; };
		C38274C51C9EE6A400F4E5C6 /* _CPTCatmullRomInterpolation.h in Headers */ = {isa = PBXBuildFile; fileRef = 93961BE51C71ACFD002F5A58 /* _CPTCatmullRomInterpolation.h */; settings = {ATTRIBUTES = (Private, ); }; };
		C38274C61C9EE6AE00F4E5C6 /* _CPTCatmullRomInterpolation.m in Sources */ = {isa = PBXBuildFile; fileRef = 93961BE81C71AD57002F5A58 /* _CPTCatmullRomInterpolation.m */; };
		C38274C71C9EE6AF00F4E5C6 /* _CPTCatmullRomInterpolation.m in Sources */ = {isa = PBXBuildFile; fileRef = 93961BE81C71AD57002F5A58 /* _CPTCatmullRomInterpolation.m */; };
		C38A09831A46185300D45436 /* CorePlot.framework in Frameworks */ = {isa = PBXBuildFile; fileRef = C38A09781A46185200D45436 /* CorePlot.framework */; };
		C38A09C51A4619A900D45436 /* libCorePlot-CocoaTouch.a in Frameworks */ = {isa = PBXBuildFile; fileRef = C38A09BA1A4619A900D45436 /* libCorePlot-CocoaTouch.a */; };
		C38A09D11A461C1100D45436 /* CPTTestCase.m in Sources */ = {isa = PBXBuildFile; fileRef = 0730F64D109494D100E95162 /* CPTTestCase.m */; };
		C38A09D21A461C1300D45436 /* CPTTestCase.m in Sources */ = {isa = PBXBuildFile; fileRef = 0730F64D109494D100E95162 /* CPTTestCase.m */; };
		C38A09D31A461C1800D45436 /* CPTDataSourceTestCase.m in Sources */ = {isa = PBXBuildFile; fileRef = 4C9A745E0FB24C7200918464 /* CPTDataSourceTestCase.m */; };
		C38A09D41A461C1900D45436 /* CPTDataSourceTestCase.m in Sources */ = {isa = PBXBuildFile; fileRef = 4C9A745E0FB24C7200918464 /* CPTDataSourceTestCase.m */; };
		C38A09D51A461C1E00D45436 /* CorePlotProbes.d in Sources */ = {isa = PBXBuildFile; fileRef = BC89A64010239D1D009D5261 /* CorePlotProbes.d */; };
		C38A09D61A461C2B00D45436 /* CorePlotProbes.d in Sources */ = {isa = PBXBuildFile; fileRef = BC89A64010239D1D009D5261 /* CorePlotProbes.d */; };
		C38A09D81A461C5800D45436 /* CPTNumericDataType.h in Headers */ = {isa = PBXBuildFile; fileRef = 4C97EEFC104D80C400B554F9 /* CPTNumericDataType.h */; settings = {ATTRIBUTES = (Public, ); }; };
		C38A09D91A461C6B00D45436 /* CPTNumericDataType.m in Sources */ = {isa = PBXBuildFile; fileRef = 4C97EEFD104D80C400B554F9 /* CPTNumericDataType.m */; };
		C38A09DA1A461C6C00D45436 /* CPTNumericDataType.m in Sources */ = {isa = PBXBuildFile; fileRef = 4C97EEFD104D80C400B554F9 /* CPTNumericDataType.m */; };
		C38A09DB1A461C7D00D45436 /* CPTNumericData.m in Sources */ = {isa = PBXBuildFile; fileRef = 4C97EEFB104D80C400B554F9 /* CPTNumericData.m */; };
		C38A09DC1A461C7D00D45436 /* CPTNumericData.m in Sources */ = {isa = PBXBuildFile; fileRef = 4C97EEFB104D80C400B554F9 /* CPTNumericData.m */; };
		C38A09DD1A461C8100D45436 /* CPTMutableNumericData.m in Sources */ = {isa = PBXBuildFile; fileRef = 4C97EF11104D819100B554F9 /* CPTMutableNumericData.m */; };
		C38A09DE1A461C8100D45436 /* CPTMutableNumericData.m in Sources */ = {isa = PBXBuildFile; fileRef = 4C97EF11104D819100B554F9 /* CPTMutableNumericData.m */; };
		C38A09DF1A461C8500D45436 /* CPTNumericData+TypeConversion.m in Sources */ = {isa = PBXBuildFile; fileRef = C3392A371225F667008DA6BD /* CPTNumericData+TypeConversion.m */; };
		C38A09E01A461C8500D45436 /* CPTNumericData+TypeConversion.m in Sources */ = {isa = PBXBuildFile; fileRef = C3392A371225F667008DA6BD /* CPTNumericData+TypeConversion.m */; };
		C38A09E11A461C8800D45436 /* CPTMutableNumericData+TypeConversion.m in Sources */ = {isa = PBXBuildFile; fileRef = C3CAFB251229E41F00F5C989 /* CPTMutableNumericData+TypeConversion.m */; };
		C38A09E21A461C8900D45436 /* CPTMutableNumericData+TypeConversion.m in Sources */ = {isa = PBXBuildFile; fileRef = C3CAFB251229E41F00F5C989 /* CPTMutableNumericData+TypeConversion.m */; };
		C38A09E41A461CAD00D45436 /* CPTMutableNumericDataTests.m in Sources */ = {isa = PBXBuildFile; fileRef = C3CADDC611B167AD00D36017 /* CPTMutableNumericDataTests.m */; };
		C38A09E51A461CAE00D45436 /* CPTMutableNumericDataTests.m in Sources */ = {isa = PBXBuildFile; fileRef = C3CADDC611B167AD00D36017 /* CPTMutableNumericDataTests.m */; };
		C38A09E61A461CB200D45436 /* CPTMutableNumericDataTypeConversionTests.m in Sources */ = {isa = PBXBuildFile; fileRef = C3CB561B122A9E9F00FBFB61 /* CPTMutableNumericDataTypeConversionTests.m */; };
		C38A09E71A461CB300D45436 /* CPTMutableNumericDataTypeConversionTests.m in Sources */ = {isa = PBXBuildFile; fileRef = C3CB561B122A9E9F00FBFB61 /* CPTMutableNumericDataTypeConversionTests.m */; };
		C38A09E81A461CB600D45436 /* CPTNumericDataTests.m in Sources */ = {isa = PBXBuildFile; fileRef = 4C97EF06104D80D400B554F9 /* CPTNumericDataTests.m */; };
		C38A09E91A461CB700D45436 /* CPTNumericDataTests.m in Sources */ = {isa = PBXBuildFile; fileRef = 4C97EF06104D80D400B554F9 /* CPTNumericDataTests.m */; };
		C38A09EA1A461CBA00D45436 /* CPTNumericDataTypeConversionTests.m in Sources */ = {isa = PBXBuildFile; fileRef = 4C97EF08104D80D400B554F9 /* CPTNumericDataTypeConversionTests.m */; };
		C38A09EB1A461CBB00D45436 /* CPTNumericDataTypeConversionTests.m in Sources */ = {isa = PBXBuildFile; fileRef = 4C97EF08104D80D400B554F9 /* CPTNumericDataTypeConversionTests.m */; };
		C38A09EF1A461CD000D45436 /* CPTDefinitions.h in Headers */ = {isa = PBXBuildFile; fileRef = 07BF0DF10F2B7BFB002FCEA7 /* CPTDefinitions.h */; settings = {ATTRIBUTES = (Public, ); }; };
		C38A09F01A461CD900D45436 /* CPTDefinitions.m in Sources */ = {isa = PBXBuildFile; fileRef = 07BF0DF20F2B7BFB002FCEA7 /* CPTDefinitions.m */; };
		C38A09F11A461CDA00D45436 /* CPTDefinitions.m in Sources */ = {isa = PBXBuildFile; fileRef = 07BF0DF20F2B7BFB002FCEA7 /* CPTDefinitions.m */; };
		C38A09F21A461CEE00D45436 /* CPTExceptions.h in Headers */ = {isa = PBXBuildFile; fileRef = 07321BBF0F37370D00F423D8 /* CPTExceptions.h */; settings = {ATTRIBUTES = (Public, ); }; };
		C38A09F31A461CF500D45436 /* CPTExceptions.m in Sources */ = {isa = PBXBuildFile; fileRef = 07321BC00F37370D00F423D8 /* CPTExceptions.m */; };
		C38A09F41A461CF600D45436 /* CPTExceptions.m in Sources */ = {isa = PBXBuildFile; fileRef = 07321BC00F37370D00F423D8 /* CPTExceptions.m */; };
		C38A09F51A461CF900D45436 /* CPTUtilities.h in Headers */ = {isa = PBXBuildFile; fileRef = 07321BC40F37382D00F423D8 /* CPTUtilities.h */; settings = {ATTRIBUTES = (Public, ); }; };
		C38A09F61A461D0000D45436 /* CPTUtilities.m in Sources */ = {isa = PBXBuildFile; fileRef = 07321BC50F37382D00F423D8 /* CPTUtilities.m */; };
		C38A09F71A461D0100D45436 /* CPTUtilities.m in Sources */ = {isa = PBXBuildFile; fileRef = 07321BC50F37382D00F423D8 /* CPTUtilities.m */; };
		C38A09F81A461D0500D45436 /* CPTPlotRange.h in Headers */ = {isa = PBXBuildFile; fileRef = 32484B3F0F530E8B002151AD /* CPTPlotRange.h */; settings = {ATTRIBUTES = (Public, ); }; };
		C38A09F91A461D0B00D45436 /* CPTPlotRange.m in Sources */ = {isa = PBXBuildFile; fileRef = 32484B400F530E8B002151AD /* CPTPlotRange.m */; };
		C38A09FA1A461D0C00D45436 /* CPTPlotRange.m in Sources */ = {isa = PBXBuildFile; fileRef = 32484B400F530E8B002151AD /* CPTPlotRange.m */; };
		C38A09FB1A461D0F00D45436 /* CPTMutablePlotRange.h in Headers */ = {isa = PBXBuildFile; fileRef = C3A695E3146A19BC00AF5653 /* CPTMutablePlotRange.h */; settings = {ATTRIBUTES = (Public, ); }; };
		C38A09FC1A461D1300D45436 /* CPTMutablePlotRange.m in Sources */ = {isa = PBXBuildFile; fileRef = C3A695E4146A19BC00AF5653 /* CPTMutablePlotRange.m */; };
		C38A09FD1A461D1400D45436 /* CPTMutablePlotRange.m in Sources */ = {isa = PBXBuildFile; fileRef = C3A695E4146A19BC00AF5653 /* CPTMutablePlotRange.m */; };
		C38A09FE1A461D1800D45436 /* CPTFunctionDataSource.h in Headers */ = {isa = PBXBuildFile; fileRef = C3F97F1C17A9E07B00A52FF2 /* CPTFunctionDataSource.h */; settings = {ATTRIBUTES = (Public, ); }; };
		C38A09FF1A461D1D00D45436 /* CPTFunctionDataSource.m in Sources */ = {isa = PBXBuildFile; fileRef = C3F97F1D17A9E07B00A52FF2 /* CPTFunctionDataSource.m */; };
		C38A0A001A461D1D00D45436 /* CPTFunctionDataSource.m in Sources */ = {isa = PBXBuildFile; fileRef = C3F97F1D17A9E07B00A52FF2 /* CPTFunctionDataSource.m */; };
		C38A0A011A461D2E00D45436 /* CPTPlotRangeTests.m in Sources */ = {isa = PBXBuildFile; fileRef = C36E89B911EE7F97003DE309 /* CPTPlotRangeTests.m */; };
		C38A0A021A461D2E00D45436 /* CPTPlotRangeTests.m in Sources */ = {isa = PBXBuildFile; fileRef = C36E89B911EE7F97003DE309 /* CPTPlotRangeTests.m */; };
		C38A0A031A461D3100D45436 /* CPTUtilitiesTests.m in Sources */ = {isa = PBXBuildFile; fileRef = 4CD7E9630F4B625900F9BCBB /* CPTUtilitiesTests.m */; };
		C38A0A041A461D3200D45436 /* CPTUtilitiesTests.m in Sources */ = {isa = PBXBuildFile; fileRef = 4CD7E9630F4B625900F9BCBB /* CPTUtilitiesTests.m */; };
		C38A0A051A461D3F00D45436 /* CPTLayer.h in Headers */ = {isa = PBXBuildFile; fileRef = 4CD7E7EA0F4B4F9600F9BCBB /* CPTLayer.h */; settings = {ATTRIBUTES = (Public, ); }; };
		C38A0A061A461D4400D45436 /* CPTLayer.m in Sources */ = {isa = PBXBuildFile; fileRef = 4CD7E7EB0F4B4F9600F9BCBB /* CPTLayer.m */; };
		C38A0A071A461D4500D45436 /* CPTLayer.m in Sources */ = {isa = PBXBuildFile; fileRef = 4CD7E7EB0F4B4F9600F9BCBB /* CPTLayer.m */; };
		C38A0A081A461D4800D45436 /* CPTBorderedLayer.h in Headers */ = {isa = PBXBuildFile; fileRef = 0706223A0FDF215C0066A6C4 /* CPTBorderedLayer.h */; settings = {ATTRIBUTES = (Public, ); }; };
		C38A0A091A461D4D00D45436 /* CPTBorderedLayer.m in Sources */ = {isa = PBXBuildFile; fileRef = 0706223B0FDF215C0066A6C4 /* CPTBorderedLayer.m */; };
		C38A0A0A1A461D4D00D45436 /* CPTBorderedLayer.m in Sources */ = {isa = PBXBuildFile; fileRef = 0706223B0FDF215C0066A6C4 /* CPTBorderedLayer.m */; };
		C38A0A0B1A461D5100D45436 /* _CPTBorderLayer.h in Headers */ = {isa = PBXBuildFile; fileRef = C3408C3C15FC1C3E004F1D70 /* _CPTBorderLayer.h */; };
		C38A0A0C1A461D5700D45436 /* _CPTBorderLayer.m in Sources */ = {isa = PBXBuildFile; fileRef = C3408C3D15FC1C3E004F1D70 /* _CPTBorderLayer.m */; };
		C38A0A0D1A461D5800D45436 /* _CPTBorderLayer.m in Sources */ = {isa = PBXBuildFile; fileRef = C3408C3D15FC1C3E004F1D70 /* _CPTBorderLayer.m */; };
		C38A0A0E1A461D5B00D45436 /* _CPTMaskLayer.h in Headers */ = {isa = PBXBuildFile; fileRef = C3286BFE15D8740100A436A8 /* _CPTMaskLayer.h */; };
		C38A0A0F1A461D5E00D45436 /* _CPTMaskLayer.m in Sources */ = {isa = PBXBuildFile; fileRef = C3286BFF15D8740100A436A8 /* _CPTMaskLayer.m */; };
		C38A0A101A461D5F00D45436 /* _CPTMaskLayer.m in Sources */ = {isa = PBXBuildFile; fileRef = C3286BFF15D8740100A436A8 /* _CPTMaskLayer.m */; };
		C38A0A111A461D6300D45436 /* CPTResponder.h in Headers */ = {isa = PBXBuildFile; fileRef = 07AEF1FD10BBE1F10012BEFF /* CPTResponder.h */; settings = {ATTRIBUTES = (Public, ); }; };
		C38A0A121A461D6A00D45436 /* CPTLayerTests.m in Sources */ = {isa = PBXBuildFile; fileRef = C3C1C07F1790D3B400E8B1B7 /* CPTLayerTests.m */; };
		C38A0A131A461D6B00D45436 /* CPTLayerTests.m in Sources */ = {isa = PBXBuildFile; fileRef = C3C1C07F1790D3B400E8B1B7 /* CPTLayerTests.m */; };
		C38A0A141A461E5000D45436 /* CPTAnimation.h in Headers */ = {isa = PBXBuildFile; fileRef = C3C2846F16584EB9006BA43C /* CPTAnimation.h */; settings = {ATTRIBUTES = (Public, ); }; };
		C38A0A151A461E5800D45436 /* CPTAnimation.m in Sources */ = {isa = PBXBuildFile; fileRef = C3C2847016584EB9006BA43C /* CPTAnimation.m */; };
		C38A0A161A461E5800D45436 /* CPTAnimation.m in Sources */ = {isa = PBXBuildFile; fileRef = C3C2847016584EB9006BA43C /* CPTAnimation.m */; };
		C38A0A171A461E5B00D45436 /* CPTAnimationOperation.h in Headers */ = {isa = PBXBuildFile; fileRef = C3C9CB0C165DB4D500739006 /* CPTAnimationOperation.h */; settings = {ATTRIBUTES = (Public, ); }; };
		C38A0A181A461E6000D45436 /* CPTAnimationOperation.m in Sources */ = {isa = PBXBuildFile; fileRef = C3C9CB0D165DB4D500739006 /* CPTAnimationOperation.m */; };
		C38A0A191A461E6100D45436 /* CPTAnimationOperation.m in Sources */ = {isa = PBXBuildFile; fileRef = C3C9CB0D165DB4D500739006 /* CPTAnimationOperation.m */; };
		C38A0A1A1A461E6400D45436 /* CPTAnimationPeriod.h in Headers */ = {isa = PBXBuildFile; fileRef = C3C9CB11165DB50300739006 /* CPTAnimationPeriod.h */; settings = {ATTRIBUTES = (Public, ); }; };
		C38A0A1B1A461E6A00D45436 /* CPTAnimationPeriod.m in Sources */ = {isa = PBXBuildFile; fileRef = C3C9CB12165DB50300739006 /* CPTAnimationPeriod.m */; };
		C38A0A1C1A461E6B00D45436 /* CPTAnimationPeriod.m in Sources */ = {isa = PBXBuildFile; fileRef = C3C9CB12165DB50300739006 /* CPTAnimationPeriod.m */; };
		C38A0A1D1A461E6E00D45436 /* _CPTAnimationCGFloatPeriod.h in Headers */ = {isa = PBXBuildFile; fileRef = C3C9CB15165DB52C00739006 /* _CPTAnimationCGFloatPeriod.h */; };
		C38A0A1E1A461E7A00D45436 /* _CPTAnimationCGFloatPeriod.m in Sources */ = {isa = PBXBuildFile; fileRef = C3C9CB16165DB52C00739006 /* _CPTAnimationCGFloatPeriod.m */; };
		C38A0A1F1A461E7B00D45436 /* _CPTAnimationCGFloatPeriod.m in Sources */ = {isa = PBXBuildFile; fileRef = C3C9CB16165DB52C00739006 /* _CPTAnimationCGFloatPeriod.m */; };
		C38A0A201A461E8800D45436 /* _CPTAnimationCGPointPeriod.h in Headers */ = {isa = PBXBuildFile; fileRef = A92C0E154E8598EDE2EDEF2F /* _CPTAnimationCGPointPeriod.h */; };
		C38A0A211A461E8B00D45436 /* _CPTAnimationCGPointPeriod.m in Sources */ = {isa = PBXBuildFile; fileRef = A92C0AE447398AF62D584F9C /* _CPTAnimationCGPointPeriod.m */; };
		C38A0A221A461E8C00D45436 /* _CPTAnimationCGPointPeriod.m in Sources */ = {isa = PBXBuildFile; fileRef = A92C0AE447398AF62D584F9C /* _CPTAnimationCGPointPeriod.m */; };
		C38A0A231A461E8F00D45436 /* _CPTAnimationCGSizePeriod.h in Headers */ = {isa = PBXBuildFile; fileRef = A92C0563E082D1C1E249FA6F /* _CPTAnimationCGSizePeriod.h */; };
		C38A0A241A461E9200D45436 /* _CPTAnimationCGSizePeriod.m in Sources */ = {isa = PBXBuildFile; fileRef = A92C087BF0913A6BA2363E40 /* _CPTAnimationCGSizePeriod.m */; };
		C38A0A251A461E9300D45436 /* _CPTAnimationCGSizePeriod.m in Sources */ = {isa = PBXBuildFile; fileRef = A92C087BF0913A6BA2363E40 /* _CPTAnimationCGSizePeriod.m */; };
		C38A0A261A461E9600D45436 /* _CPTAnimationCGRectPeriod.h in Headers */ = {isa = PBXBuildFile; fileRef = A92C0E876AE37EB30019586B /* _CPTAnimationCGRectPeriod.h */; };
		C38A0A271A461E9A00D45436 /* _CPTAnimationCGRectPeriod.m in Sources */ = {isa = PBXBuildFile; fileRef = A92C0C3DB583ED8FC2EFD9DB /* _CPTAnimationCGRectPeriod.m */; };
		C38A0A281A461E9B00D45436 /* _CPTAnimationCGRectPeriod.m in Sources */ = {isa = PBXBuildFile; fileRef = A92C0C3DB583ED8FC2EFD9DB /* _CPTAnimationCGRectPeriod.m */; };
		C38A0A291A461EA300D45436 /* _CPTAnimationNSDecimalPeriod.h in Headers */ = {isa = PBXBuildFile; fileRef = A92C0685ACE3281299F10F73 /* _CPTAnimationNSDecimalPeriod.h */; };
		C38A0A2A1A461EA600D45436 /* _CPTAnimationNSDecimalPeriod.m in Sources */ = {isa = PBXBuildFile; fileRef = A92C00B71DCB2085A92BE0A9 /* _CPTAnimationNSDecimalPeriod.m */; };
		C38A0A2B1A461EA600D45436 /* _CPTAnimationNSDecimalPeriod.m in Sources */ = {isa = PBXBuildFile; fileRef = A92C00B71DCB2085A92BE0A9 /* _CPTAnimationNSDecimalPeriod.m */; };
		C38A0A2C1A461EAA00D45436 /* _CPTAnimationPlotRangePeriod.h in Headers */ = {isa = PBXBuildFile; fileRef = A92C0E16290C226BC4BE3936 /* _CPTAnimationPlotRangePeriod.h */; };
		C38A0A2D1A461EAD00D45436 /* _CPTAnimationPlotRangePeriod.m in Sources */ = {isa = PBXBuildFile; fileRef = A92C091B8592D9F32AC384CB /* _CPTAnimationPlotRangePeriod.m */; };
		C38A0A2E1A461EAE00D45436 /* _CPTAnimationPlotRangePeriod.m in Sources */ = {isa = PBXBuildFile; fileRef = A92C091B8592D9F32AC384CB /* _CPTAnimationPlotRangePeriod.m */; };
		C38A0A2F1A461EB100D45436 /* _CPTAnimationTimingFunctions.h in Headers */ = {isa = PBXBuildFile; fileRef = C3C2847316585085006BA43C /* _CPTAnimationTimingFunctions.h */; };
		C38A0A301A461EB500D45436 /* _CPTAnimationTimingFunctions.m in Sources */ = {isa = PBXBuildFile; fileRef = C3C2847416585085006BA43C /* _CPTAnimationTimingFunctions.m */; };
		C38A0A311A461EB600D45436 /* _CPTAnimationTimingFunctions.m in Sources */ = {isa = PBXBuildFile; fileRef = C3C2847416585085006BA43C /* _CPTAnimationTimingFunctions.m */; };
		C38A0A321A461EBD00D45436 /* CPTAnnotation.h in Headers */ = {isa = PBXBuildFile; fileRef = 07E10BB411D10177000B8DAB /* CPTAnnotation.h */; settings = {ATTRIBUTES = (Public, ); }; };
		C38A0A331A461EC200D45436 /* CPTAnnotation.m in Sources */ = {isa = PBXBuildFile; fileRef = 07E10BB511D10177000B8DAB /* CPTAnnotation.m */; };
		C38A0A341A461EC300D45436 /* CPTAnnotation.m in Sources */ = {isa = PBXBuildFile; fileRef = 07E10BB511D10177000B8DAB /* CPTAnnotation.m */; };
		C38A0A351A461EC800D45436 /* CPTPlotSpaceAnnotation.h in Headers */ = {isa = PBXBuildFile; fileRef = 07E10BAF11D1016B000B8DAB /* CPTPlotSpaceAnnotation.h */; settings = {ATTRIBUTES = (Public, ); }; };
		C38A0A361A461ECD00D45436 /* CPTPlotSpaceAnnotation.m in Sources */ = {isa = PBXBuildFile; fileRef = 07E10BB011D1016B000B8DAB /* CPTPlotSpaceAnnotation.m */; };
		C38A0A371A461ECD00D45436 /* CPTPlotSpaceAnnotation.m in Sources */ = {isa = PBXBuildFile; fileRef = 07E10BB011D1016B000B8DAB /* CPTPlotSpaceAnnotation.m */; };
		C38A0A381A461ED000D45436 /* CPTLayerAnnotation.h in Headers */ = {isa = PBXBuildFile; fileRef = 07E10BB911D10183000B8DAB /* CPTLayerAnnotation.h */; settings = {ATTRIBUTES = (Public, ); }; };
		C38A0A391A461ED600D45436 /* CPTLayerAnnotation.m in Sources */ = {isa = PBXBuildFile; fileRef = 07E10BBA11D10183000B8DAB /* CPTLayerAnnotation.m */; };
		C38A0A3A1A461ED700D45436 /* CPTLayerAnnotation.m in Sources */ = {isa = PBXBuildFile; fileRef = 07E10BBA11D10183000B8DAB /* CPTLayerAnnotation.m */; };
		C38A0A3B1A461EDA00D45436 /* CPTAnnotationHostLayer.h in Headers */ = {isa = PBXBuildFile; fileRef = 072161E911D1F6BD009CC871 /* CPTAnnotationHostLayer.h */; settings = {ATTRIBUTES = (Public, ); }; };
		C38A0A3C1A461EDF00D45436 /* CPTAnnotationHostLayer.m in Sources */ = {isa = PBXBuildFile; fileRef = 072161EA11D1F6BD009CC871 /* CPTAnnotationHostLayer.m */; };
		C38A0A3D1A461EE000D45436 /* CPTAnnotationHostLayer.m in Sources */ = {isa = PBXBuildFile; fileRef = 072161EA11D1F6BD009CC871 /* CPTAnnotationHostLayer.m */; };
		C38A0A3E1A461EE600D45436 /* CPTConstraints.h in Headers */ = {isa = PBXBuildFile; fileRef = 070064E7111F2BAA003DE087 /* CPTConstraints.h */; settings = {ATTRIBUTES = (Public, ); }; };
		C38A0A3F1A461EEB00D45436 /* CPTConstraints.m in Sources */ = {isa = PBXBuildFile; fileRef = 070064E8111F2BAA003DE087 /* CPTConstraints.m */; };
		C38A0A401A461EEB00D45436 /* CPTConstraints.m in Sources */ = {isa = PBXBuildFile; fileRef = 070064E8111F2BAA003DE087 /* CPTConstraints.m */; };
		C38A0A411A461EEE00D45436 /* _CPTConstraintsFixed.h in Headers */ = {isa = PBXBuildFile; fileRef = C3CCA03913E8D85800CE6DB1 /* _CPTConstraintsFixed.h */; settings = {ATTRIBUTES = (Private, ); }; };
		C38A0A421A461EF500D45436 /* _CPTConstraintsFixed.m in Sources */ = {isa = PBXBuildFile; fileRef = C3CCA03A13E8D85800CE6DB1 /* _CPTConstraintsFixed.m */; };
		C38A0A431A461EF600D45436 /* _CPTConstraintsFixed.m in Sources */ = {isa = PBXBuildFile; fileRef = C3CCA03A13E8D85800CE6DB1 /* _CPTConstraintsFixed.m */; };
		C38A0A441A461EFA00D45436 /* _CPTConstraintsRelative.h in Headers */ = {isa = PBXBuildFile; fileRef = C3CCA03B13E8D85800CE6DB1 /* _CPTConstraintsRelative.h */; settings = {ATTRIBUTES = (Private, ); }; };
		C38A0A451A461F0100D45436 /* _CPTConstraintsRelative.m in Sources */ = {isa = PBXBuildFile; fileRef = C3CCA03C13E8D85800CE6DB1 /* _CPTConstraintsRelative.m */; };
		C38A0A461A461F0200D45436 /* _CPTConstraintsRelative.m in Sources */ = {isa = PBXBuildFile; fileRef = C3CCA03C13E8D85800CE6DB1 /* _CPTConstraintsRelative.m */; };
		C38A0A471A461F0C00D45436 /* CPTTextLayer.h in Headers */ = {isa = PBXBuildFile; fileRef = 4CD7E7E50F4B4F8200F9BCBB /* CPTTextLayer.h */; settings = {ATTRIBUTES = (Public, ); }; };
		C38A0A481A461F1100D45436 /* CPTTextLayer.m in Sources */ = {isa = PBXBuildFile; fileRef = 4CD7E7E60F4B4F8200F9BCBB /* CPTTextLayer.m */; };
		C38A0A491A461F1200D45436 /* CPTTextLayer.m in Sources */ = {isa = PBXBuildFile; fileRef = 4CD7E7E60F4B4F8200F9BCBB /* CPTTextLayer.m */; };
		C38A0A4A1A461F1500D45436 /* CPTTextStyle.h in Headers */ = {isa = PBXBuildFile; fileRef = 07B69A5B12B6215000F4C16C /* CPTTextStyle.h */; settings = {ATTRIBUTES = (Public, ); }; };
		C38A0A4B1A461F1A00D45436 /* CPTTextStyle.m in Sources */ = {isa = PBXBuildFile; fileRef = 07B69A5C12B6215000F4C16C /* CPTTextStyle.m */; };
		C38A0A4C1A461F1B00D45436 /* CPTTextStyle.m in Sources */ = {isa = PBXBuildFile; fileRef = 07B69A5C12B6215000F4C16C /* CPTTextStyle.m */; };
		C38A0A4D1A461F1D00D45436 /* CPTMutableTextStyle.h in Headers */ = {isa = PBXBuildFile; fileRef = 07C467990FE1A24C00299939 /* CPTMutableTextStyle.h */; settings = {ATTRIBUTES = (Public, ); }; };
		C38A0A4E1A461F2200D45436 /* CPTMutableTextStyle.m in Sources */ = {isa = PBXBuildFile; fileRef = 07C4679A0FE1A24C00299939 /* CPTMutableTextStyle.m */; };
		C38A0A4F1A461F2200D45436 /* CPTMutableTextStyle.m in Sources */ = {isa = PBXBuildFile; fileRef = 07C4679A0FE1A24C00299939 /* CPTMutableTextStyle.m */; };
		C38A0A501A461F3D00D45436 /* CPTTextStyleTests.m in Sources */ = {isa = PBXBuildFile; fileRef = C36468A90FE5533F0064B186 /* CPTTextStyleTests.m */; };
		C38A0A511A461F3D00D45436 /* CPTTextStyleTests.m in Sources */ = {isa = PBXBuildFile; fileRef = C36468A90FE5533F0064B186 /* CPTTextStyleTests.m */; };
		C38A0A551A461F9700D45436 /* CPTTextStylePlatformSpecific.h in Headers */ = {isa = PBXBuildFile; fileRef = C38A0A531A461F9700D45436 /* CPTTextStylePlatformSpecific.h */; settings = {ATTRIBUTES = (Public, ); }; };
		C38A0A561A461F9700D45436 /* CPTTextStylePlatformSpecific.m in Sources */ = {isa = PBXBuildFile; fileRef = C38A0A541A461F9700D45436 /* CPTTextStylePlatformSpecific.m */; };
		C38A0A571A461F9700D45436 /* CPTTextStylePlatformSpecific.m in Sources */ = {isa = PBXBuildFile; fileRef = C38A0A541A461F9700D45436 /* CPTTextStylePlatformSpecific.m */; };
		C38A0A5A1A4620B800D45436 /* CPTImagePlatformSpecific.m in Sources */ = {isa = PBXBuildFile; fileRef = C38A0A591A4620B800D45436 /* CPTImagePlatformSpecific.m */; };
		C38A0A5B1A4620B800D45436 /* CPTImagePlatformSpecific.m in Sources */ = {isa = PBXBuildFile; fileRef = C38A0A591A4620B800D45436 /* CPTImagePlatformSpecific.m */; };
		C38A0A5C1A4620D400D45436 /* CPTColor.h in Headers */ = {isa = PBXBuildFile; fileRef = 079FC0B20FB975500037E990 /* CPTColor.h */; settings = {ATTRIBUTES = (Public, ); }; };
		C38A0A5D1A4620D400D45436 /* CPTColorSpace.h in Headers */ = {isa = PBXBuildFile; fileRef = 079FC0BB0FB9762B0037E990 /* CPTColorSpace.h */; settings = {ATTRIBUTES = (Public, ); }; };
		C38A0A5E1A4620D400D45436 /* CPTGradient.h in Headers */ = {isa = PBXBuildFile; fileRef = 07CA112D0FAC8F85000861CE /* CPTGradient.h */; settings = {ATTRIBUTES = (Public, ); }; };
		C38A0A5F1A4620D400D45436 /* CPTImage.h in Headers */ = {isa = PBXBuildFile; fileRef = C3AFC9CF0FB62969005DFFDC /* CPTImage.h */; settings = {ATTRIBUTES = (Public, ); }; };
		C38A0A601A4620D400D45436 /* CPTLineCap.h in Headers */ = {isa = PBXBuildFile; fileRef = C3D3AD2B13DF8DCE0004EA73 /* CPTLineCap.h */; settings = {ATTRIBUTES = (Public, ); }; };
		C38A0A611A4620D400D45436 /* CPTLineStyle.h in Headers */ = {isa = PBXBuildFile; fileRef = 906156BC0F375598001B75FC /* CPTLineStyle.h */; settings = {ATTRIBUTES = (Public, ); }; };
		C38A0A621A4620D400D45436 /* CPTMutableLineStyle.h in Headers */ = {isa = PBXBuildFile; fileRef = 07B69B1512B62ABB00F4C16C /* CPTMutableLineStyle.h */; settings = {ATTRIBUTES = (Public, ); }; };
		C38A0A631A4620D400D45436 /* CPTPathExtensions.h in Headers */ = {isa = PBXBuildFile; fileRef = 070622300FDF1B250066A6C4 /* CPTPathExtensions.h */; settings = {ATTRIBUTES = (Public, ); }; };
		C38A0A641A4620D400D45436 /* CPTShadow.h in Headers */ = {isa = PBXBuildFile; fileRef = C32EE1B413EC4AA800038266 /* CPTShadow.h */; settings = {ATTRIBUTES = (Public, ); }; };
		C38A0A651A4620D400D45436 /* CPTMutableShadow.h in Headers */ = {isa = PBXBuildFile; fileRef = C32EE1BF13EC4BE700038266 /* CPTMutableShadow.h */; settings = {ATTRIBUTES = (Public, ); }; };
		C38A0A661A4620E200D45436 /* CPTColor.m in Sources */ = {isa = PBXBuildFile; fileRef = 079FC0B30FB975500037E990 /* CPTColor.m */; };
		C38A0A671A4620E200D45436 /* CPTColorSpace.m in Sources */ = {isa = PBXBuildFile; fileRef = 079FC0BC0FB9762B0037E990 /* CPTColorSpace.m */; };
		C38A0A681A4620E200D45436 /* CPTGradient.m in Sources */ = {isa = PBXBuildFile; fileRef = 07CA112E0FAC8F85000861CE /* CPTGradient.m */; };
		C38A0A691A4620E200D45436 /* CPTImage.m in Sources */ = {isa = PBXBuildFile; fileRef = C3AFC9D00FB62969005DFFDC /* CPTImage.m */; };
		C38A0A6A1A4620E200D45436 /* CPTLineCap.m in Sources */ = {isa = PBXBuildFile; fileRef = C3D3AD2C13DF8DCE0004EA73 /* CPTLineCap.m */; };
		C38A0A6B1A4620E200D45436 /* CPTLineStyle.m in Sources */ = {isa = PBXBuildFile; fileRef = 906156BD0F375598001B75FC /* CPTLineStyle.m */; };
		C38A0A6C1A4620E200D45436 /* CPTMutableLineStyle.m in Sources */ = {isa = PBXBuildFile; fileRef = 07B69B1612B62ABB00F4C16C /* CPTMutableLineStyle.m */; };
		C38A0A6D1A4620E200D45436 /* CPTPathExtensions.m in Sources */ = {isa = PBXBuildFile; fileRef = 070622310FDF1B250066A6C4 /* CPTPathExtensions.m */; };
		C38A0A6E1A4620E200D45436 /* CPTShadow.m in Sources */ = {isa = PBXBuildFile; fileRef = C32EE1B513EC4AA800038266 /* CPTShadow.m */; };
		C38A0A6F1A4620E200D45436 /* CPTMutableShadow.m in Sources */ = {isa = PBXBuildFile; fileRef = C32EE1C013EC4BE700038266 /* CPTMutableShadow.m */; };
		C38A0A701A4620E200D45436 /* CPTColor.m in Sources */ = {isa = PBXBuildFile; fileRef = 079FC0B30FB975500037E990 /* CPTColor.m */; };
		C38A0A711A4620E200D45436 /* CPTColorSpace.m in Sources */ = {isa = PBXBuildFile; fileRef = 079FC0BC0FB9762B0037E990 /* CPTColorSpace.m */; };
		C38A0A721A4620E200D45436 /* CPTGradient.m in Sources */ = {isa = PBXBuildFile; fileRef = 07CA112E0FAC8F85000861CE /* CPTGradient.m */; };
		C38A0A731A4620E200D45436 /* CPTImage.m in Sources */ = {isa = PBXBuildFile; fileRef = C3AFC9D00FB62969005DFFDC /* CPTImage.m */; };
		C38A0A741A4620E200D45436 /* CPTLineCap.m in Sources */ = {isa = PBXBuildFile; fileRef = C3D3AD2C13DF8DCE0004EA73 /* CPTLineCap.m */; };
		C38A0A751A4620E200D45436 /* CPTLineStyle.m in Sources */ = {isa = PBXBuildFile; fileRef = 906156BD0F375598001B75FC /* CPTLineStyle.m */; };
		C38A0A761A4620E200D45436 /* CPTMutableLineStyle.m in Sources */ = {isa = PBXBuildFile; fileRef = 07B69B1612B62ABB00F4C16C /* CPTMutableLineStyle.m */; };
		C38A0A771A4620E200D45436 /* CPTPathExtensions.m in Sources */ = {isa = PBXBuildFile; fileRef = 070622310FDF1B250066A6C4 /* CPTPathExtensions.m */; };
		C38A0A781A4620E200D45436 /* CPTShadow.m in Sources */ = {isa = PBXBuildFile; fileRef = C32EE1B513EC4AA800038266 /* CPTShadow.m */; };
		C38A0A791A4620E200D45436 /* CPTMutableShadow.m in Sources */ = {isa = PBXBuildFile; fileRef = C32EE1C013EC4BE700038266 /* CPTMutableShadow.m */; };
		C38A0A7A1A4620E800D45436 /* CPTFill.h in Headers */ = {isa = PBXBuildFile; fileRef = C342601F0FAE096C00072842 /* CPTFill.h */; settings = {ATTRIBUTES = (Public, ); }; };
		C38A0A7B1A4620EF00D45436 /* _CPTFillColor.h in Headers */ = {isa = PBXBuildFile; fileRef = C342601B0FAE096C00072842 /* _CPTFillColor.h */; settings = {ATTRIBUTES = (Private, ); }; };
		C38A0A7C1A4620EF00D45436 /* _CPTFillGradient.h in Headers */ = {isa = PBXBuildFile; fileRef = C342601E0FAE096C00072842 /* _CPTFillGradient.h */; settings = {ATTRIBUTES = (Private, ); }; };
		C38A0A7D1A4620EF00D45436 /* _CPTFillImage.h in Headers */ = {isa = PBXBuildFile; fileRef = C34260180FAE096C00072842 /* _CPTFillImage.h */; settings = {ATTRIBUTES = (Private, ); }; };
		C38A0A7E1A4620F700D45436 /* CPTFill.m in Sources */ = {isa = PBXBuildFile; fileRef = C342601A0FAE096C00072842 /* CPTFill.m */; };
		C38A0A7F1A4620F700D45436 /* _CPTFillColor.m in Sources */ = {isa = PBXBuildFile; fileRef = C342601C0FAE096C00072842 /* _CPTFillColor.m */; };
		C38A0A801A4620F700D45436 /* _CPTFillGradient.m in Sources */ = {isa = PBXBuildFile; fileRef = C34260190FAE096C00072842 /* _CPTFillGradient.m */; };
		C38A0A811A4620F700D45436 /* _CPTFillImage.m in Sources */ = {isa = PBXBuildFile; fileRef = C342601D0FAE096C00072842 /* _CPTFillImage.m */; };
		C38A0A821A4620F800D45436 /* CPTFill.m in Sources */ = {isa = PBXBuildFile; fileRef = C342601A0FAE096C00072842 /* CPTFill.m */; };
		C38A0A831A4620F800D45436 /* _CPTFillColor.m in Sources */ = {isa = PBXBuildFile; fileRef = C342601C0FAE096C00072842 /* _CPTFillColor.m */; };
		C38A0A841A4620F800D45436 /* _CPTFillGradient.m in Sources */ = {isa = PBXBuildFile; fileRef = C34260190FAE096C00072842 /* _CPTFillGradient.m */; };
		C38A0A851A4620F800D45436 /* _CPTFillImage.m in Sources */ = {isa = PBXBuildFile; fileRef = C342601D0FAE096C00072842 /* _CPTFillImage.m */; };
		C38A0A861A46210A00D45436 /* CPTColorTests.m in Sources */ = {isa = PBXBuildFile; fileRef = C3D979AB13D2332500145DFF /* CPTColorTests.m */; };
		C38A0A871A46210A00D45436 /* CPTColorSpaceTests.m in Sources */ = {isa = PBXBuildFile; fileRef = C3D979AE13D2337E00145DFF /* CPTColorSpaceTests.m */; };
		C38A0A881A46210A00D45436 /* CPTFillTests.m in Sources */ = {isa = PBXBuildFile; fileRef = C3D979BA13D2347300145DFF /* CPTFillTests.m */; };
		C38A0A891A46210A00D45436 /* CPTGradientTests.m in Sources */ = {isa = PBXBuildFile; fileRef = C3D979B113D233C000145DFF /* CPTGradientTests.m */; };
		C38A0A8A1A46210A00D45436 /* CPTImageTests.m in Sources */ = {isa = PBXBuildFile; fileRef = C3D979B413D2340000145DFF /* CPTImageTests.m */; };
		C38A0A8B1A46210A00D45436 /* CPTLineStyleTests.m in Sources */ = {isa = PBXBuildFile; fileRef = C3D979B713D2344000145DFF /* CPTLineStyleTests.m */; };
		C38A0A8C1A46210A00D45436 /* CPTColorTests.m in Sources */ = {isa = PBXBuildFile; fileRef = C3D979AB13D2332500145DFF /* CPTColorTests.m */; };
		C38A0A8D1A46210A00D45436 /* CPTColorSpaceTests.m in Sources */ = {isa = PBXBuildFile; fileRef = C3D979AE13D2337E00145DFF /* CPTColorSpaceTests.m */; };
		C38A0A8E1A46210A00D45436 /* CPTFillTests.m in Sources */ = {isa = PBXBuildFile; fileRef = C3D979BA13D2347300145DFF /* CPTFillTests.m */; };
		C38A0A8F1A46210A00D45436 /* CPTGradientTests.m in Sources */ = {isa = PBXBuildFile; fileRef = C3D979B113D233C000145DFF /* CPTGradientTests.m */; };
		C38A0A901A46210A00D45436 /* CPTImageTests.m in Sources */ = {isa = PBXBuildFile; fileRef = C3D979B413D2340000145DFF /* CPTImageTests.m */; };
		C38A0A911A46210A00D45436 /* CPTLineStyleTests.m in Sources */ = {isa = PBXBuildFile; fileRef = C3D979B713D2344000145DFF /* CPTLineStyleTests.m */; };
		C38A0A951A46218B00D45436 /* CPTCalendarFormatter.h in Headers */ = {isa = PBXBuildFile; fileRef = C349DCB2151AAFBF00BFD6A7 /* CPTCalendarFormatter.h */; settings = {ATTRIBUTES = (Public, ); }; };
		C38A0A961A46218B00D45436 /* CPTTimeFormatter.h in Headers */ = {isa = PBXBuildFile; fileRef = 07A2E6FA102DF47900809BC5 /* CPTTimeFormatter.h */; settings = {ATTRIBUTES = (Public, ); }; };
		C38A0A971A46219100D45436 /* CPTCalendarFormatter.m in Sources */ = {isa = PBXBuildFile; fileRef = C349DCB3151AAFBF00BFD6A7 /* CPTCalendarFormatter.m */; };
		C38A0A981A46219100D45436 /* CPTTimeFormatter.m in Sources */ = {isa = PBXBuildFile; fileRef = 07A2E6FB102DF47900809BC5 /* CPTTimeFormatter.m */; };
		C38A0A991A46219200D45436 /* CPTCalendarFormatter.m in Sources */ = {isa = PBXBuildFile; fileRef = C349DCB3151AAFBF00BFD6A7 /* CPTCalendarFormatter.m */; };
		C38A0A9A1A46219200D45436 /* CPTTimeFormatter.m in Sources */ = {isa = PBXBuildFile; fileRef = 07A2E6FB102DF47900809BC5 /* CPTTimeFormatter.m */; };
		C38A0A9B1A46219600D45436 /* CPTTimeFormatterTests.m in Sources */ = {isa = PBXBuildFile; fileRef = C3D979A813D2328000145DFF /* CPTTimeFormatterTests.m */; };
		C38A0A9C1A46219700D45436 /* CPTTimeFormatterTests.m in Sources */ = {isa = PBXBuildFile; fileRef = C3D979A813D2328000145DFF /* CPTTimeFormatterTests.m */; };
		C38A0A9D1A4621A500D45436 /* NSCoderExtensions.h in Headers */ = {isa = PBXBuildFile; fileRef = C3978E0413CE653B00A420D9 /* NSCoderExtensions.h */; settings = {ATTRIBUTES = (Private, ); }; };
		C38A0A9E1A4621A500D45436 /* NSDecimalNumberExtensions.h in Headers */ = {isa = PBXBuildFile; fileRef = 4CD7E7EE0F4B4FA700F9BCBB /* NSDecimalNumberExtensions.h */; settings = {ATTRIBUTES = (Private, ); }; };
		C38A0A9F1A4621A500D45436 /* NSNumberExtensions.h in Headers */ = {isa = PBXBuildFile; fileRef = 078F42D90FACC075006E670B /* NSNumberExtensions.h */; settings = {ATTRIBUTES = (Private, ); }; };
		C38A0AA01A4621AC00D45436 /* NSCoderExtensions.m in Sources */ = {isa = PBXBuildFile; fileRef = C3978E0513CE653B00A420D9 /* NSCoderExtensions.m */; };
		C38A0AA11A4621AC00D45436 /* NSDecimalNumberExtensions.m in Sources */ = {isa = PBXBuildFile; fileRef = 4CD7E7EF0F4B4FA700F9BCBB /* NSDecimalNumberExtensions.m */; };
		C38A0AA21A4621AC00D45436 /* NSNumberExtensions.m in Sources */ = {isa = PBXBuildFile; fileRef = 078F42DA0FACC075006E670B /* NSNumberExtensions.m */; };
		C38A0AA31A4621AD00D45436 /* NSCoderExtensions.m in Sources */ = {isa = PBXBuildFile; fileRef = C3978E0513CE653B00A420D9 /* NSCoderExtensions.m */; };
		C38A0AA41A4621AD00D45436 /* NSDecimalNumberExtensions.m in Sources */ = {isa = PBXBuildFile; fileRef = 4CD7E7EF0F4B4FA700F9BCBB /* NSDecimalNumberExtensions.m */; };
		C38A0AA51A4621AD00D45436 /* NSNumberExtensions.m in Sources */ = {isa = PBXBuildFile; fileRef = 078F42DA0FACC075006E670B /* NSNumberExtensions.m */; };
		C38A0AA71A46240300D45436 /* CPTGraph.h in Headers */ = {isa = PBXBuildFile; fileRef = 07BF0D700F2B718F002FCEA7 /* CPTGraph.h */; settings = {ATTRIBUTES = (Public, ); }; };
		C38A0AA81A46240300D45436 /* CPTXYGraph.h in Headers */ = {isa = PBXBuildFile; fileRef = 07983EF40F2F9A3D008C8618 /* CPTXYGraph.h */; settings = {ATTRIBUTES = (Public, ); }; };
		C38A0AA91A46240900D45436 /* CPTGraph.m in Sources */ = {isa = PBXBuildFile; fileRef = 07BF0D710F2B718F002FCEA7 /* CPTGraph.m */; };
		C38A0AAA1A46240900D45436 /* CPTXYGraph.m in Sources */ = {isa = PBXBuildFile; fileRef = 07983EF50F2F9A3D008C8618 /* CPTXYGraph.m */; };
		C38A0AAB1A46240A00D45436 /* CPTGraph.m in Sources */ = {isa = PBXBuildFile; fileRef = 07BF0D710F2B718F002FCEA7 /* CPTGraph.m */; };
		C38A0AAC1A46240A00D45436 /* CPTXYGraph.m in Sources */ = {isa = PBXBuildFile; fileRef = 07983EF50F2F9A3D008C8618 /* CPTXYGraph.m */; };
		C38A0AAD1A46241100D45436 /* CPTPlotAreaFrame.h in Headers */ = {isa = PBXBuildFile; fileRef = 07BF0D760F2B723A002FCEA7 /* CPTPlotAreaFrame.h */; settings = {ATTRIBUTES = (Public, ); }; };
		C38A0AAE1A46241100D45436 /* CPTPlotArea.h in Headers */ = {isa = PBXBuildFile; fileRef = C34BF5BA10A67633007F0894 /* CPTPlotArea.h */; settings = {ATTRIBUTES = (Public, ); }; };
		C38A0AAF1A46241100D45436 /* CPTLimitBand.h in Headers */ = {isa = PBXBuildFile; fileRef = C318F4AB11EA188700595FF9 /* CPTLimitBand.h */; settings = {ATTRIBUTES = (Public, ); }; };
		C38A0AB01A46241700D45436 /* CPTPlotAreaFrame.m in Sources */ = {isa = PBXBuildFile; fileRef = 07BF0D770F2B723A002FCEA7 /* CPTPlotAreaFrame.m */; };
		C38A0AB11A46241700D45436 /* CPTPlotArea.m in Sources */ = {isa = PBXBuildFile; fileRef = C34BF5BB10A67633007F0894 /* CPTPlotArea.m */; };
		C38A0AB21A46241700D45436 /* CPTLimitBand.m in Sources */ = {isa = PBXBuildFile; fileRef = C318F4AC11EA188700595FF9 /* CPTLimitBand.m */; };
		C38A0AB31A46241800D45436 /* CPTPlotAreaFrame.m in Sources */ = {isa = PBXBuildFile; fileRef = 07BF0D770F2B723A002FCEA7 /* CPTPlotAreaFrame.m */; };
		C38A0AB41A46241800D45436 /* CPTPlotArea.m in Sources */ = {isa = PBXBuildFile; fileRef = C34BF5BB10A67633007F0894 /* CPTPlotArea.m */; };
		C38A0AB51A46241800D45436 /* CPTLimitBand.m in Sources */ = {isa = PBXBuildFile; fileRef = C318F4AC11EA188700595FF9 /* CPTLimitBand.m */; };
		C38A0AB61A4624C200D45436 /* CPTPlotSpace.h in Headers */ = {isa = PBXBuildFile; fileRef = 07BF0D7A0F2B72B0002FCEA7 /* CPTPlotSpace.h */; settings = {ATTRIBUTES = (Public, ); }; };
		C38A0AB71A4624C200D45436 /* CPTXYPlotSpace.h in Headers */ = {isa = PBXBuildFile; fileRef = 0799E0970F2BB6E800790525 /* CPTXYPlotSpace.h */; settings = {ATTRIBUTES = (Public, ); }; };
		C38A0AB81A46250500D45436 /* CPTPlotSpace.m in Sources */ = {isa = PBXBuildFile; fileRef = 07BF0D7B0F2B72B0002FCEA7 /* CPTPlotSpace.m */; };
		C38A0AB91A46250500D45436 /* CPTXYPlotSpace.m in Sources */ = {isa = PBXBuildFile; fileRef = 90AF4FB90F36D39700753D26 /* CPTXYPlotSpace.m */; };
		C38A0ABA1A46250600D45436 /* CPTPlotSpace.m in Sources */ = {isa = PBXBuildFile; fileRef = 07BF0D7B0F2B72B0002FCEA7 /* CPTPlotSpace.m */; };
		C38A0ABB1A46250600D45436 /* CPTXYPlotSpace.m in Sources */ = {isa = PBXBuildFile; fileRef = 90AF4FB90F36D39700753D26 /* CPTXYPlotSpace.m */; };
		C38A0ABC1A46250B00D45436 /* CPTPlotSpaceTests.m in Sources */ = {isa = PBXBuildFile; fileRef = C3D979A313D2136600145DFF /* CPTPlotSpaceTests.m */; };
		C38A0ABD1A46250B00D45436 /* CPTXYPlotSpaceTests.m in Sources */ = {isa = PBXBuildFile; fileRef = 4C422A630FB1FCD5000CAA43 /* CPTXYPlotSpaceTests.m */; };
		C38A0ABE1A46250C00D45436 /* CPTPlotSpaceTests.m in Sources */ = {isa = PBXBuildFile; fileRef = C3D979A313D2136600145DFF /* CPTPlotSpaceTests.m */; };
		C38A0ABF1A46250C00D45436 /* CPTXYPlotSpaceTests.m in Sources */ = {isa = PBXBuildFile; fileRef = 4C422A630FB1FCD5000CAA43 /* CPTXYPlotSpaceTests.m */; };
		C38A0AC01A46254E00D45436 /* CPTPlotGroup.h in Headers */ = {isa = PBXBuildFile; fileRef = C3F31DE81045EB470058520A /* CPTPlotGroup.h */; settings = {ATTRIBUTES = (Private, ); }; };
		C38A0AC11A46255C00D45436 /* CPTPlot.h in Headers */ = {isa = PBXBuildFile; fileRef = 07BF0D7E0F2B72F6002FCEA7 /* CPTPlot.h */; settings = {ATTRIBUTES = (Public, ); }; };
		C38A0AC21A46255C00D45436 /* CPTBarPlot.h in Headers */ = {isa = PBXBuildFile; fileRef = 0799E0930F2BB5F300790525 /* CPTBarPlot.h */; settings = {ATTRIBUTES = (Public, ); }; };
		C38A0AC31A46255C00D45436 /* CPTPieChart.h in Headers */ = {isa = PBXBuildFile; fileRef = BC74A32E10FC402600E7E90D /* CPTPieChart.h */; settings = {ATTRIBUTES = (Public, ); }; };
		C38A0AC41A46255C00D45436 /* CPTRangePlot.h in Headers */ = {isa = PBXBuildFile; fileRef = D0C0477C12D6560900DA8047 /* CPTRangePlot.h */; settings = {ATTRIBUTES = (Public, ); }; };
		C38A0AC51A46255C00D45436 /* CPTScatterPlot.h in Headers */ = {isa = PBXBuildFile; fileRef = 07BF0D950F2B73CA002FCEA7 /* CPTScatterPlot.h */; settings = {ATTRIBUTES = (Public, ); }; };
		C38A0AC61A46255C00D45436 /* CPTTradingRangePlot.h in Headers */ = {isa = PBXBuildFile; fileRef = 0772B43710E24D5C009CD04C /* CPTTradingRangePlot.h */; settings = {ATTRIBUTES = (Public, ); }; };
		C38A0AC71A46256500D45436 /* CPTPlotGroup.m in Sources */ = {isa = PBXBuildFile; fileRef = C3F31DE71045EB470058520A /* CPTPlotGroup.m */; };
		C38A0AC81A46256500D45436 /* CPTPlot.m in Sources */ = {isa = PBXBuildFile; fileRef = 07BF0D7F0F2B72F6002FCEA7 /* CPTPlot.m */; };
		C38A0AC91A46256500D45436 /* CPTBarPlot.m in Sources */ = {isa = PBXBuildFile; fileRef = 0799E0940F2BB5F300790525 /* CPTBarPlot.m */; };
		C38A0ACA1A46256500D45436 /* CPTPieChart.m in Sources */ = {isa = PBXBuildFile; fileRef = BC74A32F10FC402600E7E90D /* CPTPieChart.m */; };
		C38A0ACB1A46256500D45436 /* CPTRangePlot.m in Sources */ = {isa = PBXBuildFile; fileRef = D0C0477B12D6560900DA8047 /* CPTRangePlot.m */; };
		C38A0ACC1A46256500D45436 /* CPTScatterPlot.m in Sources */ = {isa = PBXBuildFile; fileRef = 07BF0D960F2B73CA002FCEA7 /* CPTScatterPlot.m */; };
		C38A0ACD1A46256500D45436 /* CPTTradingRangePlot.m in Sources */ = {isa = PBXBuildFile; fileRef = 0772B43810E24D5C009CD04C /* CPTTradingRangePlot.m */; };
		C38A0ACE1A46256600D45436 /* CPTPlotGroup.m in Sources */ = {isa = PBXBuildFile; fileRef = C3F31DE71045EB470058520A /* CPTPlotGroup.m */; };
		C38A0ACF1A46256600D45436 /* CPTPlot.m in Sources */ = {isa = PBXBuildFile; fileRef = 07BF0D7F0F2B72F6002FCEA7 /* CPTPlot.m */; };
		C38A0AD01A46256600D45436 /* CPTBarPlot.m in Sources */ = {isa = PBXBuildFile; fileRef = 0799E0940F2BB5F300790525 /* CPTBarPlot.m */; };
		C38A0AD11A46256600D45436 /* CPTPieChart.m in Sources */ = {isa = PBXBuildFile; fileRef = BC74A32F10FC402600E7E90D /* CPTPieChart.m */; };
		C38A0AD21A46256600D45436 /* CPTRangePlot.m in Sources */ = {isa = PBXBuildFile; fileRef = D0C0477B12D6560900DA8047 /* CPTRangePlot.m */; };
		C38A0AD31A46256600D45436 /* CPTScatterPlot.m in Sources */ = {isa = PBXBuildFile; fileRef = 07BF0D960F2B73CA002FCEA7 /* CPTScatterPlot.m */; };
		C38A0AD41A46256600D45436 /* CPTTradingRangePlot.m in Sources */ = {isa = PBXBuildFile; fileRef = 0772B43810E24D5C009CD04C /* CPTTradingRangePlot.m */; };
		C38A0AD51A46256B00D45436 /* CPTPlotSymbol.h in Headers */ = {isa = PBXBuildFile; fileRef = C34AFE6911021D010041675A /* CPTPlotSymbol.h */; settings = {ATTRIBUTES = (Public, ); }; };
		C38A0AD61A46257100D45436 /* CPTPlotSymbol.m in Sources */ = {isa = PBXBuildFile; fileRef = C34AFE6A11021D010041675A /* CPTPlotSymbol.m */; };
		C38A0AD71A46257200D45436 /* CPTPlotSymbol.m in Sources */ = {isa = PBXBuildFile; fileRef = C34AFE6A11021D010041675A /* CPTPlotSymbol.m */; };
		C38A0AD81A46257600D45436 /* CPTScatterPlotTests.m in Sources */ = {isa = PBXBuildFile; fileRef = 07FEBD61110B7E8B00E44D37 /* CPTScatterPlotTests.m */; };
		C38A0AD91A46257700D45436 /* CPTScatterPlotTests.m in Sources */ = {isa = PBXBuildFile; fileRef = 07FEBD61110B7E8B00E44D37 /* CPTScatterPlotTests.m */; };
		C38A0ADA1A4625B100D45436 /* CPTGridLines.h in Headers */ = {isa = PBXBuildFile; fileRef = C32B391610AA4C78000470D4 /* CPTGridLines.h */; settings = {ATTRIBUTES = (Private, ); }; };
		C38A0ADB1A4625B100D45436 /* CPTGridLineGroup.h in Headers */ = {isa = PBXBuildFile; fileRef = C38DD49111A04B7A002A68E7 /* CPTGridLineGroup.h */; settings = {ATTRIBUTES = (Private, ); }; };
		C38A0ADC1A4625C100D45436 /* CPTAxisLabelGroup.h in Headers */ = {isa = PBXBuildFile; fileRef = C3C032C710B8DEDC003A11B6 /* CPTAxisLabelGroup.h */; settings = {ATTRIBUTES = (Private, ); }; };
		C38A0ADD1A4625C900D45436 /* CPTAxisLabelTests.m in Sources */ = {isa = PBXBuildFile; fileRef = 4CD23FFB0FFBE78400ADD2E2 /* CPTAxisLabelTests.m */; };
		C38A0ADE1A4625CA00D45436 /* CPTAxisLabelTests.m in Sources */ = {isa = PBXBuildFile; fileRef = 4CD23FFB0FFBE78400ADD2E2 /* CPTAxisLabelTests.m */; };
		C38A0ADF1A4625D400D45436 /* CPTAxis.m in Sources */ = {isa = PBXBuildFile; fileRef = 07975C480F3B818800DE45DC /* CPTAxis.m */; };
		C38A0AE01A4625D400D45436 /* CPTAxisSet.m in Sources */ = {isa = PBXBuildFile; fileRef = 07BF0D830F2B7340002FCEA7 /* CPTAxisSet.m */; };
		C38A0AE11A4625D400D45436 /* CPTGridLines.m in Sources */ = {isa = PBXBuildFile; fileRef = C32B391710AA4C78000470D4 /* CPTGridLines.m */; };
		C38A0AE21A4625D400D45436 /* CPTGridLineGroup.m in Sources */ = {isa = PBXBuildFile; fileRef = C38DD49211A04B7A002A68E7 /* CPTGridLineGroup.m */; };
		C38A0AE31A4625D400D45436 /* CPTAxisLabel.m in Sources */ = {isa = PBXBuildFile; fileRef = 073FB02F0FC991A3007A728E /* CPTAxisLabel.m */; };
		C38A0AE41A4625D400D45436 /* CPTAxisTitle.m in Sources */ = {isa = PBXBuildFile; fileRef = BCFC7C3610921FDB00DAECAA /* CPTAxisTitle.m */; };
		C38A0AE51A4625D400D45436 /* CPTAxisLabelGroup.m in Sources */ = {isa = PBXBuildFile; fileRef = C3C032C810B8DEDC003A11B6 /* CPTAxisLabelGroup.m */; };
		C38A0AE61A4625D400D45436 /* CPTXYAxis.m in Sources */ = {isa = PBXBuildFile; fileRef = 0783DD540FBF097E006C3696 /* CPTXYAxis.m */; };
		C38A0AE71A4625D400D45436 /* CPTXYAxisSet.m in Sources */ = {isa = PBXBuildFile; fileRef = 07975C420F3B816600DE45DC /* CPTXYAxisSet.m */; };
		C38A0AE81A4625D500D45436 /* CPTAxis.m in Sources */ = {isa = PBXBuildFile; fileRef = 07975C480F3B818800DE45DC /* CPTAxis.m */; };
		C38A0AE91A4625D500D45436 /* CPTAxisSet.m in Sources */ = {isa = PBXBuildFile; fileRef = 07BF0D830F2B7340002FCEA7 /* CPTAxisSet.m */; };
		C38A0AEA1A4625D500D45436 /* CPTGridLines.m in Sources */ = {isa = PBXBuildFile; fileRef = C32B391710AA4C78000470D4 /* CPTGridLines.m */; };
		C38A0AEB1A4625D500D45436 /* CPTGridLineGroup.m in Sources */ = {isa = PBXBuildFile; fileRef = C38DD49211A04B7A002A68E7 /* CPTGridLineGroup.m */; };
		C38A0AEC1A4625D500D45436 /* CPTAxisLabel.m in Sources */ = {isa = PBXBuildFile; fileRef = 073FB02F0FC991A3007A728E /* CPTAxisLabel.m */; };
		C38A0AED1A4625D500D45436 /* CPTAxisTitle.m in Sources */ = {isa = PBXBuildFile; fileRef = BCFC7C3610921FDB00DAECAA /* CPTAxisTitle.m */; };
		C38A0AEE1A4625D500D45436 /* CPTAxisLabelGroup.m in Sources */ = {isa = PBXBuildFile; fileRef = C3C032C810B8DEDC003A11B6 /* CPTAxisLabelGroup.m */; };
		C38A0AEF1A4625D500D45436 /* CPTXYAxis.m in Sources */ = {isa = PBXBuildFile; fileRef = 0783DD540FBF097E006C3696 /* CPTXYAxis.m */; };
		C38A0AF01A4625D500D45436 /* CPTXYAxisSet.m in Sources */ = {isa = PBXBuildFile; fileRef = 07975C420F3B816600DE45DC /* CPTXYAxisSet.m */; };
		C38A0AF11A4625E800D45436 /* CPTAxis.h in Headers */ = {isa = PBXBuildFile; fileRef = 07975C470F3B818800DE45DC /* CPTAxis.h */; settings = {ATTRIBUTES = (Public, ); }; };
		C38A0AF21A4625E800D45436 /* CPTAxisSet.h in Headers */ = {isa = PBXBuildFile; fileRef = 07BF0D820F2B7340002FCEA7 /* CPTAxisSet.h */; settings = {ATTRIBUTES = (Public, ); }; };
		C38A0AF31A4625E800D45436 /* CPTAxisLabel.h in Headers */ = {isa = PBXBuildFile; fileRef = 073FB02E0FC991A3007A728E /* CPTAxisLabel.h */; settings = {ATTRIBUTES = (Public, ); }; };
		C38A0AF41A4625E800D45436 /* CPTAxisTitle.h in Headers */ = {isa = PBXBuildFile; fileRef = BCFC7C3510921FDB00DAECAA /* CPTAxisTitle.h */; settings = {ATTRIBUTES = (Public, ); }; };
		C38A0AF51A4625E800D45436 /* CPTXYAxis.h in Headers */ = {isa = PBXBuildFile; fileRef = 0783DD530FBF097E006C3696 /* CPTXYAxis.h */; settings = {ATTRIBUTES = (Public, ); }; };
		C38A0AF61A4625E800D45436 /* CPTXYAxisSet.h in Headers */ = {isa = PBXBuildFile; fileRef = 07975C410F3B816600DE45DC /* CPTXYAxisSet.h */; settings = {ATTRIBUTES = (Public, ); }; };
		C38A0AF71A4625F500D45436 /* CPTLegend.h in Headers */ = {isa = PBXBuildFile; fileRef = C3920AC21395B6500045F3BB /* CPTLegend.h */; settings = {ATTRIBUTES = (Public, ); }; };
		C38A0AF81A4625F500D45436 /* CPTLegendEntry.h in Headers */ = {isa = PBXBuildFile; fileRef = C30550EB1399BE5400E0151F /* CPTLegendEntry.h */; settings = {ATTRIBUTES = (Public, ); }; };
		C38A0AF91A4625FA00D45436 /* CPTLegend.m in Sources */ = {isa = PBXBuildFile; fileRef = C3920AC31395B6500045F3BB /* CPTLegend.m */; };
		C38A0AFA1A4625FA00D45436 /* CPTLegendEntry.m in Sources */ = {isa = PBXBuildFile; fileRef = C30550EC1399BE5400E0151F /* CPTLegendEntry.m */; };
		C38A0AFB1A4625FB00D45436 /* CPTLegend.m in Sources */ = {isa = PBXBuildFile; fileRef = C3920AC31395B6500045F3BB /* CPTLegend.m */; };
		C38A0AFC1A4625FB00D45436 /* CPTLegendEntry.m in Sources */ = {isa = PBXBuildFile; fileRef = C30550EC1399BE5400E0151F /* CPTLegendEntry.m */; };
		C38A0AFD1A46260300D45436 /* CPTTheme.h in Headers */ = {isa = PBXBuildFile; fileRef = 0772C9250FE2F71600EC4C16 /* CPTTheme.h */; settings = {ATTRIBUTES = (Public, ); }; };
		C38A0AFE1A46260B00D45436 /* _CPTXYTheme.h in Headers */ = {isa = PBXBuildFile; fileRef = C3DA34CB107AD7710051DA02 /* _CPTXYTheme.h */; settings = {ATTRIBUTES = (Private, ); }; };
		C38A0AFF1A46260B00D45436 /* _CPTDarkGradientTheme.h in Headers */ = {isa = PBXBuildFile; fileRef = 0772C92D0FE2F89000EC4C16 /* _CPTDarkGradientTheme.h */; settings = {ATTRIBUTES = (Private, ); }; };
		C38A0B001A46260B00D45436 /* _CPTPlainBlackTheme.h in Headers */ = {isa = PBXBuildFile; fileRef = BC55022C10059F22005DF982 /* _CPTPlainBlackTheme.h */; settings = {ATTRIBUTES = (Private, ); }; };
		C38A0B011A46260B00D45436 /* _CPTPlainWhiteTheme.h in Headers */ = {isa = PBXBuildFile; fileRef = BC55022E10059F22005DF982 /* _CPTPlainWhiteTheme.h */; settings = {ATTRIBUTES = (Private, ); }; };
		C38A0B021A46260B00D45436 /* _CPTSlateTheme.h in Headers */ = {isa = PBXBuildFile; fileRef = 07FCF2C4115B54AE00E46606 /* _CPTSlateTheme.h */; settings = {ATTRIBUTES = (Private, ); }; };
		C38A0B031A46260B00D45436 /* _CPTStocksTheme.h in Headers */ = {isa = PBXBuildFile; fileRef = BC55023010059F22005DF982 /* _CPTStocksTheme.h */; settings = {ATTRIBUTES = (Private, ); }; };
		C38A0B041A46261700D45436 /* CPTTheme.m in Sources */ = {isa = PBXBuildFile; fileRef = 0772C9260FE2F71600EC4C16 /* CPTTheme.m */; };
		C38A0B051A46261700D45436 /* _CPTXYTheme.m in Sources */ = {isa = PBXBuildFile; fileRef = C3DA34CA107AD7710051DA02 /* _CPTXYTheme.m */; };
		C38A0B061A46261700D45436 /* _CPTDarkGradientTheme.m in Sources */ = {isa = PBXBuildFile; fileRef = 0772C92E0FE2F89000EC4C16 /* _CPTDarkGradientTheme.m */; };
		C38A0B071A46261700D45436 /* _CPTPlainBlackTheme.m in Sources */ = {isa = PBXBuildFile; fileRef = BC55022D10059F22005DF982 /* _CPTPlainBlackTheme.m */; };
		C38A0B081A46261700D45436 /* _CPTPlainWhiteTheme.m in Sources */ = {isa = PBXBuildFile; fileRef = BC55022F10059F22005DF982 /* _CPTPlainWhiteTheme.m */; };
		C38A0B091A46261700D45436 /* _CPTSlateTheme.m in Sources */ = {isa = PBXBuildFile; fileRef = 07FCF2C5115B54AE00E46606 /* _CPTSlateTheme.m */; };
		C38A0B0A1A46261700D45436 /* _CPTStocksTheme.m in Sources */ = {isa = PBXBuildFile; fileRef = BC55023110059F22005DF982 /* _CPTStocksTheme.m */; };
		C38A0B0B1A46261700D45436 /* CPTTheme.m in Sources */ = {isa = PBXBuildFile; fileRef = 0772C9260FE2F71600EC4C16 /* CPTTheme.m */; };
		C38A0B0C1A46261700D45436 /* _CPTXYTheme.m in Sources */ = {isa = PBXBuildFile; fileRef = C3DA34CA107AD7710051DA02 /* _CPTXYTheme.m */; };
		C38A0B0D1A46261700D45436 /* _CPTDarkGradientTheme.m in Sources */ = {isa = PBXBuildFile; fileRef = 0772C92E0FE2F89000EC4C16 /* _CPTDarkGradientTheme.m */; };
		C38A0B0E1A46261700D45436 /* _CPTPlainBlackTheme.m in Sources */ = {isa = PBXBuildFile; fileRef = BC55022D10059F22005DF982 /* _CPTPlainBlackTheme.m */; };
		C38A0B0F1A46261700D45436 /* _CPTPlainWhiteTheme.m in Sources */ = {isa = PBXBuildFile; fileRef = BC55022F10059F22005DF982 /* _CPTPlainWhiteTheme.m */; };
		C38A0B101A46261700D45436 /* _CPTSlateTheme.m in Sources */ = {isa = PBXBuildFile; fileRef = 07FCF2C5115B54AE00E46606 /* _CPTSlateTheme.m */; };
		C38A0B111A46261700D45436 /* _CPTStocksTheme.m in Sources */ = {isa = PBXBuildFile; fileRef = BC55023110059F22005DF982 /* _CPTStocksTheme.m */; };
		C38A0B121A46261F00D45436 /* CPTThemeTests.m in Sources */ = {isa = PBXBuildFile; fileRef = E1620CBD100F03A100A84E77 /* CPTThemeTests.m */; };
		C38A0B131A46261F00D45436 /* CPTDarkGradientThemeTests.m in Sources */ = {isa = PBXBuildFile; fileRef = E1FE6051100F27EF00895A91 /* CPTDarkGradientThemeTests.m */; };
		C38A0B141A46261F00D45436 /* CPTDerivedXYGraph.m in Sources */ = {isa = PBXBuildFile; fileRef = E1FE611A100F3FB700895A91 /* CPTDerivedXYGraph.m */; };
		C38A0B151A46262000D45436 /* CPTThemeTests.m in Sources */ = {isa = PBXBuildFile; fileRef = E1620CBD100F03A100A84E77 /* CPTThemeTests.m */; };
		C38A0B161A46262000D45436 /* CPTDarkGradientThemeTests.m in Sources */ = {isa = PBXBuildFile; fileRef = E1FE6051100F27EF00895A91 /* CPTDarkGradientThemeTests.m */; };
		C38A0B171A46262000D45436 /* CPTDerivedXYGraph.m in Sources */ = {isa = PBXBuildFile; fileRef = E1FE611A100F3FB700895A91 /* CPTDerivedXYGraph.m */; };
		C38A0B1E1A46264500D45436 /* CPTPlatformSpecificCategories.h in Headers */ = {isa = PBXBuildFile; fileRef = C38A0B181A46264500D45436 /* CPTPlatformSpecificCategories.h */; settings = {ATTRIBUTES = (Public, ); }; };
		C38A0B1F1A46264500D45436 /* CPTPlatformSpecificCategories.m in Sources */ = {isa = PBXBuildFile; fileRef = C38A0B191A46264500D45436 /* CPTPlatformSpecificCategories.m */; };
		C38A0B201A46264500D45436 /* CPTPlatformSpecificCategories.m in Sources */ = {isa = PBXBuildFile; fileRef = C38A0B191A46264500D45436 /* CPTPlatformSpecificCategories.m */; };
		C38A0B211A46264500D45436 /* CPTPlatformSpecificDefines.h in Headers */ = {isa = PBXBuildFile; fileRef = C38A0B1A1A46264500D45436 /* CPTPlatformSpecificDefines.h */; settings = {ATTRIBUTES = (Public, ); }; };
		C38A0B221A46264500D45436 /* CPTPlatformSpecificDefines.m in Sources */ = {isa = PBXBuildFile; fileRef = C38A0B1B1A46264500D45436 /* CPTPlatformSpecificDefines.m */; };
		C38A0B231A46264500D45436 /* CPTPlatformSpecificDefines.m in Sources */ = {isa = PBXBuildFile; fileRef = C38A0B1B1A46264500D45436 /* CPTPlatformSpecificDefines.m */; };
		C38A0B241A46264500D45436 /* CPTPlatformSpecificFunctions.h in Headers */ = {isa = PBXBuildFile; fileRef = C38A0B1C1A46264500D45436 /* CPTPlatformSpecificFunctions.h */; settings = {ATTRIBUTES = (Public, ); }; };
		C38A0B251A46264500D45436 /* CPTPlatformSpecificFunctions.m in Sources */ = {isa = PBXBuildFile; fileRef = C38A0B1D1A46264500D45436 /* CPTPlatformSpecificFunctions.m */; };
		C38A0B261A46264500D45436 /* CPTPlatformSpecificFunctions.m in Sources */ = {isa = PBXBuildFile; fileRef = C38A0B1D1A46264500D45436 /* CPTPlatformSpecificFunctions.m */; };
		C38A0B291A46265300D45436 /* CPTGraphHostingView.h in Headers */ = {isa = PBXBuildFile; fileRef = C38A0B271A46265300D45436 /* CPTGraphHostingView.h */; settings = {ATTRIBUTES = (Public, ); }; };
		C38A0B2A1A46265300D45436 /* CPTGraphHostingView.m in Sources */ = {isa = PBXBuildFile; fileRef = C38A0B281A46265300D45436 /* CPTGraphHostingView.m */; };
		C38A0B2B1A46265300D45436 /* CPTGraphHostingView.m in Sources */ = {isa = PBXBuildFile; fileRef = C38A0B281A46265300D45436 /* CPTGraphHostingView.m */; };
		C38DD49311A04B7A002A68E7 /* CPTGridLineGroup.h in Headers */ = {isa = PBXBuildFile; fileRef = C38DD49111A04B7A002A68E7 /* CPTGridLineGroup.h */; settings = {ATTRIBUTES = (Private, ); }; };
		C38DD49411A04B7A002A68E7 /* CPTGridLineGroup.m in Sources */ = {isa = PBXBuildFile; fileRef = C38DD49211A04B7A002A68E7 /* CPTGridLineGroup.m */; };
		C3920AC41395B6500045F3BB /* CPTLegend.h in Headers */ = {isa = PBXBuildFile; fileRef = C3920AC21395B6500045F3BB /* CPTLegend.h */; settings = {ATTRIBUTES = (Public, ); }; };
		C3920AC51395B6500045F3BB /* CPTLegend.m in Sources */ = {isa = PBXBuildFile; fileRef = C3920AC31395B6500045F3BB /* CPTLegend.m */; };
		C3978E0613CE653C00A420D9 /* NSCoderExtensions.h in Headers */ = {isa = PBXBuildFile; fileRef = C3978E0413CE653B00A420D9 /* NSCoderExtensions.h */; settings = {ATTRIBUTES = (Private, ); }; };
		C3978E0713CE653C00A420D9 /* NSCoderExtensions.m in Sources */ = {isa = PBXBuildFile; fileRef = C3978E0513CE653B00A420D9 /* NSCoderExtensions.m */; };
		C3A695E5146A19BC00AF5653 /* CPTMutablePlotRange.h in Headers */ = {isa = PBXBuildFile; fileRef = C3A695E3146A19BC00AF5653 /* CPTMutablePlotRange.h */; settings = {ATTRIBUTES = (Public, ); }; };
		C3A695E6146A19BC00AF5653 /* CPTMutablePlotRange.m in Sources */ = {isa = PBXBuildFile; fileRef = C3A695E4146A19BC00AF5653 /* CPTMutablePlotRange.m */; };
		C3AFC9D10FB62969005DFFDC /* CPTImage.h in Headers */ = {isa = PBXBuildFile; fileRef = C3AFC9CF0FB62969005DFFDC /* CPTImage.h */; settings = {ATTRIBUTES = (Public, ); }; };
		C3B4D4971BC9983300450C37 /* CorePlot.framework in Frameworks */ = {isa = PBXBuildFile; fileRef = C37EA6921BC83F2A0091C8F7 /* CorePlot.framework */; };
		C3BB3C8E1C1661BE00B8742D /* _CPTAnimationNSNumberPeriod.h in Headers */ = {isa = PBXBuildFile; fileRef = C3BB3C8C1C1661BE00B8742D /* _CPTAnimationNSNumberPeriod.h */; };
		C3BB3C8F1C1661BE00B8742D /* _CPTAnimationNSNumberPeriod.h in Headers */ = {isa = PBXBuildFile; fileRef = C3BB3C8C1C1661BE00B8742D /* _CPTAnimationNSNumberPeriod.h */; };
		C3BB3C901C1661BE00B8742D /* _CPTAnimationNSNumberPeriod.h in Headers */ = {isa = PBXBuildFile; fileRef = C3BB3C8C1C1661BE00B8742D /* _CPTAnimationNSNumberPeriod.h */; };
		C3BB3C911C1661BE00B8742D /* _CPTAnimationNSNumberPeriod.m in Sources */ = {isa = PBXBuildFile; fileRef = C3BB3C8D1C1661BE00B8742D /* _CPTAnimationNSNumberPeriod.m */; };
		C3BB3C921C1661BE00B8742D /* _CPTAnimationNSNumberPeriod.m in Sources */ = {isa = PBXBuildFile; fileRef = C3BB3C8D1C1661BE00B8742D /* _CPTAnimationNSNumberPeriod.m */; };
		C3BB3C931C1661BE00B8742D /* _CPTAnimationNSNumberPeriod.m in Sources */ = {isa = PBXBuildFile; fileRef = C3BB3C8D1C1661BE00B8742D /* _CPTAnimationNSNumberPeriod.m */; };
		C3BB3C941C1661BE00B8742D /* _CPTAnimationNSNumberPeriod.m in Sources */ = {isa = PBXBuildFile; fileRef = C3BB3C8D1C1661BE00B8742D /* _CPTAnimationNSNumberPeriod.m */; };
		C3BB93191B729BD200004527 /* CPTDebugQuickLook.h in Headers */ = {isa = PBXBuildFile; fileRef = C3BB93181B729BD200004527 /* CPTDebugQuickLook.h */; };
		C3BB931A1B729BD200004527 /* CPTDebugQuickLook.h in Headers */ = {isa = PBXBuildFile; fileRef = C3BB93181B729BD200004527 /* CPTDebugQuickLook.h */; };
		C3BFFD1112274CB500DE22AC /* CPTNumericDataTypeConversionTests.m in Sources */ = {isa = PBXBuildFile; fileRef = 4C97EF08104D80D400B554F9 /* CPTNumericDataTypeConversionTests.m */; };
		C3C1C0801790D3B400E8B1B7 /* CPTLayerTests.m in Sources */ = {isa = PBXBuildFile; fileRef = C3C1C07F1790D3B400E8B1B7 /* CPTLayerTests.m */; };
		C3C9CB0E165DB4D500739006 /* CPTAnimationOperation.h in Headers */ = {isa = PBXBuildFile; fileRef = C3C9CB0C165DB4D500739006 /* CPTAnimationOperation.h */; settings = {ATTRIBUTES = (Public, ); }; };
		C3C9CB0F165DB4D500739006 /* CPTAnimationOperation.m in Sources */ = {isa = PBXBuildFile; fileRef = C3C9CB0D165DB4D500739006 /* CPTAnimationOperation.m */; };
		C3C9CB13165DB50300739006 /* CPTAnimationPeriod.h in Headers */ = {isa = PBXBuildFile; fileRef = C3C9CB11165DB50300739006 /* CPTAnimationPeriod.h */; settings = {ATTRIBUTES = (Public, ); }; };
		C3C9CB14165DB50300739006 /* CPTAnimationPeriod.m in Sources */ = {isa = PBXBuildFile; fileRef = C3C9CB12165DB50300739006 /* CPTAnimationPeriod.m */; };
		C3C9CB17165DB52C00739006 /* _CPTAnimationCGFloatPeriod.h in Headers */ = {isa = PBXBuildFile; fileRef = C3C9CB15165DB52C00739006 /* _CPTAnimationCGFloatPeriod.h */; };
		C3C9CB18165DB52C00739006 /* _CPTAnimationCGFloatPeriod.m in Sources */ = {isa = PBXBuildFile; fileRef = C3C9CB16165DB52C00739006 /* _CPTAnimationCGFloatPeriod.m */; };
		C3CAFB261229E41F00F5C989 /* CPTMutableNumericData+TypeConversion.h in Headers */ = {isa = PBXBuildFile; fileRef = C3CAFB241229E41F00F5C989 /* CPTMutableNumericData+TypeConversion.h */; settings = {ATTRIBUTES = (Public, ); }; };
		C3CAFB6B1229F5FB00F5C989 /* CPTMutableNumericData+TypeConversion.m in Sources */ = {isa = PBXBuildFile; fileRef = C3CAFB251229E41F00F5C989 /* CPTMutableNumericData+TypeConversion.m */; };
		C3CB561C122A9E9F00FBFB61 /* CPTMutableNumericDataTypeConversionTests.m in Sources */ = {isa = PBXBuildFile; fileRef = C3CB561B122A9E9F00FBFB61 /* CPTMutableNumericDataTypeConversionTests.m */; };
		C3CCA03D13E8D85900CE6DB1 /* _CPTConstraintsFixed.h in Headers */ = {isa = PBXBuildFile; fileRef = C3CCA03913E8D85800CE6DB1 /* _CPTConstraintsFixed.h */; settings = {ATTRIBUTES = (Private, ); }; };
		C3CCA03E13E8D85900CE6DB1 /* _CPTConstraintsFixed.m in Sources */ = {isa = PBXBuildFile; fileRef = C3CCA03A13E8D85800CE6DB1 /* _CPTConstraintsFixed.m */; };
		C3CCA03F13E8D85900CE6DB1 /* _CPTConstraintsRelative.h in Headers */ = {isa = PBXBuildFile; fileRef = C3CCA03B13E8D85800CE6DB1 /* _CPTConstraintsRelative.h */; settings = {ATTRIBUTES = (Private, ); }; };
		C3CCA04013E8D85900CE6DB1 /* _CPTConstraintsRelative.m in Sources */ = {isa = PBXBuildFile; fileRef = C3CCA03C13E8D85800CE6DB1 /* _CPTConstraintsRelative.m */; };
		C3D375ED1659474C003CC156 /* CPTAnimation.h in Headers */ = {isa = PBXBuildFile; fileRef = C3C2846F16584EB9006BA43C /* CPTAnimation.h */; settings = {ATTRIBUTES = (Public, ); }; };
		C3D375EF1659474F003CC156 /* CPTAnimation.m in Sources */ = {isa = PBXBuildFile; fileRef = C3C2847016584EB9006BA43C /* CPTAnimation.m */; };
		C3D375F016594752003CC156 /* _CPTAnimationTimingFunctions.h in Headers */ = {isa = PBXBuildFile; fileRef = C3C2847316585085006BA43C /* _CPTAnimationTimingFunctions.h */; };
		C3D375F116594755003CC156 /* _CPTAnimationTimingFunctions.m in Sources */ = {isa = PBXBuildFile; fileRef = C3C2847416585085006BA43C /* _CPTAnimationTimingFunctions.m */; };
		C3D3AD2D13DF8DCE0004EA73 /* CPTLineCap.h in Headers */ = {isa = PBXBuildFile; fileRef = C3D3AD2B13DF8DCE0004EA73 /* CPTLineCap.h */; settings = {ATTRIBUTES = (Public, ); }; };
		C3D3AD2E13DF8DCE0004EA73 /* CPTLineCap.m in Sources */ = {isa = PBXBuildFile; fileRef = C3D3AD2C13DF8DCE0004EA73 /* CPTLineCap.m */; };
		C3D414781A7D829100B6F5D6 /* CPTMutableNumericData.h in Headers */ = {isa = PBXBuildFile; fileRef = 4C97EF10104D819100B554F9 /* CPTMutableNumericData.h */; settings = {ATTRIBUTES = (Public, ); }; };
		C3D414791A7D829D00B6F5D6 /* CPTNumericData.h in Headers */ = {isa = PBXBuildFile; fileRef = 4C97EEFA104D80C400B554F9 /* CPTNumericData.h */; settings = {ATTRIBUTES = (Public, ); }; };
		C3D4147A1A7D82A500B6F5D6 /* CPTNumericData+TypeConversion.h in Headers */ = {isa = PBXBuildFile; fileRef = 4C97EEF7104D80C400B554F9 /* CPTNumericData+TypeConversion.h */; settings = {ATTRIBUTES = (Public, ); }; };
		C3D4147B1A7D82AB00B6F5D6 /* CPTMutableNumericData+TypeConversion.h in Headers */ = {isa = PBXBuildFile; fileRef = C3CAFB241229E41F00F5C989 /* CPTMutableNumericData+TypeConversion.h */; settings = {ATTRIBUTES = (Public, ); }; };
		C3D414E01A7D867200B6F5D6 /* CorePlot.h in Headers */ = {isa = PBXBuildFile; fileRef = 070CF7AE0F3CA7AB0001FFF4 /* CorePlot.h */; settings = {ATTRIBUTES = (Public, ); }; };
		C3D68A5B1220B27D00EB4863 /* CPTUtilitiesTests.m in Sources */ = {isa = PBXBuildFile; fileRef = 4CD7E9630F4B625900F9BCBB /* CPTUtilitiesTests.m */; };
		C3D68A5C1220B29100EB4863 /* CPTTextStyleTests.m in Sources */ = {isa = PBXBuildFile; fileRef = C36468A90FE5533F0064B186 /* CPTTextStyleTests.m */; };
		C3D68A5E1220B2AC00EB4863 /* CPTXYPlotSpaceTests.m in Sources */ = {isa = PBXBuildFile; fileRef = 4C422A630FB1FCD5000CAA43 /* CPTXYPlotSpaceTests.m */; };
		C3D68A5F1220B2B400EB4863 /* CPTScatterPlotTests.m in Sources */ = {isa = PBXBuildFile; fileRef = 07FEBD61110B7E8B00E44D37 /* CPTScatterPlotTests.m */; };
		C3D68A601220B2BE00EB4863 /* CPTAxisLabelTests.m in Sources */ = {isa = PBXBuildFile; fileRef = 4CD23FFB0FFBE78400ADD2E2 /* CPTAxisLabelTests.m */; };
		C3D68A611220B2C800EB4863 /* CPTDarkGradientThemeTests.m in Sources */ = {isa = PBXBuildFile; fileRef = E1FE6051100F27EF00895A91 /* CPTDarkGradientThemeTests.m */; };
		C3D68A621220B2C900EB4863 /* CPTDerivedXYGraph.m in Sources */ = {isa = PBXBuildFile; fileRef = E1FE611A100F3FB700895A91 /* CPTDerivedXYGraph.m */; };
		C3D68A631220B2CC00EB4863 /* CPTThemeTests.m in Sources */ = {isa = PBXBuildFile; fileRef = E1620CBD100F03A100A84E77 /* CPTThemeTests.m */; };
		C3D979A413D2136700145DFF /* CPTPlotSpaceTests.m in Sources */ = {isa = PBXBuildFile; fileRef = C3D979A313D2136600145DFF /* CPTPlotSpaceTests.m */; };
		C3D979A913D2328000145DFF /* CPTTimeFormatterTests.m in Sources */ = {isa = PBXBuildFile; fileRef = C3D979A813D2328000145DFF /* CPTTimeFormatterTests.m */; };
		C3D979AC13D2332500145DFF /* CPTColorTests.m in Sources */ = {isa = PBXBuildFile; fileRef = C3D979AB13D2332500145DFF /* CPTColorTests.m */; };
		C3D979AF13D2337E00145DFF /* CPTColorSpaceTests.m in Sources */ = {isa = PBXBuildFile; fileRef = C3D979AE13D2337E00145DFF /* CPTColorSpaceTests.m */; };
		C3D979B213D233C100145DFF /* CPTGradientTests.m in Sources */ = {isa = PBXBuildFile; fileRef = C3D979B113D233C000145DFF /* CPTGradientTests.m */; };
		C3D979B513D2340000145DFF /* CPTImageTests.m in Sources */ = {isa = PBXBuildFile; fileRef = C3D979B413D2340000145DFF /* CPTImageTests.m */; };
		C3D979B813D2344100145DFF /* CPTLineStyleTests.m in Sources */ = {isa = PBXBuildFile; fileRef = C3D979B713D2344000145DFF /* CPTLineStyleTests.m */; };
		C3D979BB13D2347400145DFF /* CPTFillTests.m in Sources */ = {isa = PBXBuildFile; fileRef = C3D979BA13D2347300145DFF /* CPTFillTests.m */; };
		C3DA34CC107AD7710051DA02 /* _CPTXYTheme.m in Sources */ = {isa = PBXBuildFile; fileRef = C3DA34CA107AD7710051DA02 /* _CPTXYTheme.m */; };
		C3DA34CD107AD7710051DA02 /* _CPTXYTheme.h in Headers */ = {isa = PBXBuildFile; fileRef = C3DA34CB107AD7710051DA02 /* _CPTXYTheme.h */; settings = {ATTRIBUTES = (Private, ); }; };
		C3EE4E681A6C13260098F4E6 /* Accelerate.framework in Frameworks */ = {isa = PBXBuildFile; fileRef = C3226A551A69F6F000F77249 /* Accelerate.framework */; };
		C3EE4E691A6C133D0098F4E6 /* QuartzCore.framework in Frameworks */ = {isa = PBXBuildFile; fileRef = C3226A511A69F6DA00F77249 /* QuartzCore.framework */; };
		C3EE4E6A1A6C134B0098F4E6 /* CoreGraphics.framework in Frameworks */ = {isa = PBXBuildFile; fileRef = C3226A571A69F6FA00F77249 /* CoreGraphics.framework */; };
		C3EE4E6B1A6C13560098F4E6 /* UIKit.framework in Frameworks */ = {isa = PBXBuildFile; fileRef = C3226A531A69F6DF00F77249 /* UIKit.framework */; };
		C3EE4E6E1A6C15890098F4E6 /* QuartzCore.framework in Frameworks */ = {isa = PBXBuildFile; fileRef = 07BF0D630F2B70B8002FCEA7 /* QuartzCore.framework */; };
		C3EE4E6F1A6C15920098F4E6 /* Accelerate.framework in Frameworks */ = {isa = PBXBuildFile; fileRef = C3BB7D1416322F7E00BC9515 /* Accelerate.framework */; };
		C3EE4E981A6C1E890098F4E6 /* Cocoa.framework in Frameworks */ = {isa = PBXBuildFile; fileRef = C3EE4E971A6C1E890098F4E6 /* Cocoa.framework */; };
		C3EE4E9A1A6C1F770098F4E6 /* QuartzCore.framework in Frameworks */ = {isa = PBXBuildFile; fileRef = 07BF0D630F2B70B8002FCEA7 /* QuartzCore.framework */; };
		C3EE4E9B1A6C1F8A0098F4E6 /* Cocoa.framework in Frameworks */ = {isa = PBXBuildFile; fileRef = C3EE4E971A6C1E890098F4E6 /* Cocoa.framework */; };
		C3F31DE91045EB470058520A /* CPTPlotGroup.m in Sources */ = {isa = PBXBuildFile; fileRef = C3F31DE71045EB470058520A /* CPTPlotGroup.m */; };
		C3F31DEA1045EB470058520A /* CPTPlotGroup.h in Headers */ = {isa = PBXBuildFile; fileRef = C3F31DE81045EB470058520A /* CPTPlotGroup.h */; settings = {ATTRIBUTES = (Private, ); }; };
		C3F97F1E17A9E07C00A52FF2 /* CPTFunctionDataSource.h in Headers */ = {isa = PBXBuildFile; fileRef = C3F97F1C17A9E07B00A52FF2 /* CPTFunctionDataSource.h */; settings = {ATTRIBUTES = (Public, ); }; };
		C3F97F1F17A9E07C00A52FF2 /* CPTFunctionDataSource.m in Sources */ = {isa = PBXBuildFile; fileRef = C3F97F1D17A9E07B00A52FF2 /* CPTFunctionDataSource.m */; };
		D0C0477D12D6560900DA8047 /* CPTRangePlot.m in Sources */ = {isa = PBXBuildFile; fileRef = D0C0477B12D6560900DA8047 /* CPTRangePlot.m */; };
		D0C0477E12D6560900DA8047 /* CPTRangePlot.h in Headers */ = {isa = PBXBuildFile; fileRef = D0C0477C12D6560900DA8047 /* CPTRangePlot.h */; settings = {ATTRIBUTES = (Public, ); }; };
/* End PBXBuildFile section */

/* Begin PBXContainerItemProxy section */
		0730F6211094932900E95162 /* PBXContainerItemProxy */ = {
			isa = PBXContainerItemProxy;
			containerPortal = 0867D690FE84028FC02AAC07 /* Project object */;
			proxyType = 1;
			remoteGlobalIDString = 8DC2EF4F0486A6940098B216;
			remoteInfo = CorePlot;
		};
		C38A09841A46185300D45436 /* PBXContainerItemProxy */ = {
			isa = PBXContainerItemProxy;
			containerPortal = 0867D690FE84028FC02AAC07 /* Project object */;
			proxyType = 1;
			remoteGlobalIDString = C38A09771A46185200D45436;
			remoteInfo = "CorePlot-iOS";
		};
		C38A09C61A4619A900D45436 /* PBXContainerItemProxy */ = {
			isa = PBXContainerItemProxy;
			containerPortal = 0867D690FE84028FC02AAC07 /* Project object */;
			proxyType = 1;
			remoteGlobalIDString = C38A09B91A4619A900D45436;
			remoteInfo = "CorePlot-CocoaTouch";
		};
		C3B4D4951BC997F600450C37 /* PBXContainerItemProxy */ = {
			isa = PBXContainerItemProxy;
			containerPortal = 0867D690FE84028FC02AAC07 /* Project object */;
			proxyType = 1;
			remoteGlobalIDString = C37EA5C91BC83F2A0091C8F7;
			remoteInfo = "CorePlot tvOS";
		};
/* End PBXContainerItemProxy section */

/* Begin PBXCopyFilesBuildPhase section */
		C38A09B81A4619A900D45436 /* CopyFiles */ = {
			isa = PBXCopyFilesBuildPhase;
			buildActionMask = 2147483647;
			dstPath = "include/$(PRODUCT_NAME)";
			dstSubfolderSpec = 16;
			files = (
			);
			runOnlyForDeploymentPostprocessing = 0;
		};
/* End PBXCopyFilesBuildPhase section */

/* Begin PBXFileReference section */
		070064E7111F2BAA003DE087 /* CPTConstraints.h */ = {isa = PBXFileReference; fileEncoding = 4; lastKnownFileType = sourcecode.c.h; lineEnding = 0; path = CPTConstraints.h; sourceTree = "<group>"; xcLanguageSpecificationIdentifier = xcode.lang.objcpp; };
		070064E8111F2BAA003DE087 /* CPTConstraints.m */ = {isa = PBXFileReference; fileEncoding = 4; lastKnownFileType = sourcecode.c.objc; lineEnding = 0; path = CPTConstraints.m; sourceTree = "<group>"; xcLanguageSpecificationIdentifier = xcode.lang.objc; };
		070622300FDF1B250066A6C4 /* CPTPathExtensions.h */ = {isa = PBXFileReference; fileEncoding = 4; lastKnownFileType = sourcecode.c.h; path = CPTPathExtensions.h; sourceTree = "<group>"; };
		070622310FDF1B250066A6C4 /* CPTPathExtensions.m */ = {isa = PBXFileReference; fileEncoding = 4; lastKnownFileType = sourcecode.c.objc; path = CPTPathExtensions.m; sourceTree = "<group>"; };
		0706223A0FDF215C0066A6C4 /* CPTBorderedLayer.h */ = {isa = PBXFileReference; fileEncoding = 4; lastKnownFileType = sourcecode.c.h; path = CPTBorderedLayer.h; sourceTree = "<group>"; };
		0706223B0FDF215C0066A6C4 /* CPTBorderedLayer.m */ = {isa = PBXFileReference; fileEncoding = 4; lastKnownFileType = sourcecode.c.objc; lineEnding = 0; path = CPTBorderedLayer.m; sourceTree = "<group>"; xcLanguageSpecificationIdentifier = xcode.lang.objc; };
		070A73DA0F5D8C910014FA84 /* CPTDecimalNumberValueTransformer.h */ = {isa = PBXFileReference; fileEncoding = 4; lastKnownFileType = sourcecode.c.h; name = CPTDecimalNumberValueTransformer.h; path = ../MacOnly/CPTDecimalNumberValueTransformer.h; sourceTree = "<group>"; };
		070A73DB0F5D8C910014FA84 /* CPTDecimalNumberValueTransformer.m */ = {isa = PBXFileReference; fileEncoding = 4; lastKnownFileType = sourcecode.c.objc; name = CPTDecimalNumberValueTransformer.m; path = ../MacOnly/CPTDecimalNumberValueTransformer.m; sourceTree = "<group>"; };
		070CF7AE0F3CA7AB0001FFF4 /* CorePlot.h */ = {isa = PBXFileReference; fileEncoding = 4; lastKnownFileType = sourcecode.c.h; path = CorePlot.h; sourceTree = "<group>"; };
		071F3CB810FBAB5900D0A7B6 /* License.txt */ = {isa = PBXFileReference; fileEncoding = 4; lastKnownFileType = text; name = License.txt; path = ../License.txt; sourceTree = SOURCE_ROOT; };
		072161E911D1F6BD009CC871 /* CPTAnnotationHostLayer.h */ = {isa = PBXFileReference; fileEncoding = 4; lastKnownFileType = sourcecode.c.h; path = CPTAnnotationHostLayer.h; sourceTree = "<group>"; };
		072161EA11D1F6BD009CC871 /* CPTAnnotationHostLayer.m */ = {isa = PBXFileReference; fileEncoding = 4; lastKnownFileType = sourcecode.c.objc; lineEnding = 0; path = CPTAnnotationHostLayer.m; sourceTree = "<group>"; xcLanguageSpecificationIdentifier = xcode.lang.objc; };
		0730F600109492D800E95162 /* UnitTests.xctest */ = {isa = PBXFileReference; explicitFileType = wrapper.cfbundle; includeInIndex = 0; path = UnitTests.xctest; sourceTree = BUILT_PRODUCTS_DIR; };
		0730F64C109494D100E95162 /* CPTTestCase.h */ = {isa = PBXFileReference; fileEncoding = 4; lastKnownFileType = sourcecode.c.h; path = CPTTestCase.h; sourceTree = "<group>"; };
		0730F64D109494D100E95162 /* CPTTestCase.m */ = {isa = PBXFileReference; fileEncoding = 4; lastKnownFileType = sourcecode.c.objc; path = CPTTestCase.m; sourceTree = "<group>"; };
		07321BBF0F37370D00F423D8 /* CPTExceptions.h */ = {isa = PBXFileReference; fileEncoding = 4; lastKnownFileType = sourcecode.c.h; path = CPTExceptions.h; sourceTree = "<group>"; };
		07321BC00F37370D00F423D8 /* CPTExceptions.m */ = {isa = PBXFileReference; fileEncoding = 4; lastKnownFileType = sourcecode.c.objc; path = CPTExceptions.m; sourceTree = "<group>"; };
		07321BC40F37382D00F423D8 /* CPTUtilities.h */ = {isa = PBXFileReference; fileEncoding = 4; lastKnownFileType = sourcecode.c.h; path = CPTUtilities.h; sourceTree = "<group>"; };
		07321BC50F37382D00F423D8 /* CPTUtilities.m */ = {isa = PBXFileReference; fileEncoding = 4; lastKnownFileType = sourcecode.c.objc; lineEnding = 0; path = CPTUtilities.m; sourceTree = "<group>"; xcLanguageSpecificationIdentifier = xcode.lang.objc; };
		073FB02E0FC991A3007A728E /* CPTAxisLabel.h */ = {isa = PBXFileReference; fileEncoding = 4; lastKnownFileType = sourcecode.c.h; lineEnding = 0; path = CPTAxisLabel.h; sourceTree = "<group>"; xcLanguageSpecificationIdentifier = xcode.lang.objcpp; };
		073FB02F0FC991A3007A728E /* CPTAxisLabel.m */ = {isa = PBXFileReference; fileEncoding = 4; lastKnownFileType = sourcecode.c.objc; lineEnding = 0; path = CPTAxisLabel.m; sourceTree = "<group>"; xcLanguageSpecificationIdentifier = xcode.lang.objc; };
		0772B43710E24D5C009CD04C /* CPTTradingRangePlot.h */ = {isa = PBXFileReference; fileEncoding = 4; lastKnownFileType = sourcecode.c.h; path = CPTTradingRangePlot.h; sourceTree = "<group>"; };
		0772B43810E24D5C009CD04C /* CPTTradingRangePlot.m */ = {isa = PBXFileReference; fileEncoding = 4; lastKnownFileType = sourcecode.c.objc; lineEnding = 0; path = CPTTradingRangePlot.m; sourceTree = "<group>"; xcLanguageSpecificationIdentifier = xcode.lang.objc; };
		0772C9250FE2F71600EC4C16 /* CPTTheme.h */ = {isa = PBXFileReference; fileEncoding = 4; lastKnownFileType = sourcecode.c.h; lineEnding = 0; path = CPTTheme.h; sourceTree = "<group>"; xcLanguageSpecificationIdentifier = xcode.lang.objcpp; };
		0772C9260FE2F71600EC4C16 /* CPTTheme.m */ = {isa = PBXFileReference; fileEncoding = 4; lastKnownFileType = sourcecode.c.objc; lineEnding = 0; path = CPTTheme.m; sourceTree = "<group>"; xcLanguageSpecificationIdentifier = xcode.lang.objc; };
		0772C92D0FE2F89000EC4C16 /* _CPTDarkGradientTheme.h */ = {isa = PBXFileReference; fileEncoding = 4; lastKnownFileType = sourcecode.c.h; path = _CPTDarkGradientTheme.h; sourceTree = "<group>"; };
		0772C92E0FE2F89000EC4C16 /* _CPTDarkGradientTheme.m */ = {isa = PBXFileReference; fileEncoding = 4; lastKnownFileType = sourcecode.c.objc; path = _CPTDarkGradientTheme.m; sourceTree = "<group>"; };
		0783DD530FBF097E006C3696 /* CPTXYAxis.h */ = {isa = PBXFileReference; fileEncoding = 4; lastKnownFileType = sourcecode.c.h; path = CPTXYAxis.h; sourceTree = "<group>"; };
		0783DD540FBF097E006C3696 /* CPTXYAxis.m */ = {isa = PBXFileReference; fileEncoding = 4; lastKnownFileType = sourcecode.c.objc; lineEnding = 0; path = CPTXYAxis.m; sourceTree = "<group>"; xcLanguageSpecificationIdentifier = xcode.lang.objc; };
		0789EF330FB9E90700C0A613 /* CPTPlatformSpecificDefines.h */ = {isa = PBXFileReference; fileEncoding = 4; lastKnownFileType = sourcecode.c.h; path = CPTPlatformSpecificDefines.h; sourceTree = "<group>"; };
		0789EF340FB9E90700C0A613 /* CPTPlatformSpecificDefines.m */ = {isa = PBXFileReference; fileEncoding = 4; lastKnownFileType = sourcecode.c.objc; path = CPTPlatformSpecificDefines.m; sourceTree = "<group>"; };
		0789EF470FB9EBD600C0A613 /* CPTPlatformSpecificCategories.h */ = {isa = PBXFileReference; fileEncoding = 4; lastKnownFileType = sourcecode.c.h; path = CPTPlatformSpecificCategories.h; sourceTree = "<group>"; };
		0789EF480FB9EBD600C0A613 /* CPTPlatformSpecificCategories.m */ = {isa = PBXFileReference; fileEncoding = 4; lastKnownFileType = sourcecode.c.objc; lineEnding = 0; path = CPTPlatformSpecificCategories.m; sourceTree = "<group>"; xcLanguageSpecificationIdentifier = xcode.lang.objc; };
		0789EF890FB9EE4700C0A613 /* CPTPlatformSpecificFunctions.h */ = {isa = PBXFileReference; fileEncoding = 4; lastKnownFileType = sourcecode.c.h; path = CPTPlatformSpecificFunctions.h; sourceTree = "<group>"; };
		0789EF8A0FB9EE4700C0A613 /* CPTPlatformSpecificFunctions.m */ = {isa = PBXFileReference; fileEncoding = 4; lastKnownFileType = sourcecode.c.objc; path = CPTPlatformSpecificFunctions.m; sourceTree = "<group>"; };
		078F42D90FACC075006E670B /* NSNumberExtensions.h */ = {isa = PBXFileReference; fileEncoding = 4; lastKnownFileType = sourcecode.c.h; lineEnding = 0; path = NSNumberExtensions.h; sourceTree = "<group>"; xcLanguageSpecificationIdentifier = xcode.lang.objcpp; };
		078F42DA0FACC075006E670B /* NSNumberExtensions.m */ = {isa = PBXFileReference; fileEncoding = 4; lastKnownFileType = sourcecode.c.objc; lineEnding = 0; path = NSNumberExtensions.m; sourceTree = "<group>"; xcLanguageSpecificationIdentifier = xcode.lang.objc; };
		07975C410F3B816600DE45DC /* CPTXYAxisSet.h */ = {isa = PBXFileReference; fileEncoding = 4; lastKnownFileType = sourcecode.c.h; path = CPTXYAxisSet.h; sourceTree = "<group>"; };
		07975C420F3B816600DE45DC /* CPTXYAxisSet.m */ = {isa = PBXFileReference; fileEncoding = 4; lastKnownFileType = sourcecode.c.objc; lineEnding = 0; path = CPTXYAxisSet.m; sourceTree = "<group>"; xcLanguageSpecificationIdentifier = xcode.lang.objc; };
		07975C470F3B818800DE45DC /* CPTAxis.h */ = {isa = PBXFileReference; fileEncoding = 4; lastKnownFileType = sourcecode.c.h; lineEnding = 0; path = CPTAxis.h; sourceTree = "<group>"; xcLanguageSpecificationIdentifier = xcode.lang.objcpp; };
		07975C480F3B818800DE45DC /* CPTAxis.m */ = {isa = PBXFileReference; fileEncoding = 4; lastKnownFileType = sourcecode.c.objc; lineEnding = 0; path = CPTAxis.m; sourceTree = "<group>"; xcLanguageSpecificationIdentifier = xcode.lang.objc; };
		07983EF40F2F9A3D008C8618 /* CPTXYGraph.h */ = {isa = PBXFileReference; fileEncoding = 4; lastKnownFileType = sourcecode.c.h; lineEnding = 0; path = CPTXYGraph.h; sourceTree = "<group>"; xcLanguageSpecificationIdentifier = xcode.lang.objcpp; };
		07983EF50F2F9A3D008C8618 /* CPTXYGraph.m */ = {isa = PBXFileReference; fileEncoding = 4; lastKnownFileType = sourcecode.c.objc; lineEnding = 0; path = CPTXYGraph.m; sourceTree = "<group>"; xcLanguageSpecificationIdentifier = xcode.lang.objc; };
		0799E0930F2BB5F300790525 /* CPTBarPlot.h */ = {isa = PBXFileReference; fileEncoding = 4; lastKnownFileType = sourcecode.c.h; lineEnding = 0; path = CPTBarPlot.h; sourceTree = "<group>"; xcLanguageSpecificationIdentifier = xcode.lang.objcpp; };
		0799E0940F2BB5F300790525 /* CPTBarPlot.m */ = {isa = PBXFileReference; fileEncoding = 4; lastKnownFileType = sourcecode.c.objc; lineEnding = 0; path = CPTBarPlot.m; sourceTree = "<group>"; xcLanguageSpecificationIdentifier = xcode.lang.objc; };
		0799E0970F2BB6E800790525 /* CPTXYPlotSpace.h */ = {isa = PBXFileReference; fileEncoding = 4; lastKnownFileType = sourcecode.c.h; path = CPTXYPlotSpace.h; sourceTree = "<group>"; };
		079FC0B20FB975500037E990 /* CPTColor.h */ = {isa = PBXFileReference; fileEncoding = 4; lastKnownFileType = sourcecode.c.h; lineEnding = 0; path = CPTColor.h; sourceTree = "<group>"; xcLanguageSpecificationIdentifier = xcode.lang.objcpp; };
		079FC0B30FB975500037E990 /* CPTColor.m */ = {isa = PBXFileReference; fileEncoding = 4; lastKnownFileType = sourcecode.c.objc; lineEnding = 0; path = CPTColor.m; sourceTree = "<group>"; xcLanguageSpecificationIdentifier = xcode.lang.objc; };
		079FC0BB0FB9762B0037E990 /* CPTColorSpace.h */ = {isa = PBXFileReference; fileEncoding = 4; lastKnownFileType = sourcecode.c.h; lineEnding = 0; path = CPTColorSpace.h; sourceTree = "<group>"; xcLanguageSpecificationIdentifier = xcode.lang.objcpp; };
		079FC0BC0FB9762B0037E990 /* CPTColorSpace.m */ = {isa = PBXFileReference; fileEncoding = 4; lastKnownFileType = sourcecode.c.objc; lineEnding = 0; path = CPTColorSpace.m; sourceTree = "<group>"; xcLanguageSpecificationIdentifier = xcode.lang.objc; };
		07A2E6FA102DF47900809BC5 /* CPTTimeFormatter.h */ = {isa = PBXFileReference; fileEncoding = 4; lastKnownFileType = sourcecode.c.h; lineEnding = 0; path = CPTTimeFormatter.h; sourceTree = "<group>"; xcLanguageSpecificationIdentifier = xcode.lang.objcpp; };
		07A2E6FB102DF47900809BC5 /* CPTTimeFormatter.m */ = {isa = PBXFileReference; fileEncoding = 4; lastKnownFileType = sourcecode.c.objc; lineEnding = 0; path = CPTTimeFormatter.m; sourceTree = "<group>"; xcLanguageSpecificationIdentifier = xcode.lang.objc; };
		07AEF1FD10BBE1F10012BEFF /* CPTResponder.h */ = {isa = PBXFileReference; fileEncoding = 4; lastKnownFileType = sourcecode.c.h; path = CPTResponder.h; sourceTree = "<group>"; };
		07B69A5B12B6215000F4C16C /* CPTTextStyle.h */ = {isa = PBXFileReference; fileEncoding = 4; lastKnownFileType = sourcecode.c.h; lineEnding = 0; path = CPTTextStyle.h; sourceTree = "<group>"; xcLanguageSpecificationIdentifier = xcode.lang.objcpp; };
		07B69A5C12B6215000F4C16C /* CPTTextStyle.m */ = {isa = PBXFileReference; fileEncoding = 4; lastKnownFileType = sourcecode.c.objc; lineEnding = 0; path = CPTTextStyle.m; sourceTree = "<group>"; xcLanguageSpecificationIdentifier = xcode.lang.objc; };
		07B69B1512B62ABB00F4C16C /* CPTMutableLineStyle.h */ = {isa = PBXFileReference; fileEncoding = 4; lastKnownFileType = sourcecode.c.h; path = CPTMutableLineStyle.h; sourceTree = "<group>"; };
		07B69B1612B62ABB00F4C16C /* CPTMutableLineStyle.m */ = {isa = PBXFileReference; fileEncoding = 4; lastKnownFileType = sourcecode.c.objc; lineEnding = 0; path = CPTMutableLineStyle.m; sourceTree = "<group>"; xcLanguageSpecificationIdentifier = xcode.lang.objc; };
		07BF0D630F2B70B8002FCEA7 /* QuartzCore.framework */ = {isa = PBXFileReference; lastKnownFileType = wrapper.framework; name = QuartzCore.framework; path = System/Library/Frameworks/QuartzCore.framework; sourceTree = SDKROOT; };
		07BF0D700F2B718F002FCEA7 /* CPTGraph.h */ = {isa = PBXFileReference; fileEncoding = 4; lastKnownFileType = sourcecode.c.h; lineEnding = 0; path = CPTGraph.h; sourceTree = "<group>"; xcLanguageSpecificationIdentifier = xcode.lang.objcpp; };
		07BF0D710F2B718F002FCEA7 /* CPTGraph.m */ = {isa = PBXFileReference; fileEncoding = 4; lastKnownFileType = sourcecode.c.objc; lineEnding = 0; path = CPTGraph.m; sourceTree = "<group>"; xcLanguageSpecificationIdentifier = xcode.lang.objc; };
		07BF0D760F2B723A002FCEA7 /* CPTPlotAreaFrame.h */ = {isa = PBXFileReference; fileEncoding = 4; lastKnownFileType = sourcecode.c.h; path = CPTPlotAreaFrame.h; sourceTree = "<group>"; };
		07BF0D770F2B723A002FCEA7 /* CPTPlotAreaFrame.m */ = {isa = PBXFileReference; fileEncoding = 4; lastKnownFileType = sourcecode.c.objc; lineEnding = 0; path = CPTPlotAreaFrame.m; sourceTree = "<group>"; xcLanguageSpecificationIdentifier = xcode.lang.objc; };
		07BF0D7A0F2B72B0002FCEA7 /* CPTPlotSpace.h */ = {isa = PBXFileReference; fileEncoding = 4; lastKnownFileType = sourcecode.c.h; lineEnding = 0; path = CPTPlotSpace.h; sourceTree = "<group>"; xcLanguageSpecificationIdentifier = xcode.lang.objcpp; };
		07BF0D7B0F2B72B0002FCEA7 /* CPTPlotSpace.m */ = {isa = PBXFileReference; fileEncoding = 4; lastKnownFileType = sourcecode.c.objc; lineEnding = 0; path = CPTPlotSpace.m; sourceTree = "<group>"; xcLanguageSpecificationIdentifier = xcode.lang.objc; };
		07BF0D7E0F2B72F6002FCEA7 /* CPTPlot.h */ = {isa = PBXFileReference; fileEncoding = 4; lastKnownFileType = sourcecode.c.h; lineEnding = 0; path = CPTPlot.h; sourceTree = "<group>"; xcLanguageSpecificationIdentifier = xcode.lang.objcpp; };
		07BF0D7F0F2B72F6002FCEA7 /* CPTPlot.m */ = {isa = PBXFileReference; fileEncoding = 4; lastKnownFileType = sourcecode.c.objc; lineEnding = 0; path = CPTPlot.m; sourceTree = "<group>"; xcLanguageSpecificationIdentifier = xcode.lang.objc; };
		07BF0D820F2B7340002FCEA7 /* CPTAxisSet.h */ = {isa = PBXFileReference; fileEncoding = 4; lastKnownFileType = sourcecode.c.h; path = CPTAxisSet.h; sourceTree = "<group>"; };
		07BF0D830F2B7340002FCEA7 /* CPTAxisSet.m */ = {isa = PBXFileReference; fileEncoding = 4; lastKnownFileType = sourcecode.c.objc; lineEnding = 0; path = CPTAxisSet.m; sourceTree = "<group>"; xcLanguageSpecificationIdentifier = xcode.lang.objc; };
		07BF0D950F2B73CA002FCEA7 /* CPTScatterPlot.h */ = {isa = PBXFileReference; fileEncoding = 4; lastKnownFileType = sourcecode.c.h; lineEnding = 0; path = CPTScatterPlot.h; sourceTree = "<group>"; xcLanguageSpecificationIdentifier = xcode.lang.objcpp; };
		07BF0D960F2B73CA002FCEA7 /* CPTScatterPlot.m */ = {isa = PBXFileReference; fileEncoding = 4; lastKnownFileType = sourcecode.c.objc; lineEnding = 0; path = CPTScatterPlot.m; sourceTree = "<group>"; xcLanguageSpecificationIdentifier = xcode.lang.objc; };
		07BF0DF10F2B7BFB002FCEA7 /* CPTDefinitions.h */ = {isa = PBXFileReference; fileEncoding = 4; lastKnownFileType = sourcecode.c.h; lineEnding = 0; path = CPTDefinitions.h; sourceTree = "<group>"; xcLanguageSpecificationIdentifier = xcode.lang.objcpp; };
		07BF0DF20F2B7BFB002FCEA7 /* CPTDefinitions.m */ = {isa = PBXFileReference; fileEncoding = 4; lastKnownFileType = sourcecode.c.objc; path = CPTDefinitions.m; sourceTree = "<group>"; };
		07C467990FE1A24C00299939 /* CPTMutableTextStyle.h */ = {isa = PBXFileReference; fileEncoding = 4; lastKnownFileType = sourcecode.c.h; path = CPTMutableTextStyle.h; sourceTree = "<group>"; };
		07C4679A0FE1A24C00299939 /* CPTMutableTextStyle.m */ = {isa = PBXFileReference; fileEncoding = 4; lastKnownFileType = sourcecode.c.objc; path = CPTMutableTextStyle.m; sourceTree = "<group>"; };
		07C467B60FE1A96E00299939 /* CPTTextStylePlatformSpecific.h */ = {isa = PBXFileReference; fileEncoding = 4; lastKnownFileType = sourcecode.c.h; name = CPTTextStylePlatformSpecific.h; path = MacOnly/CPTTextStylePlatformSpecific.h; sourceTree = SOURCE_ROOT; };
		07C467B70FE1A96E00299939 /* CPTTextStylePlatformSpecific.m */ = {isa = PBXFileReference; fileEncoding = 4; lastKnownFileType = sourcecode.c.objc; lineEnding = 0; name = CPTTextStylePlatformSpecific.m; path = MacOnly/CPTTextStylePlatformSpecific.m; sourceTree = SOURCE_ROOT; xcLanguageSpecificationIdentifier = xcode.lang.objc; };
		07CA112D0FAC8F85000861CE /* CPTGradient.h */ = {isa = PBXFileReference; fileEncoding = 4; lastKnownFileType = sourcecode.c.h; lineEnding = 0; path = CPTGradient.h; sourceTree = "<group>"; xcLanguageSpecificationIdentifier = xcode.lang.objcpp; };
		07CA112E0FAC8F85000861CE /* CPTGradient.m */ = {isa = PBXFileReference; fileEncoding = 4; lastKnownFileType = sourcecode.c.objc; lineEnding = 0; path = CPTGradient.m; sourceTree = "<group>"; xcLanguageSpecificationIdentifier = xcode.lang.objc; };
		07E10BAF11D1016B000B8DAB /* CPTPlotSpaceAnnotation.h */ = {isa = PBXFileReference; fileEncoding = 4; lastKnownFileType = sourcecode.c.h; lineEnding = 0; path = CPTPlotSpaceAnnotation.h; sourceTree = "<group>"; xcLanguageSpecificationIdentifier = xcode.lang.objcpp; };
		07E10BB011D1016B000B8DAB /* CPTPlotSpaceAnnotation.m */ = {isa = PBXFileReference; fileEncoding = 4; lastKnownFileType = sourcecode.c.objc; lineEnding = 0; path = CPTPlotSpaceAnnotation.m; sourceTree = "<group>"; xcLanguageSpecificationIdentifier = xcode.lang.objc; };
		07E10BB411D10177000B8DAB /* CPTAnnotation.h */ = {isa = PBXFileReference; fileEncoding = 4; lastKnownFileType = sourcecode.c.h; lineEnding = 0; path = CPTAnnotation.h; sourceTree = "<group>"; xcLanguageSpecificationIdentifier = xcode.lang.objcpp; };
		07E10BB511D10177000B8DAB /* CPTAnnotation.m */ = {isa = PBXFileReference; fileEncoding = 4; lastKnownFileType = sourcecode.c.objc; lineEnding = 0; path = CPTAnnotation.m; sourceTree = "<group>"; xcLanguageSpecificationIdentifier = xcode.lang.objc; };
		07E10BB911D10183000B8DAB /* CPTLayerAnnotation.h */ = {isa = PBXFileReference; fileEncoding = 4; lastKnownFileType = sourcecode.c.h; lineEnding = 0; path = CPTLayerAnnotation.h; sourceTree = "<group>"; xcLanguageSpecificationIdentifier = xcode.lang.objcpp; };
		07E10BBA11D10183000B8DAB /* CPTLayerAnnotation.m */ = {isa = PBXFileReference; fileEncoding = 4; lastKnownFileType = sourcecode.c.objc; lineEnding = 0; path = CPTLayerAnnotation.m; sourceTree = "<group>"; xcLanguageSpecificationIdentifier = xcode.lang.objc; };
		07FCF2C4115B54AE00E46606 /* _CPTSlateTheme.h */ = {isa = PBXFileReference; fileEncoding = 4; lastKnownFileType = sourcecode.c.h; path = _CPTSlateTheme.h; sourceTree = "<group>"; };
		07FCF2C5115B54AE00E46606 /* _CPTSlateTheme.m */ = {isa = PBXFileReference; fileEncoding = 4; lastKnownFileType = sourcecode.c.objc; path = _CPTSlateTheme.m; sourceTree = "<group>"; };
		07FEBD60110B7E8B00E44D37 /* CPTScatterPlotTests.h */ = {isa = PBXFileReference; fileEncoding = 4; lastKnownFileType = sourcecode.c.h; path = CPTScatterPlotTests.h; sourceTree = "<group>"; };
		07FEBD61110B7E8B00E44D37 /* CPTScatterPlotTests.m */ = {isa = PBXFileReference; fileEncoding = 4; lastKnownFileType = sourcecode.c.objc; path = CPTScatterPlotTests.m; sourceTree = "<group>"; };
		089C1667FE841158C02AAC07 /* English */ = {isa = PBXFileReference; fileEncoding = 10; lastKnownFileType = text.plist.strings; name = English; path = English.lproj/InfoPlist.strings; sourceTree = "<group>"; };
		32484B3F0F530E8B002151AD /* CPTPlotRange.h */ = {isa = PBXFileReference; fileEncoding = 4; lastKnownFileType = sourcecode.c.h; lineEnding = 0; path = CPTPlotRange.h; sourceTree = "<group>"; xcLanguageSpecificationIdentifier = xcode.lang.objcpp; };
		32484B400F530E8B002151AD /* CPTPlotRange.m */ = {isa = PBXFileReference; fileEncoding = 4; lastKnownFileType = sourcecode.c.objc; lineEnding = 0; path = CPTPlotRange.m; sourceTree = "<group>"; xcLanguageSpecificationIdentifier = xcode.lang.objc; };
		32DBCF5E0370ADEE00C91783 /* CorePlot_Prefix.pch */ = {isa = PBXFileReference; fileEncoding = 4; lastKnownFileType = sourcecode.c.h; path = CorePlot_Prefix.pch; sourceTree = "<group>"; };
		4C422A620FB1FCD5000CAA43 /* CPTXYPlotSpaceTests.h */ = {isa = PBXFileReference; fileEncoding = 4; lastKnownFileType = sourcecode.c.h; path = CPTXYPlotSpaceTests.h; sourceTree = "<group>"; };
		4C422A630FB1FCD5000CAA43 /* CPTXYPlotSpaceTests.m */ = {isa = PBXFileReference; fileEncoding = 4; lastKnownFileType = sourcecode.c.objc; path = CPTXYPlotSpaceTests.m; sourceTree = "<group>"; };
		4C97EEF7104D80C400B554F9 /* CPTNumericData+TypeConversion.h */ = {isa = PBXFileReference; fileEncoding = 4; lastKnownFileType = sourcecode.c.h; path = "CPTNumericData+TypeConversion.h"; sourceTree = "<group>"; };
		4C97EEF9104D80C400B554F9 /* CPTNumericData+TypeConversions_Generation.py */ = {isa = PBXFileReference; fileEncoding = 4; lastKnownFileType = text.script.python; lineEnding = 0; path = "CPTNumericData+TypeConversions_Generation.py"; sourceTree = "<group>"; xcLanguageSpecificationIdentifier = xcode.lang.python; };
		4C97EEFA104D80C400B554F9 /* CPTNumericData.h */ = {isa = PBXFileReference; fileEncoding = 4; lastKnownFileType = sourcecode.c.h; lineEnding = 0; path = CPTNumericData.h; sourceTree = "<group>"; xcLanguageSpecificationIdentifier = xcode.lang.objcpp; };
		4C97EEFB104D80C400B554F9 /* CPTNumericData.m */ = {isa = PBXFileReference; fileEncoding = 4; lastKnownFileType = sourcecode.c.objc; lineEnding = 0; path = CPTNumericData.m; sourceTree = "<group>"; xcLanguageSpecificationIdentifier = xcode.lang.objc; };
		4C97EEFC104D80C400B554F9 /* CPTNumericDataType.h */ = {isa = PBXFileReference; fileEncoding = 4; lastKnownFileType = sourcecode.c.h; path = CPTNumericDataType.h; sourceTree = "<group>"; };
		4C97EEFD104D80C400B554F9 /* CPTNumericDataType.m */ = {isa = PBXFileReference; fileEncoding = 4; lastKnownFileType = sourcecode.c.objc; path = CPTNumericDataType.m; sourceTree = "<group>"; };
		4C97EF05104D80D400B554F9 /* CPTNumericDataTests.h */ = {isa = PBXFileReference; fileEncoding = 4; lastKnownFileType = sourcecode.c.h; path = CPTNumericDataTests.h; sourceTree = "<group>"; };
		4C97EF06104D80D400B554F9 /* CPTNumericDataTests.m */ = {isa = PBXFileReference; fileEncoding = 4; lastKnownFileType = sourcecode.c.objc; path = CPTNumericDataTests.m; sourceTree = "<group>"; };
		4C97EF07104D80D400B554F9 /* CPTNumericDataTypeConversionTests.h */ = {isa = PBXFileReference; fileEncoding = 4; lastKnownFileType = sourcecode.c.h; path = CPTNumericDataTypeConversionTests.h; sourceTree = "<group>"; };
		4C97EF08104D80D400B554F9 /* CPTNumericDataTypeConversionTests.m */ = {isa = PBXFileReference; fileEncoding = 4; lastKnownFileType = sourcecode.c.objc; path = CPTNumericDataTypeConversionTests.m; sourceTree = "<group>"; };
		4C97EF10104D819100B554F9 /* CPTMutableNumericData.h */ = {isa = PBXFileReference; fileEncoding = 4; lastKnownFileType = sourcecode.c.h; path = CPTMutableNumericData.h; sourceTree = "<group>"; };
		4C97EF11104D819100B554F9 /* CPTMutableNumericData.m */ = {isa = PBXFileReference; fileEncoding = 4; lastKnownFileType = sourcecode.c.objc; lineEnding = 0; path = CPTMutableNumericData.m; sourceTree = "<group>"; xcLanguageSpecificationIdentifier = xcode.lang.objc; };
		4C97EF4C104D843E00B554F9 /* license.txt */ = {isa = PBXFileReference; fileEncoding = 4; lastKnownFileType = text; path = license.txt; sourceTree = "<group>"; };
		4C9A745D0FB24C7200918464 /* CPTDataSourceTestCase.h */ = {isa = PBXFileReference; fileEncoding = 4; lastKnownFileType = sourcecode.c.h; lineEnding = 0; path = CPTDataSourceTestCase.h; sourceTree = "<group>"; xcLanguageSpecificationIdentifier = xcode.lang.objcpp; };
		4C9A745E0FB24C7200918464 /* CPTDataSourceTestCase.m */ = {isa = PBXFileReference; fileEncoding = 4; lastKnownFileType = sourcecode.c.objc; lineEnding = 0; path = CPTDataSourceTestCase.m; sourceTree = "<group>"; xcLanguageSpecificationIdentifier = xcode.lang.objc; };
		4CD23FFA0FFBE78400ADD2E2 /* CPTAxisLabelTests.h */ = {isa = PBXFileReference; fileEncoding = 4; lastKnownFileType = sourcecode.c.h; path = CPTAxisLabelTests.h; sourceTree = "<group>"; };
		4CD23FFB0FFBE78400ADD2E2 /* CPTAxisLabelTests.m */ = {isa = PBXFileReference; fileEncoding = 4; lastKnownFileType = sourcecode.c.objc; path = CPTAxisLabelTests.m; sourceTree = "<group>"; };
		4CD7E7E50F4B4F8200F9BCBB /* CPTTextLayer.h */ = {isa = PBXFileReference; fileEncoding = 4; lastKnownFileType = sourcecode.c.h; lineEnding = 0; path = CPTTextLayer.h; sourceTree = "<group>"; xcLanguageSpecificationIdentifier = xcode.lang.objcpp; };
		4CD7E7E60F4B4F8200F9BCBB /* CPTTextLayer.m */ = {isa = PBXFileReference; fileEncoding = 4; lastKnownFileType = sourcecode.c.objc; lineEnding = 0; path = CPTTextLayer.m; sourceTree = "<group>"; xcLanguageSpecificationIdentifier = xcode.lang.objc; };
		4CD7E7EA0F4B4F9600F9BCBB /* CPTLayer.h */ = {isa = PBXFileReference; fileEncoding = 4; lastKnownFileType = sourcecode.c.h; lineEnding = 0; path = CPTLayer.h; sourceTree = "<group>"; xcLanguageSpecificationIdentifier = xcode.lang.objcpp; };
		4CD7E7EB0F4B4F9600F9BCBB /* CPTLayer.m */ = {isa = PBXFileReference; fileEncoding = 4; lastKnownFileType = sourcecode.c.objc; lineEnding = 0; path = CPTLayer.m; sourceTree = "<group>"; xcLanguageSpecificationIdentifier = xcode.lang.objc; };
		4CD7E7EE0F4B4FA700F9BCBB /* NSDecimalNumberExtensions.h */ = {isa = PBXFileReference; fileEncoding = 4; lastKnownFileType = sourcecode.c.h; path = NSDecimalNumberExtensions.h; sourceTree = "<group>"; };
		4CD7E7EF0F4B4FA700F9BCBB /* NSDecimalNumberExtensions.m */ = {isa = PBXFileReference; fileEncoding = 4; lastKnownFileType = sourcecode.c.objc; path = NSDecimalNumberExtensions.m; sourceTree = "<group>"; };
		4CD7E9620F4B625900F9BCBB /* CPTUtilitiesTests.h */ = {isa = PBXFileReference; fileEncoding = 4; lastKnownFileType = sourcecode.c.h; path = CPTUtilitiesTests.h; sourceTree = "<group>"; };
		4CD7E9630F4B625900F9BCBB /* CPTUtilitiesTests.m */ = {isa = PBXFileReference; fileEncoding = 4; lastKnownFileType = sourcecode.c.objc; path = CPTUtilitiesTests.m; sourceTree = "<group>"; };
		8DC2EF5A0486A6940098B216 /* CorePlot-Info.plist */ = {isa = PBXFileReference; fileEncoding = 4; lastKnownFileType = text.plist.xml; name = "CorePlot-Info.plist"; path = "Info/CorePlot-Info.plist"; sourceTree = "<group>"; };
		8DC2EF5B0486A6940098B216 /* CorePlot.framework */ = {isa = PBXFileReference; explicitFileType = wrapper.framework; includeInIndex = 0; path = CorePlot.framework; sourceTree = BUILT_PRODUCTS_DIR; };
		9021E5690FC69B2900443472 /* doxygen.config */ = {isa = PBXFileReference; fileEncoding = 4; lastKnownFileType = text; lineEnding = 0; name = doxygen.config; path = ../documentation/doxygen/doxygen.config; sourceTree = SOURCE_ROOT; xcLanguageSpecificationIdentifier = "<none>"; };
		906156BC0F375598001B75FC /* CPTLineStyle.h */ = {isa = PBXFileReference; fileEncoding = 4; lastKnownFileType = sourcecode.c.h; lineEnding = 0; path = CPTLineStyle.h; sourceTree = "<group>"; xcLanguageSpecificationIdentifier = xcode.lang.objcpp; };
		906156BD0F375598001B75FC /* CPTLineStyle.m */ = {isa = PBXFileReference; fileEncoding = 4; lastKnownFileType = sourcecode.c.objc; lineEnding = 0; path = CPTLineStyle.m; sourceTree = "<group>"; xcLanguageSpecificationIdentifier = xcode.lang.objc; };
		90AF4FB90F36D39700753D26 /* CPTXYPlotSpace.m */ = {isa = PBXFileReference; fileEncoding = 4; lastKnownFileType = sourcecode.c.objc; lineEnding = 0; path = CPTXYPlotSpace.m; sourceTree = "<group>"; xcLanguageSpecificationIdentifier = xcode.lang.objc; };
<<<<<<< HEAD
		93961BE51C71ACFD002F5A58 /* _CPTCatmullRomInterpolation.h */ = {isa = PBXFileReference; fileEncoding = 4; lastKnownFileType = sourcecode.c.h; path = _CPTCatmullRomInterpolation.h; sourceTree = "<group>"; };
		93961BE81C71AD57002F5A58 /* _CPTCatmullRomInterpolation.m */ = {isa = PBXFileReference; fileEncoding = 4; lastKnownFileType = sourcecode.c.objc; path = _CPTCatmullRomInterpolation.m; sourceTree = "<group>"; };
		A92C00B71DCB2085A92BE0A9 /* _CPTAnimationNSDecimalPeriod.m */ = {isa = PBXFileReference; fileEncoding = 4; lastKnownFileType = sourcecode.c.objc; path = _CPTAnimationNSDecimalPeriod.m; sourceTree = "<group>"; };
=======
		A92C00B71DCB2085A92BE0A9 /* _CPTAnimationNSDecimalPeriod.m */ = {isa = PBXFileReference; fileEncoding = 4; lastKnownFileType = sourcecode.c.objc; lineEnding = 0; path = _CPTAnimationNSDecimalPeriod.m; sourceTree = "<group>"; xcLanguageSpecificationIdentifier = xcode.lang.objc; };
>>>>>>> 03924990
		A92C0563E082D1C1E249FA6F /* _CPTAnimationCGSizePeriod.h */ = {isa = PBXFileReference; fileEncoding = 4; lastKnownFileType = sourcecode.c.h; path = _CPTAnimationCGSizePeriod.h; sourceTree = "<group>"; };
		A92C0685ACE3281299F10F73 /* _CPTAnimationNSDecimalPeriod.h */ = {isa = PBXFileReference; fileEncoding = 4; lastKnownFileType = sourcecode.c.h; path = _CPTAnimationNSDecimalPeriod.h; sourceTree = "<group>"; };
		A92C087BF0913A6BA2363E40 /* _CPTAnimationCGSizePeriod.m */ = {isa = PBXFileReference; fileEncoding = 4; lastKnownFileType = sourcecode.c.objc; lineEnding = 0; path = _CPTAnimationCGSizePeriod.m; sourceTree = "<group>"; xcLanguageSpecificationIdentifier = xcode.lang.objc; };
		A92C091B8592D9F32AC384CB /* _CPTAnimationPlotRangePeriod.m */ = {isa = PBXFileReference; fileEncoding = 4; lastKnownFileType = sourcecode.c.objc; path = _CPTAnimationPlotRangePeriod.m; sourceTree = "<group>"; };
		A92C0AE447398AF62D584F9C /* _CPTAnimationCGPointPeriod.m */ = {isa = PBXFileReference; fileEncoding = 4; lastKnownFileType = sourcecode.c.objc; lineEnding = 0; path = _CPTAnimationCGPointPeriod.m; sourceTree = "<group>"; xcLanguageSpecificationIdentifier = xcode.lang.objc; };
		A92C0C3DB583ED8FC2EFD9DB /* _CPTAnimationCGRectPeriod.m */ = {isa = PBXFileReference; fileEncoding = 4; lastKnownFileType = sourcecode.c.objc; lineEnding = 0; path = _CPTAnimationCGRectPeriod.m; sourceTree = "<group>"; xcLanguageSpecificationIdentifier = xcode.lang.objc; };
		A92C0E154E8598EDE2EDEF2F /* _CPTAnimationCGPointPeriod.h */ = {isa = PBXFileReference; fileEncoding = 4; lastKnownFileType = sourcecode.c.h; path = _CPTAnimationCGPointPeriod.h; sourceTree = "<group>"; };
		A92C0E16290C226BC4BE3936 /* _CPTAnimationPlotRangePeriod.h */ = {isa = PBXFileReference; fileEncoding = 4; lastKnownFileType = sourcecode.c.h; path = _CPTAnimationPlotRangePeriod.h; sourceTree = "<group>"; };
		A92C0E876AE37EB30019586B /* _CPTAnimationCGRectPeriod.h */ = {isa = PBXFileReference; fileEncoding = 4; lastKnownFileType = sourcecode.c.h; path = _CPTAnimationCGRectPeriod.h; sourceTree = "<group>"; };
		BC55022C10059F22005DF982 /* _CPTPlainBlackTheme.h */ = {isa = PBXFileReference; fileEncoding = 4; lastKnownFileType = sourcecode.c.h; path = _CPTPlainBlackTheme.h; sourceTree = "<group>"; };
		BC55022D10059F22005DF982 /* _CPTPlainBlackTheme.m */ = {isa = PBXFileReference; fileEncoding = 4; lastKnownFileType = sourcecode.c.objc; path = _CPTPlainBlackTheme.m; sourceTree = "<group>"; };
		BC55022E10059F22005DF982 /* _CPTPlainWhiteTheme.h */ = {isa = PBXFileReference; fileEncoding = 4; lastKnownFileType = sourcecode.c.h; path = _CPTPlainWhiteTheme.h; sourceTree = "<group>"; };
		BC55022F10059F22005DF982 /* _CPTPlainWhiteTheme.m */ = {isa = PBXFileReference; fileEncoding = 4; lastKnownFileType = sourcecode.c.objc; path = _CPTPlainWhiteTheme.m; sourceTree = "<group>"; };
		BC55023010059F22005DF982 /* _CPTStocksTheme.h */ = {isa = PBXFileReference; fileEncoding = 4; lastKnownFileType = sourcecode.c.h; path = _CPTStocksTheme.h; sourceTree = "<group>"; };
		BC55023110059F22005DF982 /* _CPTStocksTheme.m */ = {isa = PBXFileReference; fileEncoding = 4; lastKnownFileType = sourcecode.c.objc; path = _CPTStocksTheme.m; sourceTree = "<group>"; };
		BC74A32E10FC402600E7E90D /* CPTPieChart.h */ = {isa = PBXFileReference; fileEncoding = 4; lastKnownFileType = sourcecode.c.h; path = CPTPieChart.h; sourceTree = "<group>"; };
		BC74A32F10FC402600E7E90D /* CPTPieChart.m */ = {isa = PBXFileReference; fileEncoding = 4; lastKnownFileType = sourcecode.c.objc; lineEnding = 0; path = CPTPieChart.m; sourceTree = "<group>"; xcLanguageSpecificationIdentifier = xcode.lang.objc; };
		BC79F1340FD1CD6600510976 /* CPTGraphHostingView.h */ = {isa = PBXFileReference; fileEncoding = 4; lastKnownFileType = sourcecode.c.h; path = CPTGraphHostingView.h; sourceTree = "<group>"; };
		BC79F1350FD1CD6600510976 /* CPTGraphHostingView.m */ = {isa = PBXFileReference; fileEncoding = 4; lastKnownFileType = sourcecode.c.objc; lineEnding = 0; path = CPTGraphHostingView.m; sourceTree = "<group>"; xcLanguageSpecificationIdentifier = xcode.lang.objc; };
		BC89A64010239D1D009D5261 /* CorePlotProbes.d */ = {isa = PBXFileReference; fileEncoding = 4; lastKnownFileType = sourcecode.dtrace; name = CorePlotProbes.d; path = TestResources/CorePlotProbes.d; sourceTree = SOURCE_ROOT; };
		BCFC7C3510921FDB00DAECAA /* CPTAxisTitle.h */ = {isa = PBXFileReference; fileEncoding = 4; lastKnownFileType = sourcecode.c.h; path = CPTAxisTitle.h; sourceTree = "<group>"; };
		BCFC7C3610921FDB00DAECAA /* CPTAxisTitle.m */ = {isa = PBXFileReference; fileEncoding = 4; lastKnownFileType = sourcecode.c.objc; lineEnding = 0; path = CPTAxisTitle.m; sourceTree = "<group>"; xcLanguageSpecificationIdentifier = xcode.lang.objc; };
		C30550EB1399BE5400E0151F /* CPTLegendEntry.h */ = {isa = PBXFileReference; fileEncoding = 4; lastKnownFileType = sourcecode.c.h; lineEnding = 0; path = CPTLegendEntry.h; sourceTree = "<group>"; xcLanguageSpecificationIdentifier = xcode.lang.objcpp; };
		C30550EC1399BE5400E0151F /* CPTLegendEntry.m */ = {isa = PBXFileReference; fileEncoding = 4; lastKnownFileType = sourcecode.c.objc; lineEnding = 0; path = CPTLegendEntry.m; sourceTree = "<group>"; xcLanguageSpecificationIdentifier = xcode.lang.objc; };
		C30E979F14B290520012204A /* DoxygenLayout.xml */ = {isa = PBXFileReference; lastKnownFileType = text.xml; name = DoxygenLayout.xml; path = ../documentation/doxygen/DoxygenLayout.xml; sourceTree = "<group>"; };
		C318F4AB11EA188700595FF9 /* CPTLimitBand.h */ = {isa = PBXFileReference; fileEncoding = 4; lastKnownFileType = sourcecode.c.h; lineEnding = 0; path = CPTLimitBand.h; sourceTree = "<group>"; xcLanguageSpecificationIdentifier = xcode.lang.objcpp; };
		C318F4AC11EA188700595FF9 /* CPTLimitBand.m */ = {isa = PBXFileReference; fileEncoding = 4; lastKnownFileType = sourcecode.c.objc; lineEnding = 0; path = CPTLimitBand.m; sourceTree = "<group>"; xcLanguageSpecificationIdentifier = xcode.lang.objc; };
		C31908A41998168C00B61898 /* CorePlot.xcconfig */ = {isa = PBXFileReference; lastKnownFileType = text.xcconfig; name = CorePlot.xcconfig; path = xcconfig/CorePlot.xcconfig; sourceTree = "<group>"; };
		C3226A451A69ED0900F77249 /* doxygen touch.config */ = {isa = PBXFileReference; lastKnownFileType = text; lineEnding = 0; name = "doxygen touch.config"; path = "../documentation/doxygen/doxygen touch.config"; sourceTree = "<group>"; xcLanguageSpecificationIdentifier = "<none>"; };
		C3226A461A69ED1F00F77249 /* doxygen-cocoa-touch-tags.xml */ = {isa = PBXFileReference; lastKnownFileType = text.xml; name = "doxygen-cocoa-touch-tags.xml"; path = "../documentation/doxygen/doxygen-cocoa-touch-tags.xml"; sourceTree = "<group>"; };
		C3226A471A69EE9200F77249 /* CorePlot-CocoaTouch.h */ = {isa = PBXFileReference; fileEncoding = 4; lastKnownFileType = sourcecode.c.h; path = "CorePlot-CocoaTouch.h"; sourceTree = "<group>"; };
		C3226A4C1A69F07600F77249 /* CorePlotTests-Info.plist */ = {isa = PBXFileReference; lastKnownFileType = text.plist.xml; name = "CorePlotTests-Info.plist"; path = "Info/CorePlotTests-Info.plist"; sourceTree = SOURCE_ROOT; };
		C3226A4D1A69F09A00F77249 /* CorePlot-iOSTests-Info.plist */ = {isa = PBXFileReference; lastKnownFileType = text.plist.xml; name = "CorePlot-iOSTests-Info.plist"; path = "Info/CorePlot-iOSTests-Info.plist"; sourceTree = SOURCE_ROOT; };
		C3226A4E1A69F0AA00F77249 /* CorePlot-CocoaTouchTests-Info.plist */ = {isa = PBXFileReference; lastKnownFileType = text.plist.xml; name = "CorePlot-CocoaTouchTests-Info.plist"; path = "Info/CorePlot-CocoaTouchTests-Info.plist"; sourceTree = SOURCE_ROOT; };
		C3226A4F1A69F18C00F77249 /* CorePlot-CocoaTouch-Info.plist */ = {isa = PBXFileReference; lastKnownFileType = text.plist.xml; name = "CorePlot-CocoaTouch-Info.plist"; path = "Info/CorePlot-CocoaTouch-Info.plist"; sourceTree = "<group>"; };
		C3226A501A69F1A700F77249 /* CorePlot-iOS-Info.plist */ = {isa = PBXFileReference; lastKnownFileType = text.plist.xml; name = "CorePlot-iOS-Info.plist"; path = "Info/CorePlot-iOS-Info.plist"; sourceTree = "<group>"; };
		C3226A511A69F6DA00F77249 /* QuartzCore.framework */ = {isa = PBXFileReference; lastKnownFileType = wrapper.framework; name = QuartzCore.framework; path = Platforms/iPhoneOS.platform/Developer/SDKs/iPhoneOS8.1.sdk/System/Library/Frameworks/QuartzCore.framework; sourceTree = DEVELOPER_DIR; };
		C3226A531A69F6DF00F77249 /* UIKit.framework */ = {isa = PBXFileReference; lastKnownFileType = wrapper.framework; name = UIKit.framework; path = Platforms/iPhoneOS.platform/Developer/SDKs/iPhoneOS8.1.sdk/System/Library/Frameworks/UIKit.framework; sourceTree = DEVELOPER_DIR; };
		C3226A551A69F6F000F77249 /* Accelerate.framework */ = {isa = PBXFileReference; lastKnownFileType = wrapper.framework; name = Accelerate.framework; path = Platforms/iPhoneOS.platform/Developer/SDKs/iPhoneOS8.1.sdk/System/Library/Frameworks/Accelerate.framework; sourceTree = DEVELOPER_DIR; };
		C3226A571A69F6FA00F77249 /* CoreGraphics.framework */ = {isa = PBXFileReference; lastKnownFileType = wrapper.framework; name = CoreGraphics.framework; path = Platforms/iPhoneOS.platform/Developer/SDKs/iPhoneOS8.1.sdk/System/Library/Frameworks/CoreGraphics.framework; sourceTree = DEVELOPER_DIR; };
		C3286BFE15D8740100A436A8 /* _CPTMaskLayer.h */ = {isa = PBXFileReference; fileEncoding = 4; lastKnownFileType = sourcecode.c.h; path = _CPTMaskLayer.h; sourceTree = "<group>"; };
		C3286BFF15D8740100A436A8 /* _CPTMaskLayer.m */ = {isa = PBXFileReference; fileEncoding = 4; lastKnownFileType = sourcecode.c.objc; lineEnding = 0; path = _CPTMaskLayer.m; sourceTree = "<group>"; xcLanguageSpecificationIdentifier = xcode.lang.objc; };
		C32B391610AA4C78000470D4 /* CPTGridLines.h */ = {isa = PBXFileReference; fileEncoding = 4; lastKnownFileType = sourcecode.c.h; path = CPTGridLines.h; sourceTree = "<group>"; };
		C32B391710AA4C78000470D4 /* CPTGridLines.m */ = {isa = PBXFileReference; fileEncoding = 4; lastKnownFileType = sourcecode.c.objc; lineEnding = 0; path = CPTGridLines.m; sourceTree = "<group>"; xcLanguageSpecificationIdentifier = xcode.lang.objc; };
		C32EE1B413EC4AA800038266 /* CPTShadow.h */ = {isa = PBXFileReference; fileEncoding = 4; lastKnownFileType = sourcecode.c.h; lineEnding = 0; path = CPTShadow.h; sourceTree = "<group>"; xcLanguageSpecificationIdentifier = xcode.lang.objcpp; };
		C32EE1B513EC4AA800038266 /* CPTShadow.m */ = {isa = PBXFileReference; fileEncoding = 4; lastKnownFileType = sourcecode.c.objc; lineEnding = 0; path = CPTShadow.m; sourceTree = "<group>"; xcLanguageSpecificationIdentifier = xcode.lang.objc; };
		C32EE1BF13EC4BE700038266 /* CPTMutableShadow.h */ = {isa = PBXFileReference; fileEncoding = 4; lastKnownFileType = sourcecode.c.h; path = CPTMutableShadow.h; sourceTree = "<group>"; };
		C32EE1C013EC4BE700038266 /* CPTMutableShadow.m */ = {isa = PBXFileReference; fileEncoding = 4; lastKnownFileType = sourcecode.c.objc; path = CPTMutableShadow.m; sourceTree = "<group>"; };
		C3392A371225F667008DA6BD /* CPTNumericData+TypeConversion.m */ = {isa = PBXFileReference; fileEncoding = 4; lastKnownFileType = sourcecode.c.objc; path = "CPTNumericData+TypeConversion.m"; sourceTree = "<group>"; };
		C3408C3C15FC1C3E004F1D70 /* _CPTBorderLayer.h */ = {isa = PBXFileReference; fileEncoding = 4; lastKnownFileType = sourcecode.c.h; path = _CPTBorderLayer.h; sourceTree = "<group>"; };
		C3408C3D15FC1C3E004F1D70 /* _CPTBorderLayer.m */ = {isa = PBXFileReference; fileEncoding = 4; lastKnownFileType = sourcecode.c.objc; lineEnding = 0; path = _CPTBorderLayer.m; sourceTree = "<group>"; xcLanguageSpecificationIdentifier = xcode.lang.objc; };
		C34260180FAE096C00072842 /* _CPTFillImage.h */ = {isa = PBXFileReference; fileEncoding = 4; lastKnownFileType = sourcecode.c.h; lineEnding = 0; path = _CPTFillImage.h; sourceTree = "<group>"; xcLanguageSpecificationIdentifier = xcode.lang.objcpp; };
		C34260190FAE096C00072842 /* _CPTFillGradient.m */ = {isa = PBXFileReference; fileEncoding = 4; lastKnownFileType = sourcecode.c.objc; lineEnding = 0; path = _CPTFillGradient.m; sourceTree = "<group>"; xcLanguageSpecificationIdentifier = xcode.lang.objc; };
		C342601A0FAE096C00072842 /* CPTFill.m */ = {isa = PBXFileReference; fileEncoding = 4; lastKnownFileType = sourcecode.c.objc; lineEnding = 0; path = CPTFill.m; sourceTree = "<group>"; xcLanguageSpecificationIdentifier = xcode.lang.objc; };
		C342601B0FAE096C00072842 /* _CPTFillColor.h */ = {isa = PBXFileReference; fileEncoding = 4; lastKnownFileType = sourcecode.c.h; lineEnding = 0; path = _CPTFillColor.h; sourceTree = "<group>"; xcLanguageSpecificationIdentifier = xcode.lang.objcpp; };
		C342601C0FAE096C00072842 /* _CPTFillColor.m */ = {isa = PBXFileReference; fileEncoding = 4; lastKnownFileType = sourcecode.c.objc; lineEnding = 0; path = _CPTFillColor.m; sourceTree = "<group>"; xcLanguageSpecificationIdentifier = xcode.lang.objc; };
		C342601D0FAE096C00072842 /* _CPTFillImage.m */ = {isa = PBXFileReference; fileEncoding = 4; lastKnownFileType = sourcecode.c.objc; lineEnding = 0; path = _CPTFillImage.m; sourceTree = "<group>"; xcLanguageSpecificationIdentifier = xcode.lang.objc; };
		C342601E0FAE096C00072842 /* _CPTFillGradient.h */ = {isa = PBXFileReference; fileEncoding = 4; lastKnownFileType = sourcecode.c.h; lineEnding = 0; path = _CPTFillGradient.h; sourceTree = "<group>"; xcLanguageSpecificationIdentifier = xcode.lang.objcpp; };
		C342601F0FAE096C00072842 /* CPTFill.h */ = {isa = PBXFileReference; fileEncoding = 4; lastKnownFileType = sourcecode.c.h; lineEnding = 0; path = CPTFill.h; sourceTree = "<group>"; xcLanguageSpecificationIdentifier = xcode.lang.objcpp; };
		C349DCB2151AAFBF00BFD6A7 /* CPTCalendarFormatter.h */ = {isa = PBXFileReference; fileEncoding = 4; lastKnownFileType = sourcecode.c.h; lineEnding = 0; path = CPTCalendarFormatter.h; sourceTree = "<group>"; xcLanguageSpecificationIdentifier = xcode.lang.objcpp; };
		C349DCB3151AAFBF00BFD6A7 /* CPTCalendarFormatter.m */ = {isa = PBXFileReference; fileEncoding = 4; lastKnownFileType = sourcecode.c.objc; lineEnding = 0; path = CPTCalendarFormatter.m; sourceTree = "<group>"; xcLanguageSpecificationIdentifier = xcode.lang.objc; };
		C34AFE6911021D010041675A /* CPTPlotSymbol.h */ = {isa = PBXFileReference; fileEncoding = 4; lastKnownFileType = sourcecode.c.h; lineEnding = 0; path = CPTPlotSymbol.h; sourceTree = "<group>"; xcLanguageSpecificationIdentifier = xcode.lang.objcpp; };
		C34AFE6A11021D010041675A /* CPTPlotSymbol.m */ = {isa = PBXFileReference; fileEncoding = 4; lastKnownFileType = sourcecode.c.objc; lineEnding = 0; path = CPTPlotSymbol.m; sourceTree = "<group>"; xcLanguageSpecificationIdentifier = xcode.lang.objc; };
		C34BF5BA10A67633007F0894 /* CPTPlotArea.h */ = {isa = PBXFileReference; fileEncoding = 4; lastKnownFileType = sourcecode.c.h; path = CPTPlotArea.h; sourceTree = "<group>"; };
		C34BF5BB10A67633007F0894 /* CPTPlotArea.m */ = {isa = PBXFileReference; fileEncoding = 4; lastKnownFileType = sourcecode.c.objc; lineEnding = 0; path = CPTPlotArea.m; sourceTree = "<group>"; xcLanguageSpecificationIdentifier = xcode.lang.objc; };
		C34F570D19D8CE5500446248 /* CorePlotWarnings.xcconfig */ = {isa = PBXFileReference; lastKnownFileType = text.xcconfig; name = CorePlotWarnings.xcconfig; path = xcconfig/CorePlotWarnings.xcconfig; sourceTree = "<group>"; };
		C36468A80FE5533F0064B186 /* CPTTextStyleTests.h */ = {isa = PBXFileReference; fileEncoding = 4; lastKnownFileType = sourcecode.c.h; path = CPTTextStyleTests.h; sourceTree = "<group>"; };
		C36468A90FE5533F0064B186 /* CPTTextStyleTests.m */ = {isa = PBXFileReference; fileEncoding = 4; lastKnownFileType = sourcecode.c.objc; path = CPTTextStyleTests.m; sourceTree = "<group>"; };
		C36E89B811EE7F97003DE309 /* CPTPlotRangeTests.h */ = {isa = PBXFileReference; fileEncoding = 4; lastKnownFileType = sourcecode.c.h; path = CPTPlotRangeTests.h; sourceTree = "<group>"; };
		C36E89B911EE7F97003DE309 /* CPTPlotRangeTests.m */ = {isa = PBXFileReference; fileEncoding = 4; lastKnownFileType = sourcecode.c.objc; path = CPTPlotRangeTests.m; sourceTree = "<group>"; };
		C377B3B91C122AA600891DF8 /* CPTCalendarFormatterTests.h */ = {isa = PBXFileReference; fileEncoding = 4; lastKnownFileType = sourcecode.c.h; path = CPTCalendarFormatterTests.h; sourceTree = "<group>"; };
		C377B3BA1C122AA600891DF8 /* CPTCalendarFormatterTests.m */ = {isa = PBXFileReference; fileEncoding = 4; lastKnownFileType = sourcecode.c.objc; path = CPTCalendarFormatterTests.m; sourceTree = "<group>"; };
		C3791D07191D4C4C001EC514 /* CPTImagePlatformSpecific.m */ = {isa = PBXFileReference; fileEncoding = 4; lastKnownFileType = sourcecode.c.objc; lineEnding = 0; name = CPTImagePlatformSpecific.m; path = MacOnly/CPTImagePlatformSpecific.m; sourceTree = SOURCE_ROOT; xcLanguageSpecificationIdentifier = xcode.lang.objc; };
		C37EA6921BC83F2A0091C8F7 /* CorePlot.framework */ = {isa = PBXFileReference; explicitFileType = wrapper.framework; includeInIndex = 0; path = CorePlot.framework; sourceTree = BUILT_PRODUCTS_DIR; };
		C37EA6931BC83F2A0091C8F7 /* CorePlot-tvOS-Info.plist */ = {isa = PBXFileReference; lastKnownFileType = text.plist.xml; name = "CorePlot-tvOS-Info.plist"; path = "/Users/eskroch/Projects/Core Plot/framework/Info/CorePlot-tvOS-Info.plist"; sourceTree = "<absolute>"; };
		C37EA6B71BC83F2D0091C8F7 /* UnitTests tvOS.xctest */ = {isa = PBXFileReference; explicitFileType = wrapper.cfbundle; includeInIndex = 0; path = "UnitTests tvOS.xctest"; sourceTree = BUILT_PRODUCTS_DIR; };
		C37EA6B81BC83F2E0091C8F7 /* CorePlot-tvOSTests-Info.plist */ = {isa = PBXFileReference; lastKnownFileType = text.plist.xml; name = "CorePlot-tvOSTests-Info.plist"; path = "/Users/eskroch/Projects/Core Plot/framework/Info/CorePlot-tvOSTests-Info.plist"; sourceTree = "<absolute>"; };
		C38A09781A46185200D45436 /* CorePlot.framework */ = {isa = PBXFileReference; explicitFileType = wrapper.framework; includeInIndex = 0; path = CorePlot.framework; sourceTree = BUILT_PRODUCTS_DIR; };
		C38A09821A46185300D45436 /* UnitTests iOS.xctest */ = {isa = PBXFileReference; explicitFileType = wrapper.cfbundle; includeInIndex = 0; path = "UnitTests iOS.xctest"; sourceTree = BUILT_PRODUCTS_DIR; };
		C38A09BA1A4619A900D45436 /* libCorePlot-CocoaTouch.a */ = {isa = PBXFileReference; explicitFileType = archive.ar; includeInIndex = 0; path = "libCorePlot-CocoaTouch.a"; sourceTree = BUILT_PRODUCTS_DIR; };
		C38A09C41A4619A900D45436 /* CorePlot-CocoaTouchTests.xctest */ = {isa = PBXFileReference; explicitFileType = wrapper.cfbundle; includeInIndex = 0; path = "CorePlot-CocoaTouchTests.xctest"; sourceTree = BUILT_PRODUCTS_DIR; };
		C38A0A531A461F9700D45436 /* CPTTextStylePlatformSpecific.h */ = {isa = PBXFileReference; fileEncoding = 4; lastKnownFileType = sourcecode.c.h; name = CPTTextStylePlatformSpecific.h; path = iPhoneOnly/CPTTextStylePlatformSpecific.h; sourceTree = SOURCE_ROOT; };
		C38A0A541A461F9700D45436 /* CPTTextStylePlatformSpecific.m */ = {isa = PBXFileReference; fileEncoding = 4; lastKnownFileType = sourcecode.c.objc; lineEnding = 0; name = CPTTextStylePlatformSpecific.m; path = iPhoneOnly/CPTTextStylePlatformSpecific.m; sourceTree = SOURCE_ROOT; xcLanguageSpecificationIdentifier = xcode.lang.objc; };
		C38A0A591A4620B800D45436 /* CPTImagePlatformSpecific.m */ = {isa = PBXFileReference; fileEncoding = 4; lastKnownFileType = sourcecode.c.objc; lineEnding = 0; name = CPTImagePlatformSpecific.m; path = iPhoneOnly/CPTImagePlatformSpecific.m; sourceTree = SOURCE_ROOT; xcLanguageSpecificationIdentifier = xcode.lang.objc; };
		C38A0B181A46264500D45436 /* CPTPlatformSpecificCategories.h */ = {isa = PBXFileReference; fileEncoding = 4; lastKnownFileType = sourcecode.c.h; name = CPTPlatformSpecificCategories.h; path = iPhoneOnly/CPTPlatformSpecificCategories.h; sourceTree = SOURCE_ROOT; };
		C38A0B191A46264500D45436 /* CPTPlatformSpecificCategories.m */ = {isa = PBXFileReference; fileEncoding = 4; lastKnownFileType = sourcecode.c.objc; lineEnding = 0; name = CPTPlatformSpecificCategories.m; path = iPhoneOnly/CPTPlatformSpecificCategories.m; sourceTree = SOURCE_ROOT; xcLanguageSpecificationIdentifier = xcode.lang.objc; };
		C38A0B1A1A46264500D45436 /* CPTPlatformSpecificDefines.h */ = {isa = PBXFileReference; fileEncoding = 4; lastKnownFileType = sourcecode.c.h; name = CPTPlatformSpecificDefines.h; path = iPhoneOnly/CPTPlatformSpecificDefines.h; sourceTree = SOURCE_ROOT; };
		C38A0B1B1A46264500D45436 /* CPTPlatformSpecificDefines.m */ = {isa = PBXFileReference; fileEncoding = 4; lastKnownFileType = sourcecode.c.objc; name = CPTPlatformSpecificDefines.m; path = iPhoneOnly/CPTPlatformSpecificDefines.m; sourceTree = SOURCE_ROOT; };
		C38A0B1C1A46264500D45436 /* CPTPlatformSpecificFunctions.h */ = {isa = PBXFileReference; fileEncoding = 4; lastKnownFileType = sourcecode.c.h; name = CPTPlatformSpecificFunctions.h; path = iPhoneOnly/CPTPlatformSpecificFunctions.h; sourceTree = SOURCE_ROOT; };
		C38A0B1D1A46264500D45436 /* CPTPlatformSpecificFunctions.m */ = {isa = PBXFileReference; fileEncoding = 4; lastKnownFileType = sourcecode.c.objc; name = CPTPlatformSpecificFunctions.m; path = iPhoneOnly/CPTPlatformSpecificFunctions.m; sourceTree = SOURCE_ROOT; };
		C38A0B271A46265300D45436 /* CPTGraphHostingView.h */ = {isa = PBXFileReference; fileEncoding = 4; lastKnownFileType = sourcecode.c.h; name = CPTGraphHostingView.h; path = iPhoneOnly/CPTGraphHostingView.h; sourceTree = SOURCE_ROOT; };
		C38A0B281A46265300D45436 /* CPTGraphHostingView.m */ = {isa = PBXFileReference; fileEncoding = 4; lastKnownFileType = sourcecode.c.objc; lineEnding = 0; name = CPTGraphHostingView.m; path = iPhoneOnly/CPTGraphHostingView.m; sourceTree = SOURCE_ROOT; xcLanguageSpecificationIdentifier = xcode.lang.objc; };
		C38DD49111A04B7A002A68E7 /* CPTGridLineGroup.h */ = {isa = PBXFileReference; fileEncoding = 4; lastKnownFileType = sourcecode.c.h; path = CPTGridLineGroup.h; sourceTree = "<group>"; };
		C38DD49211A04B7A002A68E7 /* CPTGridLineGroup.m */ = {isa = PBXFileReference; fileEncoding = 4; lastKnownFileType = sourcecode.c.objc; lineEnding = 0; path = CPTGridLineGroup.m; sourceTree = "<group>"; xcLanguageSpecificationIdentifier = xcode.lang.objc; };
		C3920AC21395B6500045F3BB /* CPTLegend.h */ = {isa = PBXFileReference; fileEncoding = 4; lastKnownFileType = sourcecode.c.h; lineEnding = 0; path = CPTLegend.h; sourceTree = "<group>"; xcLanguageSpecificationIdentifier = xcode.lang.objcpp; };
		C3920AC31395B6500045F3BB /* CPTLegend.m */ = {isa = PBXFileReference; fileEncoding = 4; lastKnownFileType = sourcecode.c.objc; lineEnding = 0; path = CPTLegend.m; sourceTree = "<group>"; xcLanguageSpecificationIdentifier = xcode.lang.objc; };
		C3978E0413CE653B00A420D9 /* NSCoderExtensions.h */ = {isa = PBXFileReference; fileEncoding = 4; lastKnownFileType = sourcecode.c.h; path = NSCoderExtensions.h; sourceTree = "<group>"; };
		C3978E0513CE653B00A420D9 /* NSCoderExtensions.m */ = {isa = PBXFileReference; fileEncoding = 4; lastKnownFileType = sourcecode.c.objc; path = NSCoderExtensions.m; sourceTree = "<group>"; };
		C3A695E3146A19BC00AF5653 /* CPTMutablePlotRange.h */ = {isa = PBXFileReference; fileEncoding = 4; lastKnownFileType = sourcecode.c.h; path = CPTMutablePlotRange.h; sourceTree = "<group>"; };
		C3A695E4146A19BC00AF5653 /* CPTMutablePlotRange.m */ = {isa = PBXFileReference; fileEncoding = 4; lastKnownFileType = sourcecode.c.objc; path = CPTMutablePlotRange.m; sourceTree = "<group>"; };
		C3AFC9CF0FB62969005DFFDC /* CPTImage.h */ = {isa = PBXFileReference; fileEncoding = 4; lastKnownFileType = sourcecode.c.h; lineEnding = 0; path = CPTImage.h; sourceTree = "<group>"; xcLanguageSpecificationIdentifier = xcode.lang.objcpp; };
		C3AFC9D00FB62969005DFFDC /* CPTImage.m */ = {isa = PBXFileReference; fileEncoding = 4; lastKnownFileType = sourcecode.c.objc; lineEnding = 0; path = CPTImage.m; sourceTree = "<group>"; xcLanguageSpecificationIdentifier = xcode.lang.objc; };
		C3B235631009931400970270 /* doxygen-cocoa-tags.xml */ = {isa = PBXFileReference; fileEncoding = 4; lastKnownFileType = text.xml; name = "doxygen-cocoa-tags.xml"; path = "../documentation/doxygen/doxygen-cocoa-tags.xml"; sourceTree = "<group>"; };
		C3B25EDF1AC23A7D0063CCD8 /* CorePlot.h */ = {isa = PBXFileReference; lastKnownFileType = sourcecode.c.h; path = CorePlot.h; sourceTree = "<group>"; };
		C3BB3C8C1C1661BE00B8742D /* _CPTAnimationNSNumberPeriod.h */ = {isa = PBXFileReference; fileEncoding = 4; lastKnownFileType = sourcecode.c.h; path = _CPTAnimationNSNumberPeriod.h; sourceTree = "<group>"; };
		C3BB3C8D1C1661BE00B8742D /* _CPTAnimationNSNumberPeriod.m */ = {isa = PBXFileReference; fileEncoding = 4; lastKnownFileType = sourcecode.c.objc; path = _CPTAnimationNSNumberPeriod.m; sourceTree = "<group>"; };
		C3BB7D1416322F7E00BC9515 /* Accelerate.framework */ = {isa = PBXFileReference; lastKnownFileType = wrapper.framework; name = Accelerate.framework; path = System/Library/Frameworks/Accelerate.framework; sourceTree = SDKROOT; };
		C3BB93181B729BD200004527 /* CPTDebugQuickLook.h */ = {isa = PBXFileReference; fileEncoding = 4; lastKnownFileType = sourcecode.c.h; path = CPTDebugQuickLook.h; sourceTree = "<group>"; };
		C3C032C710B8DEDC003A11B6 /* CPTAxisLabelGroup.h */ = {isa = PBXFileReference; fileEncoding = 4; lastKnownFileType = sourcecode.c.h; path = CPTAxisLabelGroup.h; sourceTree = "<group>"; };
		C3C032C810B8DEDC003A11B6 /* CPTAxisLabelGroup.m */ = {isa = PBXFileReference; fileEncoding = 4; lastKnownFileType = sourcecode.c.objc; lineEnding = 0; path = CPTAxisLabelGroup.m; sourceTree = "<group>"; xcLanguageSpecificationIdentifier = xcode.lang.objc; };
		C3C1C07E1790D3B400E8B1B7 /* CPTLayerTests.h */ = {isa = PBXFileReference; fileEncoding = 4; lastKnownFileType = sourcecode.c.h; lineEnding = 0; path = CPTLayerTests.h; sourceTree = "<group>"; xcLanguageSpecificationIdentifier = xcode.lang.objcpp; };
		C3C1C07F1790D3B400E8B1B7 /* CPTLayerTests.m */ = {isa = PBXFileReference; fileEncoding = 4; lastKnownFileType = sourcecode.c.objc; lineEnding = 0; path = CPTLayerTests.m; sourceTree = "<group>"; xcLanguageSpecificationIdentifier = xcode.lang.objc; };
		C3C2846F16584EB9006BA43C /* CPTAnimation.h */ = {isa = PBXFileReference; fileEncoding = 4; lastKnownFileType = sourcecode.c.h; lineEnding = 0; path = CPTAnimation.h; sourceTree = "<group>"; xcLanguageSpecificationIdentifier = xcode.lang.objcpp; };
		C3C2847016584EB9006BA43C /* CPTAnimation.m */ = {isa = PBXFileReference; fileEncoding = 4; lastKnownFileType = sourcecode.c.objc; lineEnding = 0; path = CPTAnimation.m; sourceTree = "<group>"; xcLanguageSpecificationIdentifier = xcode.lang.objc; };
		C3C2847316585085006BA43C /* _CPTAnimationTimingFunctions.h */ = {isa = PBXFileReference; fileEncoding = 4; lastKnownFileType = sourcecode.c.h; path = _CPTAnimationTimingFunctions.h; sourceTree = "<group>"; };
		C3C2847416585085006BA43C /* _CPTAnimationTimingFunctions.m */ = {isa = PBXFileReference; fileEncoding = 4; lastKnownFileType = sourcecode.c.objc; path = _CPTAnimationTimingFunctions.m; sourceTree = "<group>"; };
		C3C9CB0C165DB4D500739006 /* CPTAnimationOperation.h */ = {isa = PBXFileReference; fileEncoding = 4; lastKnownFileType = sourcecode.c.h; lineEnding = 0; path = CPTAnimationOperation.h; sourceTree = "<group>"; xcLanguageSpecificationIdentifier = xcode.lang.objcpp; };
		C3C9CB0D165DB4D500739006 /* CPTAnimationOperation.m */ = {isa = PBXFileReference; fileEncoding = 4; lastKnownFileType = sourcecode.c.objc; lineEnding = 0; path = CPTAnimationOperation.m; sourceTree = "<group>"; xcLanguageSpecificationIdentifier = xcode.lang.objc; };
		C3C9CB11165DB50300739006 /* CPTAnimationPeriod.h */ = {isa = PBXFileReference; fileEncoding = 4; lastKnownFileType = sourcecode.c.h; lineEnding = 0; path = CPTAnimationPeriod.h; sourceTree = "<group>"; xcLanguageSpecificationIdentifier = xcode.lang.objcpp; };
		C3C9CB12165DB50300739006 /* CPTAnimationPeriod.m */ = {isa = PBXFileReference; fileEncoding = 4; lastKnownFileType = sourcecode.c.objc; lineEnding = 0; path = CPTAnimationPeriod.m; sourceTree = "<group>"; xcLanguageSpecificationIdentifier = xcode.lang.objc; };
		C3C9CB15165DB52C00739006 /* _CPTAnimationCGFloatPeriod.h */ = {isa = PBXFileReference; fileEncoding = 4; lastKnownFileType = sourcecode.c.h; path = _CPTAnimationCGFloatPeriod.h; sourceTree = "<group>"; };
		C3C9CB16165DB52C00739006 /* _CPTAnimationCGFloatPeriod.m */ = {isa = PBXFileReference; fileEncoding = 4; lastKnownFileType = sourcecode.c.objc; path = _CPTAnimationCGFloatPeriod.m; sourceTree = "<group>"; };
		C3C9D08C1BB5A44800931F32 /* CorePlotDebug.xcconfig */ = {isa = PBXFileReference; lastKnownFileType = text.xcconfig; name = CorePlotDebug.xcconfig; path = xcconfig/CorePlotDebug.xcconfig; sourceTree = "<group>"; };
		C3C9D08D1BB5A45B00931F32 /* CorePlotRelease.xcconfig */ = {isa = PBXFileReference; lastKnownFileType = text.xcconfig; name = CorePlotRelease.xcconfig; path = xcconfig/CorePlotRelease.xcconfig; sourceTree = "<group>"; };
		C3CADDC511B167AD00D36017 /* CPTMutableNumericDataTests.h */ = {isa = PBXFileReference; fileEncoding = 4; lastKnownFileType = sourcecode.c.h; path = CPTMutableNumericDataTests.h; sourceTree = "<group>"; };
		C3CADDC611B167AD00D36017 /* CPTMutableNumericDataTests.m */ = {isa = PBXFileReference; fileEncoding = 4; lastKnownFileType = sourcecode.c.objc; path = CPTMutableNumericDataTests.m; sourceTree = "<group>"; };
		C3CAFB241229E41F00F5C989 /* CPTMutableNumericData+TypeConversion.h */ = {isa = PBXFileReference; fileEncoding = 4; lastKnownFileType = sourcecode.c.h; path = "CPTMutableNumericData+TypeConversion.h"; sourceTree = "<group>"; };
		C3CAFB251229E41F00F5C989 /* CPTMutableNumericData+TypeConversion.m */ = {isa = PBXFileReference; fileEncoding = 4; lastKnownFileType = sourcecode.c.objc; path = "CPTMutableNumericData+TypeConversion.m"; sourceTree = "<group>"; };
		C3CB561A122A9E9F00FBFB61 /* CPTMutableNumericDataTypeConversionTests.h */ = {isa = PBXFileReference; fileEncoding = 4; lastKnownFileType = sourcecode.c.h; path = CPTMutableNumericDataTypeConversionTests.h; sourceTree = "<group>"; };
		C3CB561B122A9E9F00FBFB61 /* CPTMutableNumericDataTypeConversionTests.m */ = {isa = PBXFileReference; fileEncoding = 4; lastKnownFileType = sourcecode.c.objc; path = CPTMutableNumericDataTypeConversionTests.m; sourceTree = "<group>"; };
		C3CCA03913E8D85800CE6DB1 /* _CPTConstraintsFixed.h */ = {isa = PBXFileReference; fileEncoding = 4; lastKnownFileType = sourcecode.c.h; lineEnding = 0; path = _CPTConstraintsFixed.h; sourceTree = "<group>"; xcLanguageSpecificationIdentifier = xcode.lang.objcpp; };
		C3CCA03A13E8D85800CE6DB1 /* _CPTConstraintsFixed.m */ = {isa = PBXFileReference; fileEncoding = 4; lastKnownFileType = sourcecode.c.objc; lineEnding = 0; path = _CPTConstraintsFixed.m; sourceTree = "<group>"; xcLanguageSpecificationIdentifier = xcode.lang.objc; };
		C3CCA03B13E8D85800CE6DB1 /* _CPTConstraintsRelative.h */ = {isa = PBXFileReference; fileEncoding = 4; lastKnownFileType = sourcecode.c.h; lineEnding = 0; path = _CPTConstraintsRelative.h; sourceTree = "<group>"; xcLanguageSpecificationIdentifier = xcode.lang.objcpp; };
		C3CCA03C13E8D85800CE6DB1 /* _CPTConstraintsRelative.m */ = {isa = PBXFileReference; fileEncoding = 4; lastKnownFileType = sourcecode.c.objc; lineEnding = 0; path = _CPTConstraintsRelative.m; sourceTree = "<group>"; xcLanguageSpecificationIdentifier = xcode.lang.objc; };
		C3D3AD2B13DF8DCE0004EA73 /* CPTLineCap.h */ = {isa = PBXFileReference; fileEncoding = 4; lastKnownFileType = sourcecode.c.h; lineEnding = 0; path = CPTLineCap.h; sourceTree = "<group>"; xcLanguageSpecificationIdentifier = xcode.lang.objcpp; };
		C3D3AD2C13DF8DCE0004EA73 /* CPTLineCap.m */ = {isa = PBXFileReference; fileEncoding = 4; lastKnownFileType = sourcecode.c.objc; lineEnding = 0; path = CPTLineCap.m; sourceTree = "<group>"; xcLanguageSpecificationIdentifier = xcode.lang.objc; };
		C3D68B83122201A700EB4863 /* CPTNumericDataTypeConversionPerformanceTests.h */ = {isa = PBXFileReference; fileEncoding = 4; lastKnownFileType = sourcecode.c.h; path = CPTNumericDataTypeConversionPerformanceTests.h; sourceTree = "<group>"; };
		C3D68B84122201A700EB4863 /* CPTNumericDataTypeConversionPerformanceTests.m */ = {isa = PBXFileReference; fileEncoding = 4; lastKnownFileType = sourcecode.c.objc; path = CPTNumericDataTypeConversionPerformanceTests.m; sourceTree = "<group>"; };
		C3D979A213D2136600145DFF /* CPTPlotSpaceTests.h */ = {isa = PBXFileReference; fileEncoding = 4; lastKnownFileType = sourcecode.c.h; path = CPTPlotSpaceTests.h; sourceTree = "<group>"; };
		C3D979A313D2136600145DFF /* CPTPlotSpaceTests.m */ = {isa = PBXFileReference; fileEncoding = 4; lastKnownFileType = sourcecode.c.objc; path = CPTPlotSpaceTests.m; sourceTree = "<group>"; };
		C3D979A713D2328000145DFF /* CPTTimeFormatterTests.h */ = {isa = PBXFileReference; fileEncoding = 4; lastKnownFileType = sourcecode.c.h; path = CPTTimeFormatterTests.h; sourceTree = "<group>"; };
		C3D979A813D2328000145DFF /* CPTTimeFormatterTests.m */ = {isa = PBXFileReference; fileEncoding = 4; lastKnownFileType = sourcecode.c.objc; path = CPTTimeFormatterTests.m; sourceTree = "<group>"; };
		C3D979AA13D2332500145DFF /* CPTColorTests.h */ = {isa = PBXFileReference; fileEncoding = 4; lastKnownFileType = sourcecode.c.h; path = CPTColorTests.h; sourceTree = "<group>"; };
		C3D979AB13D2332500145DFF /* CPTColorTests.m */ = {isa = PBXFileReference; fileEncoding = 4; lastKnownFileType = sourcecode.c.objc; path = CPTColorTests.m; sourceTree = "<group>"; };
		C3D979AD13D2337E00145DFF /* CPTColorSpaceTests.h */ = {isa = PBXFileReference; fileEncoding = 4; lastKnownFileType = sourcecode.c.h; path = CPTColorSpaceTests.h; sourceTree = "<group>"; };
		C3D979AE13D2337E00145DFF /* CPTColorSpaceTests.m */ = {isa = PBXFileReference; fileEncoding = 4; lastKnownFileType = sourcecode.c.objc; path = CPTColorSpaceTests.m; sourceTree = "<group>"; };
		C3D979B013D233C000145DFF /* CPTGradientTests.h */ = {isa = PBXFileReference; fileEncoding = 4; lastKnownFileType = sourcecode.c.h; path = CPTGradientTests.h; sourceTree = "<group>"; };
		C3D979B113D233C000145DFF /* CPTGradientTests.m */ = {isa = PBXFileReference; fileEncoding = 4; lastKnownFileType = sourcecode.c.objc; path = CPTGradientTests.m; sourceTree = "<group>"; };
		C3D979B313D2340000145DFF /* CPTImageTests.h */ = {isa = PBXFileReference; fileEncoding = 4; lastKnownFileType = sourcecode.c.h; path = CPTImageTests.h; sourceTree = "<group>"; };
		C3D979B413D2340000145DFF /* CPTImageTests.m */ = {isa = PBXFileReference; fileEncoding = 4; lastKnownFileType = sourcecode.c.objc; path = CPTImageTests.m; sourceTree = "<group>"; };
		C3D979B613D2344000145DFF /* CPTLineStyleTests.h */ = {isa = PBXFileReference; fileEncoding = 4; lastKnownFileType = sourcecode.c.h; path = CPTLineStyleTests.h; sourceTree = "<group>"; };
		C3D979B713D2344000145DFF /* CPTLineStyleTests.m */ = {isa = PBXFileReference; fileEncoding = 4; lastKnownFileType = sourcecode.c.objc; path = CPTLineStyleTests.m; sourceTree = "<group>"; };
		C3D979B913D2347300145DFF /* CPTFillTests.h */ = {isa = PBXFileReference; fileEncoding = 4; lastKnownFileType = sourcecode.c.h; path = CPTFillTests.h; sourceTree = "<group>"; };
		C3D979BA13D2347300145DFF /* CPTFillTests.m */ = {isa = PBXFileReference; fileEncoding = 4; lastKnownFileType = sourcecode.c.objc; path = CPTFillTests.m; sourceTree = "<group>"; };
		C3DA34CA107AD7710051DA02 /* _CPTXYTheme.m */ = {isa = PBXFileReference; fileEncoding = 4; lastKnownFileType = sourcecode.c.objc; lineEnding = 0; path = _CPTXYTheme.m; sourceTree = "<group>"; xcLanguageSpecificationIdentifier = xcode.lang.objc; };
		C3DA34CB107AD7710051DA02 /* _CPTXYTheme.h */ = {isa = PBXFileReference; fileEncoding = 4; lastKnownFileType = sourcecode.c.h; path = _CPTXYTheme.h; sourceTree = "<group>"; };
		C3EE4E971A6C1E890098F4E6 /* Cocoa.framework */ = {isa = PBXFileReference; lastKnownFileType = wrapper.framework; name = Cocoa.framework; path = System/Library/Frameworks/Cocoa.framework; sourceTree = SDKROOT; };
		C3F31DE71045EB470058520A /* CPTPlotGroup.m */ = {isa = PBXFileReference; fileEncoding = 4; lastKnownFileType = sourcecode.c.objc; lineEnding = 0; path = CPTPlotGroup.m; sourceTree = "<group>"; xcLanguageSpecificationIdentifier = xcode.lang.objc; };
		C3F31DE81045EB470058520A /* CPTPlotGroup.h */ = {isa = PBXFileReference; fileEncoding = 4; lastKnownFileType = sourcecode.c.h; path = CPTPlotGroup.h; sourceTree = "<group>"; };
		C3F97F1C17A9E07B00A52FF2 /* CPTFunctionDataSource.h */ = {isa = PBXFileReference; fileEncoding = 4; lastKnownFileType = sourcecode.c.h; lineEnding = 0; path = CPTFunctionDataSource.h; sourceTree = "<group>"; xcLanguageSpecificationIdentifier = xcode.lang.objcpp; };
		C3F97F1D17A9E07B00A52FF2 /* CPTFunctionDataSource.m */ = {isa = PBXFileReference; fileEncoding = 4; lastKnownFileType = sourcecode.c.objc; lineEnding = 0; path = CPTFunctionDataSource.m; sourceTree = "<group>"; xcLanguageSpecificationIdentifier = xcode.lang.objc; };
		C3FF6EF00FFFA51D00AF0496 /* mainpage.h */ = {isa = PBXFileReference; fileEncoding = 4; lastKnownFileType = sourcecode.c.h; name = mainpage.h; path = Source/mainpage.h; sourceTree = "<group>"; };
		D0C0477B12D6560900DA8047 /* CPTRangePlot.m */ = {isa = PBXFileReference; fileEncoding = 4; lastKnownFileType = sourcecode.c.objc; lineEnding = 0; path = CPTRangePlot.m; sourceTree = "<group>"; xcLanguageSpecificationIdentifier = xcode.lang.objc; };
		D0C0477C12D6560900DA8047 /* CPTRangePlot.h */ = {isa = PBXFileReference; fileEncoding = 4; lastKnownFileType = sourcecode.c.h; path = CPTRangePlot.h; sourceTree = "<group>"; };
		E1620CBC100F03A100A84E77 /* CPTThemeTests.h */ = {isa = PBXFileReference; fileEncoding = 4; lastKnownFileType = sourcecode.c.h; path = CPTThemeTests.h; sourceTree = "<group>"; };
		E1620CBD100F03A100A84E77 /* CPTThemeTests.m */ = {isa = PBXFileReference; fileEncoding = 4; lastKnownFileType = sourcecode.c.objc; path = CPTThemeTests.m; sourceTree = "<group>"; };
		E1FE6050100F27EF00895A91 /* CPTDarkGradientThemeTests.h */ = {isa = PBXFileReference; fileEncoding = 4; lastKnownFileType = sourcecode.c.h; path = CPTDarkGradientThemeTests.h; sourceTree = "<group>"; };
		E1FE6051100F27EF00895A91 /* CPTDarkGradientThemeTests.m */ = {isa = PBXFileReference; fileEncoding = 4; lastKnownFileType = sourcecode.c.objc; path = CPTDarkGradientThemeTests.m; sourceTree = "<group>"; };
		E1FE6119100F3FB700895A91 /* CPTDerivedXYGraph.h */ = {isa = PBXFileReference; fileEncoding = 4; lastKnownFileType = sourcecode.c.h; path = CPTDerivedXYGraph.h; sourceTree = "<group>"; };
		E1FE611A100F3FB700895A91 /* CPTDerivedXYGraph.m */ = {isa = PBXFileReference; fileEncoding = 4; lastKnownFileType = sourcecode.c.objc; path = CPTDerivedXYGraph.m; sourceTree = "<group>"; };
/* End PBXFileReference section */

/* Begin PBXFrameworksBuildPhase section */
		0730F5FD109492D800E95162 /* Frameworks */ = {
			isa = PBXFrameworksBuildPhase;
			buildActionMask = 2147483647;
			files = (
				C3EE4E9B1A6C1F8A0098F4E6 /* Cocoa.framework in Frameworks */,
				0730F67C1094995000E95162 /* CorePlot.framework in Frameworks */,
				C3EE4E9A1A6C1F770098F4E6 /* QuartzCore.framework in Frameworks */,
			);
			runOnlyForDeploymentPostprocessing = 0;
		};
		8DC2EF560486A6940098B216 /* Frameworks */ = {
			isa = PBXFrameworksBuildPhase;
			buildActionMask = 2147483647;
			files = (
				C3EE4E6F1A6C15920098F4E6 /* Accelerate.framework in Frameworks */,
				C3EE4E981A6C1E890098F4E6 /* Cocoa.framework in Frameworks */,
				C3EE4E6E1A6C15890098F4E6 /* QuartzCore.framework in Frameworks */,
			);
			runOnlyForDeploymentPostprocessing = 0;
		};
		C37EA6291BC83F2A0091C8F7 /* Frameworks */ = {
			isa = PBXFrameworksBuildPhase;
			buildActionMask = 2147483647;
			files = (
				C37EA62A1BC83F2A0091C8F7 /* Accelerate.framework in Frameworks */,
				C37EA62B1BC83F2A0091C8F7 /* CoreGraphics.framework in Frameworks */,
				C37EA62C1BC83F2A0091C8F7 /* QuartzCore.framework in Frameworks */,
				C37EA62D1BC83F2A0091C8F7 /* UIKit.framework in Frameworks */,
			);
			runOnlyForDeploymentPostprocessing = 0;
		};
		C37EA6B01BC83F2D0091C8F7 /* Frameworks */ = {
			isa = PBXFrameworksBuildPhase;
			buildActionMask = 2147483647;
			files = (
				C37EA6B11BC83F2D0091C8F7 /* CoreGraphics.framework in Frameworks */,
				C3B4D4971BC9983300450C37 /* CorePlot.framework in Frameworks */,
			);
			runOnlyForDeploymentPostprocessing = 0;
		};
		C38A09741A46185200D45436 /* Frameworks */ = {
			isa = PBXFrameworksBuildPhase;
			buildActionMask = 2147483647;
			files = (
				C3226A5D1A69F72F00F77249 /* Accelerate.framework in Frameworks */,
				C3226A5F1A69F75400F77249 /* CoreGraphics.framework in Frameworks */,
				C3226A5E1A69F73800F77249 /* QuartzCore.framework in Frameworks */,
				C3226A5C1A69F72900F77249 /* UIKit.framework in Frameworks */,
			);
			runOnlyForDeploymentPostprocessing = 0;
		};
		C38A097F1A46185300D45436 /* Frameworks */ = {
			isa = PBXFrameworksBuildPhase;
			buildActionMask = 2147483647;
			files = (
				C370D5971A753F1C00AF4312 /* CoreGraphics.framework in Frameworks */,
				C38A09831A46185300D45436 /* CorePlot.framework in Frameworks */,
			);
			runOnlyForDeploymentPostprocessing = 0;
		};
		C38A09B71A4619A900D45436 /* Frameworks */ = {
			isa = PBXFrameworksBuildPhase;
			buildActionMask = 2147483647;
			files = (
				C3226A561A69F6F000F77249 /* Accelerate.framework in Frameworks */,
				C3226A581A69F6FA00F77249 /* CoreGraphics.framework in Frameworks */,
				C3226A521A69F6DA00F77249 /* QuartzCore.framework in Frameworks */,
				C3226A541A69F6DF00F77249 /* UIKit.framework in Frameworks */,
			);
			runOnlyForDeploymentPostprocessing = 0;
		};
		C38A09C11A4619A900D45436 /* Frameworks */ = {
			isa = PBXFrameworksBuildPhase;
			buildActionMask = 2147483647;
			files = (
				C3EE4E681A6C13260098F4E6 /* Accelerate.framework in Frameworks */,
				C3EE4E6A1A6C134B0098F4E6 /* CoreGraphics.framework in Frameworks */,
				C3EE4E691A6C133D0098F4E6 /* QuartzCore.framework in Frameworks */,
				C3EE4E6B1A6C13560098F4E6 /* UIKit.framework in Frameworks */,
				C38A09C51A4619A900D45436 /* libCorePlot-CocoaTouch.a in Frameworks */,
			);
			runOnlyForDeploymentPostprocessing = 0;
		};
/* End PBXFrameworksBuildPhase section */

/* Begin PBXGroup section */
		034768DFFF38A50411DB9C8B /* Products */ = {
			isa = PBXGroup;
			children = (
				8DC2EF5B0486A6940098B216 /* CorePlot.framework */,
				0730F600109492D800E95162 /* UnitTests.xctest */,
				C38A09781A46185200D45436 /* CorePlot.framework */,
				C38A09821A46185300D45436 /* UnitTests iOS.xctest */,
				C38A09BA1A4619A900D45436 /* libCorePlot-CocoaTouch.a */,
				C38A09C41A4619A900D45436 /* CorePlot-CocoaTouchTests.xctest */,
				C37EA6921BC83F2A0091C8F7 /* CorePlot.framework */,
				C37EA6B71BC83F2D0091C8F7 /* UnitTests tvOS.xctest */,
			);
			name = Products;
			sourceTree = "<group>";
		};
		0704A2100FB56B9400A09979 /* Fills */ = {
			isa = PBXGroup;
			children = (
				C342601F0FAE096C00072842 /* CPTFill.h */,
				C342601A0FAE096C00072842 /* CPTFill.m */,
				C342601B0FAE096C00072842 /* _CPTFillColor.h */,
				C342601C0FAE096C00072842 /* _CPTFillColor.m */,
				C342601E0FAE096C00072842 /* _CPTFillGradient.h */,
				C34260190FAE096C00072842 /* _CPTFillGradient.m */,
				C34260180FAE096C00072842 /* _CPTFillImage.h */,
				C342601D0FAE096C00072842 /* _CPTFillImage.m */,
			);
			name = Fills;
			sourceTree = "<group>";
		};
		070622650FDF29B40066A6C4 /* Layers */ = {
			isa = PBXGroup;
			children = (
				4CD7E7EA0F4B4F9600F9BCBB /* CPTLayer.h */,
				4CD7E7EB0F4B4F9600F9BCBB /* CPTLayer.m */,
				0706223A0FDF215C0066A6C4 /* CPTBorderedLayer.h */,
				0706223B0FDF215C0066A6C4 /* CPTBorderedLayer.m */,
				C3408C3C15FC1C3E004F1D70 /* _CPTBorderLayer.h */,
				C3408C3D15FC1C3E004F1D70 /* _CPTBorderLayer.m */,
				C3286BFE15D8740100A436A8 /* _CPTMaskLayer.h */,
				C3286BFF15D8740100A436A8 /* _CPTMaskLayer.m */,
				07AEF1FD10BBE1F10012BEFF /* CPTResponder.h */,
				C3C1C07D1790D39F00E8B1B7 /* Tests */,
			);
			name = Layers;
			sourceTree = "<group>";
		};
		070A73DF0F5D8D7D0014FA84 /* Value Transformers */ = {
			isa = PBXGroup;
			children = (
				070A73DA0F5D8C910014FA84 /* CPTDecimalNumberValueTransformer.h */,
				070A73DB0F5D8C910014FA84 /* CPTDecimalNumberValueTransformer.m */,
			);
			name = "Value Transformers";
			sourceTree = "<group>";
		};
		073FB0350FC99645007A728E /* Text */ = {
			isa = PBXGroup;
			children = (
				4CD7E7E50F4B4F8200F9BCBB /* CPTTextLayer.h */,
				4CD7E7E60F4B4F8200F9BCBB /* CPTTextLayer.m */,
				07B69A5B12B6215000F4C16C /* CPTTextStyle.h */,
				07B69A5C12B6215000F4C16C /* CPTTextStyle.m */,
				07C467990FE1A24C00299939 /* CPTMutableTextStyle.h */,
				07C4679A0FE1A24C00299939 /* CPTMutableTextStyle.m */,
				C3A959D210116FE100BF9739 /* Mac Specific */,
				C38A0A521A461F5D00D45436 /* iOS Specific */,
				4CC9A36C0FD98AB200CFBE5E /* Tests */,
			);
			name = Text;
			sourceTree = "<group>";
		};
		076A775F0FBF0BFE003F6D97 /* Tests */ = {
			isa = PBXGroup;
			children = (
				C36E89B811EE7F97003DE309 /* CPTPlotRangeTests.h */,
				C36E89B911EE7F97003DE309 /* CPTPlotRangeTests.m */,
				4CD7E9620F4B625900F9BCBB /* CPTUtilitiesTests.h */,
				4CD7E9630F4B625900F9BCBB /* CPTUtilitiesTests.m */,
			);
			name = Tests;
			sourceTree = "<group>";
		};
		076A776C0FBF0C36003F6D97 /* Tests */ = {
			isa = PBXGroup;
			children = (
				C3D979A213D2136600145DFF /* CPTPlotSpaceTests.h */,
				C3D979A313D2136600145DFF /* CPTPlotSpaceTests.m */,
				4C422A620FB1FCD5000CAA43 /* CPTXYPlotSpaceTests.h */,
				4C422A630FB1FCD5000CAA43 /* CPTXYPlotSpaceTests.m */,
			);
			name = Tests;
			sourceTree = "<group>";
		};
		0772C91E0FE2F70000EC4C16 /* Themes */ = {
			isa = PBXGroup;
			children = (
				0772C9250FE2F71600EC4C16 /* CPTTheme.h */,
				0772C9260FE2F71600EC4C16 /* CPTTheme.m */,
				C3DA34CB107AD7710051DA02 /* _CPTXYTheme.h */,
				C3DA34CA107AD7710051DA02 /* _CPTXYTheme.m */,
				0772C92D0FE2F89000EC4C16 /* _CPTDarkGradientTheme.h */,
				0772C92E0FE2F89000EC4C16 /* _CPTDarkGradientTheme.m */,
				BC55022C10059F22005DF982 /* _CPTPlainBlackTheme.h */,
				BC55022D10059F22005DF982 /* _CPTPlainBlackTheme.m */,
				BC55022E10059F22005DF982 /* _CPTPlainWhiteTheme.h */,
				BC55022F10059F22005DF982 /* _CPTPlainWhiteTheme.m */,
				07FCF2C4115B54AE00E46606 /* _CPTSlateTheme.h */,
				07FCF2C5115B54AE00E46606 /* _CPTSlateTheme.m */,
				BC55023010059F22005DF982 /* _CPTStocksTheme.h */,
				BC55023110059F22005DF982 /* _CPTStocksTheme.m */,
				E1620CBB100F034700A84E77 /* Tests */,
			);
			name = Themes;
			sourceTree = "<group>";
		};
		07975C230F3B3DF200DE45DC /* Categories */ = {
			isa = PBXGroup;
			children = (
				C3978E0413CE653B00A420D9 /* NSCoderExtensions.h */,
				C3978E0513CE653B00A420D9 /* NSCoderExtensions.m */,
				4CD7E7EE0F4B4FA700F9BCBB /* NSDecimalNumberExtensions.h */,
				4CD7E7EF0F4B4FA700F9BCBB /* NSDecimalNumberExtensions.m */,
				078F42D90FACC075006E670B /* NSNumberExtensions.h */,
				078F42DA0FACC075006E670B /* NSNumberExtensions.m */,
			);
			name = Categories;
			sourceTree = "<group>";
		};
		07983EF20F2F9A22008C8618 /* Graphs */ = {
			isa = PBXGroup;
			children = (
				07BF0D700F2B718F002FCEA7 /* CPTGraph.h */,
				07BF0D710F2B718F002FCEA7 /* CPTGraph.m */,
				07983EF40F2F9A3D008C8618 /* CPTXYGraph.h */,
				07983EF50F2F9A3D008C8618 /* CPTXYGraph.m */,
			);
			name = Graphs;
			sourceTree = "<group>";
		};
		07A2E6F9102DF46500809BC5 /* Formatters */ = {
			isa = PBXGroup;
			children = (
				C349DCB2151AAFBF00BFD6A7 /* CPTCalendarFormatter.h */,
				C349DCB3151AAFBF00BFD6A7 /* CPTCalendarFormatter.m */,
				07A2E6FA102DF47900809BC5 /* CPTTimeFormatter.h */,
				07A2E6FB102DF47900809BC5 /* CPTTimeFormatter.m */,
				C3D979A513D2159400145DFF /* Tests */,
			);
			name = Formatters;
			sourceTree = "<group>";
		};
		07BF0D5F0F2B6FE1002FCEA7 /* Mac Specific */ = {
			isa = PBXGroup;
			children = (
				0789EF330FB9E90700C0A613 /* CPTPlatformSpecificDefines.h */,
				0789EF340FB9E90700C0A613 /* CPTPlatformSpecificDefines.m */,
				0789EF470FB9EBD600C0A613 /* CPTPlatformSpecificCategories.h */,
				0789EF480FB9EBD600C0A613 /* CPTPlatformSpecificCategories.m */,
				0789EF890FB9EE4700C0A613 /* CPTPlatformSpecificFunctions.h */,
				0789EF8A0FB9EE4700C0A613 /* CPTPlatformSpecificFunctions.m */,
				BC79F1340FD1CD6600510976 /* CPTGraphHostingView.h */,
				BC79F1350FD1CD6600510976 /* CPTGraphHostingView.m */,
			);
			name = "Mac Specific";
			path = MacOnly;
			sourceTree = "<group>";
		};
		07BF0D600F2B6FE1002FCEA7 /* Source */ = {
			isa = PBXGroup;
			children = (
				4C97EEF5104D80A700B554F9 /* Numeric Data */,
				07BF0DEE0F2B7BE6002FCEA7 /* Types and Functions */,
				070622650FDF29B40066A6C4 /* Layers */,
				C3C2846D16584E7C006BA43C /* Animation */,
				07E10BAE11D1014A000B8DAB /* Annotations */,
				C32BCF7D105407B000639E25 /* Layout */,
				073FB0350FC99645007A728E /* Text */,
				906156BA0F375558001B75FC /* Drawing */,
				070A73DF0F5D8D7D0014FA84 /* Value Transformers */,
				07A2E6F9102DF46500809BC5 /* Formatters */,
				07975C230F3B3DF200DE45DC /* Categories */,
				07983EF20F2F9A22008C8618 /* Graphs */,
				07BF0D8F0F2B739B002FCEA7 /* Plot Areas */,
				07BF0D8C0F2B737A002FCEA7 /* Spaces */,
				07BF0D890F2B736D002FCEA7 /* Plots */,
				07BF0D920F2B73AE002FCEA7 /* Axes */,
				C3920AC11395B6170045F3BB /* Legends */,
				0772C91E0FE2F70000EC4C16 /* Themes */,
			);
			path = Source;
			sourceTree = "<group>";
		};
		07BF0D890F2B736D002FCEA7 /* Plots */ = {
			isa = PBXGroup;
			children = (
				93961BE51C71ACFD002F5A58 /* _CPTCatmullRomInterpolation.h */,
				93961BE81C71AD57002F5A58 /* _CPTCatmullRomInterpolation.m */,
				C3F31DE81045EB470058520A /* CPTPlotGroup.h */,
				C3F31DE71045EB470058520A /* CPTPlotGroup.m */,
				07BF0D7E0F2B72F6002FCEA7 /* CPTPlot.h */,
				07BF0D7F0F2B72F6002FCEA7 /* CPTPlot.m */,
				0799E0930F2BB5F300790525 /* CPTBarPlot.h */,
				0799E0940F2BB5F300790525 /* CPTBarPlot.m */,
				BC74A32E10FC402600E7E90D /* CPTPieChart.h */,
				BC74A32F10FC402600E7E90D /* CPTPieChart.m */,
				D0C0477C12D6560900DA8047 /* CPTRangePlot.h */,
				D0C0477B12D6560900DA8047 /* CPTRangePlot.m */,
				07BF0D950F2B73CA002FCEA7 /* CPTScatterPlot.h */,
				07BF0D960F2B73CA002FCEA7 /* CPTScatterPlot.m */,
				0772B43710E24D5C009CD04C /* CPTTradingRangePlot.h */,
				0772B43810E24D5C009CD04C /* CPTTradingRangePlot.m */,
				C34AFE5711021CE20041675A /* Plot Symbols */,
				07FEBD5F110B7E6F00E44D37 /* Tests */,
			);
			name = Plots;
			sourceTree = "<group>";
		};
		07BF0D8C0F2B737A002FCEA7 /* Spaces */ = {
			isa = PBXGroup;
			children = (
				07BF0D7A0F2B72B0002FCEA7 /* CPTPlotSpace.h */,
				07BF0D7B0F2B72B0002FCEA7 /* CPTPlotSpace.m */,
				0799E0970F2BB6E800790525 /* CPTXYPlotSpace.h */,
				90AF4FB90F36D39700753D26 /* CPTXYPlotSpace.m */,
				076A776C0FBF0C36003F6D97 /* Tests */,
			);
			name = Spaces;
			sourceTree = "<group>";
		};
		07BF0D8F0F2B739B002FCEA7 /* Plot Areas */ = {
			isa = PBXGroup;
			children = (
				07BF0D760F2B723A002FCEA7 /* CPTPlotAreaFrame.h */,
				07BF0D770F2B723A002FCEA7 /* CPTPlotAreaFrame.m */,
				C34BF5BA10A67633007F0894 /* CPTPlotArea.h */,
				C34BF5BB10A67633007F0894 /* CPTPlotArea.m */,
				C318F4AB11EA188700595FF9 /* CPTLimitBand.h */,
				C318F4AC11EA188700595FF9 /* CPTLimitBand.m */,
			);
			name = "Plot Areas";
			sourceTree = "<group>";
		};
		07BF0D920F2B73AE002FCEA7 /* Axes */ = {
			isa = PBXGroup;
			children = (
				07975C470F3B818800DE45DC /* CPTAxis.h */,
				07975C480F3B818800DE45DC /* CPTAxis.m */,
				07BF0D820F2B7340002FCEA7 /* CPTAxisSet.h */,
				07BF0D830F2B7340002FCEA7 /* CPTAxisSet.m */,
				C32B391610AA4C78000470D4 /* CPTGridLines.h */,
				C32B391710AA4C78000470D4 /* CPTGridLines.m */,
				C38DD49111A04B7A002A68E7 /* CPTGridLineGroup.h */,
				C38DD49211A04B7A002A68E7 /* CPTGridLineGroup.m */,
				C3C032C510B8DE87003A11B6 /* Labels */,
				C32B391C10AA4D1E000470D4 /* XY Axes */,
				C32B391D10AA4D31000470D4 /* Polar Axes */,
				4C7D0FB60FD5DDDA00D83C0F /* Tests */,
			);
			name = Axes;
			sourceTree = "<group>";
		};
		07BF0DEE0F2B7BE6002FCEA7 /* Types and Functions */ = {
			isa = PBXGroup;
			children = (
				07BF0DF10F2B7BFB002FCEA7 /* CPTDefinitions.h */,
				07BF0DF20F2B7BFB002FCEA7 /* CPTDefinitions.m */,
				07321BBF0F37370D00F423D8 /* CPTExceptions.h */,
				07321BC00F37370D00F423D8 /* CPTExceptions.m */,
				07321BC40F37382D00F423D8 /* CPTUtilities.h */,
				07321BC50F37382D00F423D8 /* CPTUtilities.m */,
				32484B3F0F530E8B002151AD /* CPTPlotRange.h */,
				32484B400F530E8B002151AD /* CPTPlotRange.m */,
				C3A695E3146A19BC00AF5653 /* CPTMutablePlotRange.h */,
				C3A695E4146A19BC00AF5653 /* CPTMutablePlotRange.m */,
				C3F97F1C17A9E07B00A52FF2 /* CPTFunctionDataSource.h */,
				C3F97F1D17A9E07B00A52FF2 /* CPTFunctionDataSource.m */,
				C3BB93181B729BD200004527 /* CPTDebugQuickLook.h */,
				076A775F0FBF0BFE003F6D97 /* Tests */,
			);
			name = "Types and Functions";
			sourceTree = "<group>";
		};
		07E10BAE11D1014A000B8DAB /* Annotations */ = {
			isa = PBXGroup;
			children = (
				07E10BB411D10177000B8DAB /* CPTAnnotation.h */,
				07E10BB511D10177000B8DAB /* CPTAnnotation.m */,
				07E10BAF11D1016B000B8DAB /* CPTPlotSpaceAnnotation.h */,
				07E10BB011D1016B000B8DAB /* CPTPlotSpaceAnnotation.m */,
				07E10BB911D10183000B8DAB /* CPTLayerAnnotation.h */,
				07E10BBA11D10183000B8DAB /* CPTLayerAnnotation.m */,
				072161E911D1F6BD009CC871 /* CPTAnnotationHostLayer.h */,
				072161EA11D1F6BD009CC871 /* CPTAnnotationHostLayer.m */,
			);
			name = Annotations;
			sourceTree = "<group>";
		};
		07FEBD5F110B7E6F00E44D37 /* Tests */ = {
			isa = PBXGroup;
			children = (
				07FEBD60110B7E8B00E44D37 /* CPTScatterPlotTests.h */,
				07FEBD61110B7E8B00E44D37 /* CPTScatterPlotTests.m */,
			);
			name = Tests;
			sourceTree = "<group>";
		};
		0867D691FE84028FC02AAC07 /* CorePlot */ = {
			isa = PBXGroup;
			children = (
				4C99408D0F45F71100DC824F /* Testing */,
				07BF0D600F2B6FE1002FCEA7 /* Source */,
				07BF0D5F0F2B6FE1002FCEA7 /* Mac Specific */,
				C38A0AA61A4621BC00D45436 /* iOS Specific */,
				9021E4920FC5C6DD00443472 /* Documentation */,
				C3B25EDE1AC23A7D0063CCD8 /* CocoaPods */,
				32C88DFF0371C24200C91783 /* Other Sources */,
				089C1665FE841158C02AAC07 /* Resources */,
				0867D69AFE84028FC02AAC07 /* External Frameworks and Libraries */,
				034768DFFF38A50411DB9C8B /* Products */,
			);
			indentWidth = 4;
			name = CorePlot;
			sourceTree = "<group>";
			tabWidth = 4;
			usesTabs = 0;
		};
		0867D69AFE84028FC02AAC07 /* External Frameworks and Libraries */ = {
			isa = PBXGroup;
			children = (
				1058C7B0FEA5585E11CA2CBB /* Mac */,
				C39588531A6B2F6B009F9297 /* iOS */,
			);
			name = "External Frameworks and Libraries";
			sourceTree = "<group>";
		};
		089C1665FE841158C02AAC07 /* Resources */ = {
			isa = PBXGroup;
			children = (
				071F3CB810FBAB5900D0A7B6 /* License.txt */,
				8DC2EF5A0486A6940098B216 /* CorePlot-Info.plist */,
				C3226A4F1A69F18C00F77249 /* CorePlot-CocoaTouch-Info.plist */,
				C3226A501A69F1A700F77249 /* CorePlot-iOS-Info.plist */,
				C37EA6931BC83F2A0091C8F7 /* CorePlot-tvOS-Info.plist */,
				089C1666FE841158C02AAC07 /* InfoPlist.strings */,
			);
			name = Resources;
			sourceTree = "<group>";
		};
		1058C7B0FEA5585E11CA2CBB /* Mac */ = {
			isa = PBXGroup;
			children = (
				C3BB7D1416322F7E00BC9515 /* Accelerate.framework */,
				C3EE4E971A6C1E890098F4E6 /* Cocoa.framework */,
				07BF0D630F2B70B8002FCEA7 /* QuartzCore.framework */,
			);
			name = Mac;
			sourceTree = "<group>";
		};
		32C88DFF0371C24200C91783 /* Other Sources */ = {
			isa = PBXGroup;
			children = (
				32DBCF5E0370ADEE00C91783 /* CorePlot_Prefix.pch */,
				070CF7AE0F3CA7AB0001FFF4 /* CorePlot.h */,
				C3226A471A69EE9200F77249 /* CorePlot-CocoaTouch.h */,
				C3C9D08C1BB5A44800931F32 /* CorePlotDebug.xcconfig */,
				C3C9D08D1BB5A45B00931F32 /* CorePlotRelease.xcconfig */,
				C31908A41998168C00B61898 /* CorePlot.xcconfig */,
				C34F570D19D8CE5500446248 /* CorePlotWarnings.xcconfig */,
			);
			name = "Other Sources";
			sourceTree = "<group>";
		};
		4C7D0FB60FD5DDDA00D83C0F /* Tests */ = {
			isa = PBXGroup;
			children = (
				4CD23FFA0FFBE78400ADD2E2 /* CPTAxisLabelTests.h */,
				4CD23FFB0FFBE78400ADD2E2 /* CPTAxisLabelTests.m */,
			);
			name = Tests;
			sourceTree = "<group>";
		};
		4C97EEF5104D80A700B554F9 /* Numeric Data */ = {
			isa = PBXGroup;
			children = (
				4C97EF4C104D843E00B554F9 /* license.txt */,
				4C97EEFC104D80C400B554F9 /* CPTNumericDataType.h */,
				4C97EEFD104D80C400B554F9 /* CPTNumericDataType.m */,
				4C97EEFA104D80C400B554F9 /* CPTNumericData.h */,
				4C97EEFB104D80C400B554F9 /* CPTNumericData.m */,
				4C97EF10104D819100B554F9 /* CPTMutableNumericData.h */,
				4C97EF11104D819100B554F9 /* CPTMutableNumericData.m */,
				4C97EEF7104D80C400B554F9 /* CPTNumericData+TypeConversion.h */,
				C3392A371225F667008DA6BD /* CPTNumericData+TypeConversion.m */,
				C3CAFB241229E41F00F5C989 /* CPTMutableNumericData+TypeConversion.h */,
				C3CAFB251229E41F00F5C989 /* CPTMutableNumericData+TypeConversion.m */,
				4C97EEF9104D80C400B554F9 /* CPTNumericData+TypeConversions_Generation.py */,
				4C97EF19104D822D00B554F9 /* Tests */,
			);
			name = "Numeric Data";
			sourceTree = "<group>";
		};
		4C97EF19104D822D00B554F9 /* Tests */ = {
			isa = PBXGroup;
			children = (
				C3CADDC511B167AD00D36017 /* CPTMutableNumericDataTests.h */,
				C3CADDC611B167AD00D36017 /* CPTMutableNumericDataTests.m */,
				C3CB561A122A9E9F00FBFB61 /* CPTMutableNumericDataTypeConversionTests.h */,
				C3CB561B122A9E9F00FBFB61 /* CPTMutableNumericDataTypeConversionTests.m */,
				4C97EF05104D80D400B554F9 /* CPTNumericDataTests.h */,
				4C97EF06104D80D400B554F9 /* CPTNumericDataTests.m */,
				4C97EF07104D80D400B554F9 /* CPTNumericDataTypeConversionTests.h */,
				4C97EF08104D80D400B554F9 /* CPTNumericDataTypeConversionTests.m */,
				C3D68B83122201A700EB4863 /* CPTNumericDataTypeConversionPerformanceTests.h */,
				C3D68B84122201A700EB4863 /* CPTNumericDataTypeConversionPerformanceTests.m */,
			);
			name = Tests;
			sourceTree = "<group>";
		};
		4C99408D0F45F71100DC824F /* Testing */ = {
			isa = PBXGroup;
			children = (
				C3226A4B1A69F02900F77249 /* Resources */,
				0730F64C109494D100E95162 /* CPTTestCase.h */,
				0730F64D109494D100E95162 /* CPTTestCase.m */,
				4C9A745D0FB24C7200918464 /* CPTDataSourceTestCase.h */,
				4C9A745E0FB24C7200918464 /* CPTDataSourceTestCase.m */,
				BC89A64010239D1D009D5261 /* CorePlotProbes.d */,
			);
			name = Testing;
			path = Source;
			sourceTree = "<group>";
		};
		4CC9A36C0FD98AB200CFBE5E /* Tests */ = {
			isa = PBXGroup;
			children = (
				C36468A80FE5533F0064B186 /* CPTTextStyleTests.h */,
				C36468A90FE5533F0064B186 /* CPTTextStyleTests.m */,
			);
			name = Tests;
			sourceTree = "<group>";
		};
		9021E4920FC5C6DD00443472 /* Documentation */ = {
			isa = PBXGroup;
			children = (
				9021E5690FC69B2900443472 /* doxygen.config */,
				C3226A451A69ED0900F77249 /* doxygen touch.config */,
				C3FF6EF00FFFA51D00AF0496 /* mainpage.h */,
				C3B235631009931400970270 /* doxygen-cocoa-tags.xml */,
				C3226A461A69ED1F00F77249 /* doxygen-cocoa-touch-tags.xml */,
				C30E979F14B290520012204A /* DoxygenLayout.xml */,
			);
			name = Documentation;
			sourceTree = "<group>";
		};
		906156BA0F375558001B75FC /* Drawing */ = {
			isa = PBXGroup;
			children = (
				079FC0B20FB975500037E990 /* CPTColor.h */,
				079FC0B30FB975500037E990 /* CPTColor.m */,
				079FC0BB0FB9762B0037E990 /* CPTColorSpace.h */,
				079FC0BC0FB9762B0037E990 /* CPTColorSpace.m */,
				07CA112D0FAC8F85000861CE /* CPTGradient.h */,
				07CA112E0FAC8F85000861CE /* CPTGradient.m */,
				C3AFC9CF0FB62969005DFFDC /* CPTImage.h */,
				C3AFC9D00FB62969005DFFDC /* CPTImage.m */,
				C3D3AD2B13DF8DCE0004EA73 /* CPTLineCap.h */,
				C3D3AD2C13DF8DCE0004EA73 /* CPTLineCap.m */,
				906156BC0F375598001B75FC /* CPTLineStyle.h */,
				906156BD0F375598001B75FC /* CPTLineStyle.m */,
				07B69B1512B62ABB00F4C16C /* CPTMutableLineStyle.h */,
				07B69B1612B62ABB00F4C16C /* CPTMutableLineStyle.m */,
				070622300FDF1B250066A6C4 /* CPTPathExtensions.h */,
				070622310FDF1B250066A6C4 /* CPTPathExtensions.m */,
				C32EE1B413EC4AA800038266 /* CPTShadow.h */,
				C32EE1B513EC4AA800038266 /* CPTShadow.m */,
				C32EE1BF13EC4BE700038266 /* CPTMutableShadow.h */,
				C32EE1C013EC4BE700038266 /* CPTMutableShadow.m */,
				0704A2100FB56B9400A09979 /* Fills */,
				C32DDEE2191C672700E0FE84 /* Mac Specific */,
				C38A0A581A4620A700D45436 /* iOS Specific */,
				C3D979A613D215AD00145DFF /* Tests */,
			);
			name = Drawing;
			sourceTree = "<group>";
		};
		C3226A4B1A69F02900F77249 /* Resources */ = {
			isa = PBXGroup;
			children = (
				C3226A4C1A69F07600F77249 /* CorePlotTests-Info.plist */,
				C3226A4D1A69F09A00F77249 /* CorePlot-iOSTests-Info.plist */,
				C3226A4E1A69F0AA00F77249 /* CorePlot-CocoaTouchTests-Info.plist */,
				C37EA6B81BC83F2E0091C8F7 /* CorePlot-tvOSTests-Info.plist */,
			);
			name = Resources;
			sourceTree = "<group>";
		};
		C32B391C10AA4D1E000470D4 /* XY Axes */ = {
			isa = PBXGroup;
			children = (
				0783DD530FBF097E006C3696 /* CPTXYAxis.h */,
				0783DD540FBF097E006C3696 /* CPTXYAxis.m */,
				07975C410F3B816600DE45DC /* CPTXYAxisSet.h */,
				07975C420F3B816600DE45DC /* CPTXYAxisSet.m */,
			);
			name = "XY Axes";
			sourceTree = "<group>";
		};
		C32B391D10AA4D31000470D4 /* Polar Axes */ = {
			isa = PBXGroup;
			children = (
			);
			name = "Polar Axes";
			sourceTree = "<group>";
		};
		C32BCF7D105407B000639E25 /* Layout */ = {
			isa = PBXGroup;
			children = (
				070064E7111F2BAA003DE087 /* CPTConstraints.h */,
				070064E8111F2BAA003DE087 /* CPTConstraints.m */,
				C3CCA03913E8D85800CE6DB1 /* _CPTConstraintsFixed.h */,
				C3CCA03A13E8D85800CE6DB1 /* _CPTConstraintsFixed.m */,
				C3CCA03B13E8D85800CE6DB1 /* _CPTConstraintsRelative.h */,
				C3CCA03C13E8D85800CE6DB1 /* _CPTConstraintsRelative.m */,
			);
			name = Layout;
			sourceTree = "<group>";
		};
		C32DDEE2191C672700E0FE84 /* Mac Specific */ = {
			isa = PBXGroup;
			children = (
				C3791D07191D4C4C001EC514 /* CPTImagePlatformSpecific.m */,
			);
			name = "Mac Specific";
			sourceTree = "<group>";
		};
		C34AFE5711021CE20041675A /* Plot Symbols */ = {
			isa = PBXGroup;
			children = (
				C34AFE6911021D010041675A /* CPTPlotSymbol.h */,
				C34AFE6A11021D010041675A /* CPTPlotSymbol.m */,
			);
			name = "Plot Symbols";
			sourceTree = "<group>";
		};
		C38A0A521A461F5D00D45436 /* iOS Specific */ = {
			isa = PBXGroup;
			children = (
				C38A0A531A461F9700D45436 /* CPTTextStylePlatformSpecific.h */,
				C38A0A541A461F9700D45436 /* CPTTextStylePlatformSpecific.m */,
			);
			name = "iOS Specific";
			sourceTree = "<group>";
		};
		C38A0A581A4620A700D45436 /* iOS Specific */ = {
			isa = PBXGroup;
			children = (
				C38A0A591A4620B800D45436 /* CPTImagePlatformSpecific.m */,
			);
			name = "iOS Specific";
			sourceTree = "<group>";
		};
		C38A0AA61A4621BC00D45436 /* iOS Specific */ = {
			isa = PBXGroup;
			children = (
				C38A0B1A1A46264500D45436 /* CPTPlatformSpecificDefines.h */,
				C38A0B1B1A46264500D45436 /* CPTPlatformSpecificDefines.m */,
				C38A0B181A46264500D45436 /* CPTPlatformSpecificCategories.h */,
				C38A0B191A46264500D45436 /* CPTPlatformSpecificCategories.m */,
				C38A0B1C1A46264500D45436 /* CPTPlatformSpecificFunctions.h */,
				C38A0B1D1A46264500D45436 /* CPTPlatformSpecificFunctions.m */,
				C38A0B271A46265300D45436 /* CPTGraphHostingView.h */,
				C38A0B281A46265300D45436 /* CPTGraphHostingView.m */,
			);
			name = "iOS Specific";
			path = Source;
			sourceTree = "<group>";
		};
		C3920AC11395B6170045F3BB /* Legends */ = {
			isa = PBXGroup;
			children = (
				C3920AC21395B6500045F3BB /* CPTLegend.h */,
				C3920AC31395B6500045F3BB /* CPTLegend.m */,
				C30550EB1399BE5400E0151F /* CPTLegendEntry.h */,
				C30550EC1399BE5400E0151F /* CPTLegendEntry.m */,
			);
			name = Legends;
			sourceTree = "<group>";
		};
		C39588531A6B2F6B009F9297 /* iOS */ = {
			isa = PBXGroup;
			children = (
				C3226A551A69F6F000F77249 /* Accelerate.framework */,
				C3226A571A69F6FA00F77249 /* CoreGraphics.framework */,
				C3226A511A69F6DA00F77249 /* QuartzCore.framework */,
				C3226A531A69F6DF00F77249 /* UIKit.framework */,
			);
			name = iOS;
			sourceTree = "<group>";
		};
		C3A959D210116FE100BF9739 /* Mac Specific */ = {
			isa = PBXGroup;
			children = (
				07C467B60FE1A96E00299939 /* CPTTextStylePlatformSpecific.h */,
				07C467B70FE1A96E00299939 /* CPTTextStylePlatformSpecific.m */,
			);
			name = "Mac Specific";
			sourceTree = "<group>";
		};
		C3B25EDE1AC23A7D0063CCD8 /* CocoaPods */ = {
			isa = PBXGroup;
			children = (
				C3B25EDF1AC23A7D0063CCD8 /* CorePlot.h */,
			);
			path = CocoaPods;
			sourceTree = "<group>";
		};
		C3C032C510B8DE87003A11B6 /* Labels */ = {
			isa = PBXGroup;
			children = (
				073FB02E0FC991A3007A728E /* CPTAxisLabel.h */,
				073FB02F0FC991A3007A728E /* CPTAxisLabel.m */,
				BCFC7C3510921FDB00DAECAA /* CPTAxisTitle.h */,
				BCFC7C3610921FDB00DAECAA /* CPTAxisTitle.m */,
				C3C032C710B8DEDC003A11B6 /* CPTAxisLabelGroup.h */,
				C3C032C810B8DEDC003A11B6 /* CPTAxisLabelGroup.m */,
			);
			name = Labels;
			sourceTree = "<group>";
		};
		C3C1C07D1790D39F00E8B1B7 /* Tests */ = {
			isa = PBXGroup;
			children = (
				C3C1C07E1790D3B400E8B1B7 /* CPTLayerTests.h */,
				C3C1C07F1790D3B400E8B1B7 /* CPTLayerTests.m */,
			);
			name = Tests;
			sourceTree = "<group>";
		};
		C3C2846D16584E7C006BA43C /* Animation */ = {
			isa = PBXGroup;
			children = (
				C3C2846F16584EB9006BA43C /* CPTAnimation.h */,
				C3C2847016584EB9006BA43C /* CPTAnimation.m */,
				C3C9CB0C165DB4D500739006 /* CPTAnimationOperation.h */,
				C3C9CB0D165DB4D500739006 /* CPTAnimationOperation.m */,
				C3C9CB11165DB50300739006 /* CPTAnimationPeriod.h */,
				C3C9CB12165DB50300739006 /* CPTAnimationPeriod.m */,
				C3C9CB15165DB52C00739006 /* _CPTAnimationCGFloatPeriod.h */,
				C3C9CB16165DB52C00739006 /* _CPTAnimationCGFloatPeriod.m */,
				A92C0E154E8598EDE2EDEF2F /* _CPTAnimationCGPointPeriod.h */,
				A92C0AE447398AF62D584F9C /* _CPTAnimationCGPointPeriod.m */,
				A92C0563E082D1C1E249FA6F /* _CPTAnimationCGSizePeriod.h */,
				A92C087BF0913A6BA2363E40 /* _CPTAnimationCGSizePeriod.m */,
				A92C0E876AE37EB30019586B /* _CPTAnimationCGRectPeriod.h */,
				A92C0C3DB583ED8FC2EFD9DB /* _CPTAnimationCGRectPeriod.m */,
				A92C0685ACE3281299F10F73 /* _CPTAnimationNSDecimalPeriod.h */,
				A92C00B71DCB2085A92BE0A9 /* _CPTAnimationNSDecimalPeriod.m */,
				C3BB3C8C1C1661BE00B8742D /* _CPTAnimationNSNumberPeriod.h */,
				C3BB3C8D1C1661BE00B8742D /* _CPTAnimationNSNumberPeriod.m */,
				A92C0E16290C226BC4BE3936 /* _CPTAnimationPlotRangePeriod.h */,
				A92C091B8592D9F32AC384CB /* _CPTAnimationPlotRangePeriod.m */,
				C3C2847316585085006BA43C /* _CPTAnimationTimingFunctions.h */,
				C3C2847416585085006BA43C /* _CPTAnimationTimingFunctions.m */,
			);
			name = Animation;
			sourceTree = "<group>";
		};
		C3D979A513D2159400145DFF /* Tests */ = {
			isa = PBXGroup;
			children = (
				C377B3B91C122AA600891DF8 /* CPTCalendarFormatterTests.h */,
				C377B3BA1C122AA600891DF8 /* CPTCalendarFormatterTests.m */,
				C3D979A713D2328000145DFF /* CPTTimeFormatterTests.h */,
				C3D979A813D2328000145DFF /* CPTTimeFormatterTests.m */,
			);
			name = Tests;
			sourceTree = "<group>";
		};
		C3D979A613D215AD00145DFF /* Tests */ = {
			isa = PBXGroup;
			children = (
				C3D979AA13D2332500145DFF /* CPTColorTests.h */,
				C3D979AB13D2332500145DFF /* CPTColorTests.m */,
				C3D979AD13D2337E00145DFF /* CPTColorSpaceTests.h */,
				C3D979AE13D2337E00145DFF /* CPTColorSpaceTests.m */,
				C3D979B913D2347300145DFF /* CPTFillTests.h */,
				C3D979BA13D2347300145DFF /* CPTFillTests.m */,
				C3D979B013D233C000145DFF /* CPTGradientTests.h */,
				C3D979B113D233C000145DFF /* CPTGradientTests.m */,
				C3D979B313D2340000145DFF /* CPTImageTests.h */,
				C3D979B413D2340000145DFF /* CPTImageTests.m */,
				C3D979B613D2344000145DFF /* CPTLineStyleTests.h */,
				C3D979B713D2344000145DFF /* CPTLineStyleTests.m */,
			);
			name = Tests;
			sourceTree = "<group>";
		};
		E1620CBB100F034700A84E77 /* Tests */ = {
			isa = PBXGroup;
			children = (
				E1620CBC100F03A100A84E77 /* CPTThemeTests.h */,
				E1620CBD100F03A100A84E77 /* CPTThemeTests.m */,
				E1FE6050100F27EF00895A91 /* CPTDarkGradientThemeTests.h */,
				E1FE6051100F27EF00895A91 /* CPTDarkGradientThemeTests.m */,
				E1FE6119100F3FB700895A91 /* CPTDerivedXYGraph.h */,
				E1FE611A100F3FB700895A91 /* CPTDerivedXYGraph.m */,
			);
			name = Tests;
			sourceTree = "<group>";
		};
/* End PBXGroup section */

/* Begin PBXHeadersBuildPhase section */
		8DC2EF500486A6940098B216 /* Headers */ = {
			isa = PBXHeadersBuildPhase;
			buildActionMask = 2147483647;
			files = (
				070CF7B00F3CA7AB0001FFF4 /* CorePlot.h in Headers */,
				07BF0D720F2B718F002FCEA7 /* CPTGraph.h in Headers */,
				07BF0D780F2B723A002FCEA7 /* CPTPlotAreaFrame.h in Headers */,
				07BF0D7C0F2B72B0002FCEA7 /* CPTPlotSpace.h in Headers */,
				07BF0D800F2B72F6002FCEA7 /* CPTPlot.h in Headers */,
				07BF0D840F2B7340002FCEA7 /* CPTAxisSet.h in Headers */,
				07BF0D970F2B73CA002FCEA7 /* CPTScatterPlot.h in Headers */,
				07BF0DF30F2B7BFB002FCEA7 /* CPTDefinitions.h in Headers */,
				0799E0950F2BB5F300790525 /* CPTBarPlot.h in Headers */,
				BC74A33010FC402600E7E90D /* CPTPieChart.h in Headers */,
				0799E0990F2BB6E800790525 /* CPTXYPlotSpace.h in Headers */,
				07983EF60F2F9A3D008C8618 /* CPTXYGraph.h in Headers */,
				07321BC10F37370D00F423D8 /* CPTExceptions.h in Headers */,
				07321BC60F37382D00F423D8 /* CPTUtilities.h in Headers */,
				906156BE0F375598001B75FC /* CPTLineStyle.h in Headers */,
				07975C430F3B816600DE45DC /* CPTXYAxisSet.h in Headers */,
				07975C490F3B818800DE45DC /* CPTAxis.h in Headers */,
				4CD7E7E70F4B4F8200F9BCBB /* CPTTextLayer.h in Headers */,
				4CD7E7EC0F4B4F9600F9BCBB /* CPTLayer.h in Headers */,
				4CD7E7F00F4B4FA700F9BCBB /* NSDecimalNumberExtensions.h in Headers */,
				32484B430F530E8B002151AD /* CPTPlotRange.h in Headers */,
				070A73DC0F5D8C910014FA84 /* CPTDecimalNumberValueTransformer.h in Headers */,
				07CA112F0FAC8F85000861CE /* CPTGradient.h in Headers */,
				078F42DB0FACC075006E670B /* NSNumberExtensions.h in Headers */,
				C34260200FAE096D00072842 /* _CPTFillImage.h in Headers */,
				C34260230FAE096D00072842 /* _CPTFillColor.h in Headers */,
				C34260260FAE096D00072842 /* _CPTFillGradient.h in Headers */,
				C34260270FAE096D00072842 /* CPTFill.h in Headers */,
				C3AFC9D10FB62969005DFFDC /* CPTImage.h in Headers */,
				079FC0B50FB975500037E990 /* CPTColor.h in Headers */,
				079FC0BE0FB9762B0037E990 /* CPTColorSpace.h in Headers */,
				0789EF370FB9E90700C0A613 /* CPTPlatformSpecificDefines.h in Headers */,
				0789EF4B0FB9EBD600C0A613 /* CPTPlatformSpecificCategories.h in Headers */,
				0789EF8B0FB9EE4700C0A613 /* CPTPlatformSpecificFunctions.h in Headers */,
				0783DD550FBF097E006C3696 /* CPTXYAxis.h in Headers */,
				073FB0300FC991A3007A728E /* CPTAxisLabel.h in Headers */,
				BCFC7C3710921FDB00DAECAA /* CPTAxisTitle.h in Headers */,
				BC79F1360FD1CD6600510976 /* CPTGraphHostingView.h in Headers */,
				070622320FDF1B250066A6C4 /* CPTPathExtensions.h in Headers */,
				0706223C0FDF215C0066A6C4 /* CPTBorderedLayer.h in Headers */,
				07C4679B0FE1A24C00299939 /* CPTMutableTextStyle.h in Headers */,
				C3BB93191B729BD200004527 /* CPTDebugQuickLook.h in Headers */,
				07C467B80FE1A96E00299939 /* CPTTextStylePlatformSpecific.h in Headers */,
				0772C9270FE2F71600EC4C16 /* CPTTheme.h in Headers */,
				0772C92F0FE2F89000EC4C16 /* _CPTDarkGradientTheme.h in Headers */,
				BC55023210059F22005DF982 /* _CPTPlainBlackTheme.h in Headers */,
				BC55023410059F22005DF982 /* _CPTPlainWhiteTheme.h in Headers */,
				BC55023610059F22005DF982 /* _CPTStocksTheme.h in Headers */,
				C3BB3C8E1C1661BE00B8742D /* _CPTAnimationNSNumberPeriod.h in Headers */,
				07A2E6FC102DF47900809BC5 /* CPTTimeFormatter.h in Headers */,
				4C97EEFE104D80C400B554F9 /* CPTNumericData+TypeConversion.h in Headers */,
				4C97EF01104D80C400B554F9 /* CPTNumericData.h in Headers */,
				4C97EF03104D80C400B554F9 /* CPTNumericDataType.h in Headers */,
				4C97EF12104D819100B554F9 /* CPTMutableNumericData.h in Headers */,
				C3F31DEA1045EB470058520A /* CPTPlotGroup.h in Headers */,
				C3DA34CD107AD7710051DA02 /* _CPTXYTheme.h in Headers */,
				07AEF24910BBED050012BEFF /* CPTResponder.h in Headers */,
				0772B43A10E24D5C009CD04C /* CPTTradingRangePlot.h in Headers */,
				070064E9111F2BAA003DE087 /* CPTConstraints.h in Headers */,
				07FCF2C6115B54AE00E46606 /* _CPTSlateTheme.h in Headers */,
				C34AFE6B11021D010041675A /* CPTPlotSymbol.h in Headers */,
				C34AFE96110224630041675A /* CPTAxisLabelGroup.h in Headers */,
				C34AFE98110224710041675A /* CPTGridLines.h in Headers */,
				C34AFE9B1102248D0041675A /* CPTPlotArea.h in Headers */,
				C38DD49311A04B7A002A68E7 /* CPTGridLineGroup.h in Headers */,
				07E10BB111D1016B000B8DAB /* CPTPlotSpaceAnnotation.h in Headers */,
				07E10BB611D10177000B8DAB /* CPTAnnotation.h in Headers */,
				07E10BBB11D10183000B8DAB /* CPTLayerAnnotation.h in Headers */,
				072161EB11D1F6BD009CC871 /* CPTAnnotationHostLayer.h in Headers */,
				C318F4AD11EA188700595FF9 /* CPTLimitBand.h in Headers */,
				C3CAFB261229E41F00F5C989 /* CPTMutableNumericData+TypeConversion.h in Headers */,
				93961BE61C71ACFD002F5A58 /* _CPTCatmullRomInterpolation.h in Headers */,
				C3CCA03D13E8D85900CE6DB1 /* _CPTConstraintsFixed.h in Headers */,
				C3CCA03F13E8D85900CE6DB1 /* _CPTConstraintsRelative.h in Headers */,
				07B69A5D12B6215000F4C16C /* CPTTextStyle.h in Headers */,
				07B69B1712B62ABB00F4C16C /* CPTMutableLineStyle.h in Headers */,
				D0C0477E12D6560900DA8047 /* CPTRangePlot.h in Headers */,
				C3920AC41395B6500045F3BB /* CPTLegend.h in Headers */,
				C30550ED1399BE5400E0151F /* CPTLegendEntry.h in Headers */,
				C3978E0613CE653C00A420D9 /* NSCoderExtensions.h in Headers */,
				C3D3AD2D13DF8DCE0004EA73 /* CPTLineCap.h in Headers */,
				C32EE1B613EC4AA800038266 /* CPTShadow.h in Headers */,
				C32EE1C113EC4BE700038266 /* CPTMutableShadow.h in Headers */,
				C3A695E5146A19BC00AF5653 /* CPTMutablePlotRange.h in Headers */,
				C349DCB4151AAFBF00BFD6A7 /* CPTCalendarFormatter.h in Headers */,
				C3286C0015D8740100A436A8 /* _CPTMaskLayer.h in Headers */,
				C3408C3E15FC1C3E004F1D70 /* _CPTBorderLayer.h in Headers */,
				C3D375ED1659474C003CC156 /* CPTAnimation.h in Headers */,
				C3D375F016594752003CC156 /* _CPTAnimationTimingFunctions.h in Headers */,
				C3C9CB0E165DB4D500739006 /* CPTAnimationOperation.h in Headers */,
				C3C9CB13165DB50300739006 /* CPTAnimationPeriod.h in Headers */,
				C3C9CB17165DB52C00739006 /* _CPTAnimationCGFloatPeriod.h in Headers */,
				A92C09FB928DD364BDF0BF30 /* _CPTAnimationCGPointPeriod.h in Headers */,
				A92C06A37F57EC3EF109682A /* _CPTAnimationCGSizePeriod.h in Headers */,
				A92C00498745CB844AF563E0 /* _CPTAnimationCGRectPeriod.h in Headers */,
				A92C0FF1D344D29225207775 /* _CPTAnimationNSDecimalPeriod.h in Headers */,
				A92C0C48A737EFEBA33ABC75 /* _CPTAnimationPlotRangePeriod.h in Headers */,
				C3F97F1E17A9E07C00A52FF2 /* CPTFunctionDataSource.h in Headers */,
			);
			runOnlyForDeploymentPostprocessing = 0;
		};
		C37EA62E1BC83F2A0091C8F7 /* Headers */ = {
			isa = PBXHeadersBuildPhase;
			buildActionMask = 2147483647;
			files = (
				C37EA62F1BC83F2A0091C8F7 /* CPTLimitBand.h in Headers */,
				C37EA6301BC83F2A0091C8F7 /* CPTDefinitions.h in Headers */,
				C37EA6311BC83F2A0091C8F7 /* CPTPlotSymbol.h in Headers */,
				C37EA6321BC83F2A0091C8F7 /* CPTTradingRangePlot.h in Headers */,
				C37EA6331BC83F2A0091C8F7 /* CPTGraph.h in Headers */,
				C37EA6341BC83F2A0091C8F7 /* CPTGridLines.h in Headers */,
				C3BB3C901C1661BE00B8742D /* _CPTAnimationNSNumberPeriod.h in Headers */,
				C37EA6351BC83F2A0091C8F7 /* CPTTextStyle.h in Headers */,
				C37EA6361BC83F2A0091C8F7 /* CPTMutablePlotRange.h in Headers */,
				C37EA6371BC83F2A0091C8F7 /* CPTPieChart.h in Headers */,
				C37EA6381BC83F2A0091C8F7 /* CPTMutableNumericData+TypeConversion.h in Headers */,
				C37EA6391BC83F2A0091C8F7 /* CPTAxisLabelGroup.h in Headers */,
				C37EA63A1BC83F2A0091C8F7 /* CPTPlotSpace.h in Headers */,
				C37EA63B1BC83F2A0091C8F7 /* CPTGraphHostingView.h in Headers */,
				C37EA63C1BC83F2A0091C8F7 /* CPTColorSpace.h in Headers */,
				C37EA63D1BC83F2A0091C8F7 /* CPTXYPlotSpace.h in Headers */,
				C37EA63E1BC83F2A0091C8F7 /* CPTLineStyle.h in Headers */,
				C37EA63F1BC83F2A0091C8F7 /* CPTPathExtensions.h in Headers */,
				C37EA6401BC83F2A0091C8F7 /* _CPTBorderLayer.h in Headers */,
				C37EA6411BC83F2A0091C8F7 /* CPTNumericData.h in Headers */,
				C37EA6421BC83F2A0091C8F7 /* CPTLineCap.h in Headers */,
				C37EA6431BC83F2A0091C8F7 /* _CPTFillGradient.h in Headers */,
				C37EA6441BC83F2A0091C8F7 /* CPTNumericDataType.h in Headers */,
				C37EA6451BC83F2A0091C8F7 /* CPTAnimationPeriod.h in Headers */,
				C37EA6461BC83F2A0091C8F7 /* _CPTPlainWhiteTheme.h in Headers */,
				C37EA6471BC83F2A0091C8F7 /* CPTBorderedLayer.h in Headers */,
				C37EA6481BC83F2A0091C8F7 /* CPTAxisSet.h in Headers */,
				C37EA6491BC83F2A0091C8F7 /* CPTScatterPlot.h in Headers */,
				C37EA64A1BC83F2A0091C8F7 /* CPTMutableShadow.h in Headers */,
				C37EA64B1BC83F2A0091C8F7 /* _CPTPlainBlackTheme.h in Headers */,
				C37EA64C1BC83F2A0091C8F7 /* _CPTAnimationNSDecimalPeriod.h in Headers */,
				C37EA64D1BC83F2A0091C8F7 /* CPTCalendarFormatter.h in Headers */,
				C37EA64E1BC83F2A0091C8F7 /* CPTTextLayer.h in Headers */,
				C37EA64F1BC83F2A0091C8F7 /* CPTResponder.h in Headers */,
				C37EA6501BC83F2A0091C8F7 /* CPTLayer.h in Headers */,
				C37EA6511BC83F2A0091C8F7 /* CPTPlotAreaFrame.h in Headers */,
				C38274C51C9EE6A400F4E5C6 /* _CPTCatmullRomInterpolation.h in Headers */,
				C37EA6521BC83F2A0091C8F7 /* CPTXYAxis.h in Headers */,
				C37EA6531BC83F2A0091C8F7 /* _CPTStocksTheme.h in Headers */,
				C37EA6541BC83F2A0091C8F7 /* CPTImage.h in Headers */,
				C37EA6551BC83F2A0091C8F7 /* CPTTheme.h in Headers */,
				C37EA6561BC83F2A0091C8F7 /* CPTPlatformSpecificCategories.h in Headers */,
				C37EA6571BC83F2A0091C8F7 /* NSNumberExtensions.h in Headers */,
				C37EA6581BC83F2A0091C8F7 /* _CPTConstraintsRelative.h in Headers */,
				C37EA6591BC83F2A0091C8F7 /* CPTAnimationOperation.h in Headers */,
				C37EA65A1BC83F2A0091C8F7 /* _CPTDarkGradientTheme.h in Headers */,
				C37EA65B1BC83F2A0091C8F7 /* CPTRangePlot.h in Headers */,
				C37EA65C1BC83F2A0091C8F7 /* _CPTAnimationCGSizePeriod.h in Headers */,
				C37EA65D1BC83F2A0091C8F7 /* CPTPlotGroup.h in Headers */,
				C37EA65E1BC83F2A0091C8F7 /* CPTLegend.h in Headers */,
				C37EA65F1BC83F2A0091C8F7 /* _CPTFillImage.h in Headers */,
				C37EA6601BC83F2A0091C8F7 /* _CPTAnimationCGRectPeriod.h in Headers */,
				C37EA6611BC83F2A0091C8F7 /* CPTPlotSpaceAnnotation.h in Headers */,
				C37EA6621BC83F2A0091C8F7 /* CPTConstraints.h in Headers */,
				C37EA6631BC83F2A0091C8F7 /* NSCoderExtensions.h in Headers */,
				C37EA6641BC83F2A0091C8F7 /* CPTNumericData+TypeConversion.h in Headers */,
				C37EA6651BC83F2A0091C8F7 /* _CPTFillColor.h in Headers */,
				C37EA6661BC83F2A0091C8F7 /* _CPTXYTheme.h in Headers */,
				C37EA6671BC83F2A0091C8F7 /* CPTLayerAnnotation.h in Headers */,
				C37EA6681BC83F2A0091C8F7 /* _CPTAnimationCGFloatPeriod.h in Headers */,
				C37EA6691BC83F2A0091C8F7 /* CPTAxisTitle.h in Headers */,
				C37EA66A1BC83F2A0091C8F7 /* _CPTSlateTheme.h in Headers */,
				C37EA66B1BC83F2A0091C8F7 /* CPTMutableNumericData.h in Headers */,
				C37EA66C1BC83F2A0091C8F7 /* CPTGridLineGroup.h in Headers */,
				C37EA66D1BC83F2A0091C8F7 /* CorePlot.h in Headers */,
				C37EA66E1BC83F2A0091C8F7 /* CPTMutableLineStyle.h in Headers */,
				C37EA66F1BC83F2A0091C8F7 /* CPTAnimation.h in Headers */,
				C37EA6701BC83F2A0091C8F7 /* CPTExceptions.h in Headers */,
				C37EA6711BC83F2A0091C8F7 /* CPTPlot.h in Headers */,
				C37EA6721BC83F2A0091C8F7 /* CPTShadow.h in Headers */,
				C37EA6731BC83F2A0091C8F7 /* CPTAnnotation.h in Headers */,
				C37EA6741BC83F2A0091C8F7 /* CPTColor.h in Headers */,
				C37EA6751BC83F2A0091C8F7 /* CPTTextStylePlatformSpecific.h in Headers */,
				C37EA6761BC83F2A0091C8F7 /* CPTFill.h in Headers */,
				C37EA6771BC83F2A0091C8F7 /* CPTPlotRange.h in Headers */,
				C37EA6781BC83F2A0091C8F7 /* CPTXYAxisSet.h in Headers */,
				C37EA6791BC83F2A0091C8F7 /* CPTTimeFormatter.h in Headers */,
				C37EA67A1BC83F2A0091C8F7 /* CPTLegendEntry.h in Headers */,
				C37EA67B1BC83F2A0091C8F7 /* CPTPlotArea.h in Headers */,
				C37EA67C1BC83F2A0091C8F7 /* _CPTMaskLayer.h in Headers */,
				C37EA67D1BC83F2A0091C8F7 /* _CPTAnimationPlotRangePeriod.h in Headers */,
				C37EA67E1BC83F2A0091C8F7 /* CPTFunctionDataSource.h in Headers */,
				C37EA67F1BC83F2A0091C8F7 /* CPTGradient.h in Headers */,
				C37EA6801BC83F2A0091C8F7 /* _CPTAnimationCGPointPeriod.h in Headers */,
				C37EA6811BC83F2A0091C8F7 /* NSDecimalNumberExtensions.h in Headers */,
				C37EA6821BC83F2A0091C8F7 /* CPTAxis.h in Headers */,
				C37EA6831BC83F2A0091C8F7 /* CPTPlatformSpecificFunctions.h in Headers */,
				C37EA6841BC83F2A0091C8F7 /* CPTAnnotationHostLayer.h in Headers */,
				C37EA6851BC83F2A0091C8F7 /* CPTAxisLabel.h in Headers */,
				C37EA6861BC83F2A0091C8F7 /* CPTDebugQuickLook.h in Headers */,
				C37EA6871BC83F2A0091C8F7 /* _CPTAnimationTimingFunctions.h in Headers */,
				C37EA6881BC83F2A0091C8F7 /* CPTMutableTextStyle.h in Headers */,
				C37EA6891BC83F2A0091C8F7 /* CPTXYGraph.h in Headers */,
				C37EA68A1BC83F2A0091C8F7 /* CPTPlatformSpecificDefines.h in Headers */,
				C37EA68B1BC83F2A0091C8F7 /* CPTBarPlot.h in Headers */,
				C37EA68C1BC83F2A0091C8F7 /* CPTUtilities.h in Headers */,
				C37EA68D1BC83F2A0091C8F7 /* _CPTConstraintsFixed.h in Headers */,
			);
			runOnlyForDeploymentPostprocessing = 0;
		};
		C38A09751A46185200D45436 /* Headers */ = {
			isa = PBXHeadersBuildPhase;
			buildActionMask = 2147483647;
			files = (
				C38A0AAF1A46241100D45436 /* CPTLimitBand.h in Headers */,
				93961BE71C71ACFD002F5A58 /* _CPTCatmullRomInterpolation.h in Headers */,
				C38A09EF1A461CD000D45436 /* CPTDefinitions.h in Headers */,
				C38A0AD51A46256B00D45436 /* CPTPlotSymbol.h in Headers */,
				C38A0AC61A46255C00D45436 /* CPTTradingRangePlot.h in Headers */,
				C38A0AA71A46240300D45436 /* CPTGraph.h in Headers */,
				C38A0ADA1A4625B100D45436 /* CPTGridLines.h in Headers */,
				C3BB3C8F1C1661BE00B8742D /* _CPTAnimationNSNumberPeriod.h in Headers */,
				C38A0A4A1A461F1500D45436 /* CPTTextStyle.h in Headers */,
				C38A09FB1A461D0F00D45436 /* CPTMutablePlotRange.h in Headers */,
				C38A0AC31A46255C00D45436 /* CPTPieChart.h in Headers */,
				C3D4147B1A7D82AB00B6F5D6 /* CPTMutableNumericData+TypeConversion.h in Headers */,
				C38A0ADC1A4625C100D45436 /* CPTAxisLabelGroup.h in Headers */,
				C38A0AB61A4624C200D45436 /* CPTPlotSpace.h in Headers */,
				C38A0B291A46265300D45436 /* CPTGraphHostingView.h in Headers */,
				C38A0A5D1A4620D400D45436 /* CPTColorSpace.h in Headers */,
				C38A0AB71A4624C200D45436 /* CPTXYPlotSpace.h in Headers */,
				C38A0A611A4620D400D45436 /* CPTLineStyle.h in Headers */,
				C38A0A631A4620D400D45436 /* CPTPathExtensions.h in Headers */,
				C38A0A0B1A461D5100D45436 /* _CPTBorderLayer.h in Headers */,
				C3D414791A7D829D00B6F5D6 /* CPTNumericData.h in Headers */,
				C38A0A601A4620D400D45436 /* CPTLineCap.h in Headers */,
				C38A0A7C1A4620EF00D45436 /* _CPTFillGradient.h in Headers */,
				C38A09D81A461C5800D45436 /* CPTNumericDataType.h in Headers */,
				C38A0A1A1A461E6400D45436 /* CPTAnimationPeriod.h in Headers */,
				C38A0B011A46260B00D45436 /* _CPTPlainWhiteTheme.h in Headers */,
				C38A0A081A461D4800D45436 /* CPTBorderedLayer.h in Headers */,
				C38A0AF21A4625E800D45436 /* CPTAxisSet.h in Headers */,
				C38A0AC51A46255C00D45436 /* CPTScatterPlot.h in Headers */,
				C38A0A651A4620D400D45436 /* CPTMutableShadow.h in Headers */,
				C38A0B001A46260B00D45436 /* _CPTPlainBlackTheme.h in Headers */,
				C38A0A291A461EA300D45436 /* _CPTAnimationNSDecimalPeriod.h in Headers */,
				C38A0A951A46218B00D45436 /* CPTCalendarFormatter.h in Headers */,
				C38A0A471A461F0C00D45436 /* CPTTextLayer.h in Headers */,
				C38A0A111A461D6300D45436 /* CPTResponder.h in Headers */,
				C38A0A051A461D3F00D45436 /* CPTLayer.h in Headers */,
				C38A0AAD1A46241100D45436 /* CPTPlotAreaFrame.h in Headers */,
				C38A0AF51A4625E800D45436 /* CPTXYAxis.h in Headers */,
				C38A0B031A46260B00D45436 /* _CPTStocksTheme.h in Headers */,
				C38A0A5F1A4620D400D45436 /* CPTImage.h in Headers */,
				C38A0AFD1A46260300D45436 /* CPTTheme.h in Headers */,
				C38A0B1E1A46264500D45436 /* CPTPlatformSpecificCategories.h in Headers */,
				C38A0A9F1A4621A500D45436 /* NSNumberExtensions.h in Headers */,
				C38A0A441A461EFA00D45436 /* _CPTConstraintsRelative.h in Headers */,
				C38A0A171A461E5B00D45436 /* CPTAnimationOperation.h in Headers */,
				C38A0AFF1A46260B00D45436 /* _CPTDarkGradientTheme.h in Headers */,
				C38A0AC41A46255C00D45436 /* CPTRangePlot.h in Headers */,
				C38A0A231A461E8F00D45436 /* _CPTAnimationCGSizePeriod.h in Headers */,
				C38A0AC01A46254E00D45436 /* CPTPlotGroup.h in Headers */,
				C38A0AF71A4625F500D45436 /* CPTLegend.h in Headers */,
				C38A0A7D1A4620EF00D45436 /* _CPTFillImage.h in Headers */,
				C38A0A261A461E9600D45436 /* _CPTAnimationCGRectPeriod.h in Headers */,
				C38A0A351A461EC800D45436 /* CPTPlotSpaceAnnotation.h in Headers */,
				C38A0A3E1A461EE600D45436 /* CPTConstraints.h in Headers */,
				C38A0A9D1A4621A500D45436 /* NSCoderExtensions.h in Headers */,
				C3D4147A1A7D82A500B6F5D6 /* CPTNumericData+TypeConversion.h in Headers */,
				C38A0A7B1A4620EF00D45436 /* _CPTFillColor.h in Headers */,
				C38A0AFE1A46260B00D45436 /* _CPTXYTheme.h in Headers */,
				C38A0A381A461ED000D45436 /* CPTLayerAnnotation.h in Headers */,
				C38A0A1D1A461E6E00D45436 /* _CPTAnimationCGFloatPeriod.h in Headers */,
				C38A0AF41A4625E800D45436 /* CPTAxisTitle.h in Headers */,
				C38A0B021A46260B00D45436 /* _CPTSlateTheme.h in Headers */,
				C3D414781A7D829100B6F5D6 /* CPTMutableNumericData.h in Headers */,
				C38A0ADB1A4625B100D45436 /* CPTGridLineGroup.h in Headers */,
				C3D414E01A7D867200B6F5D6 /* CorePlot.h in Headers */,
				C38A0A621A4620D400D45436 /* CPTMutableLineStyle.h in Headers */,
				C38A0A141A461E5000D45436 /* CPTAnimation.h in Headers */,
				C38A09F21A461CEE00D45436 /* CPTExceptions.h in Headers */,
				C38A0AC11A46255C00D45436 /* CPTPlot.h in Headers */,
				C38A0A641A4620D400D45436 /* CPTShadow.h in Headers */,
				C38A0A321A461EBD00D45436 /* CPTAnnotation.h in Headers */,
				C38A0A5C1A4620D400D45436 /* CPTColor.h in Headers */,
				C38A0A551A461F9700D45436 /* CPTTextStylePlatformSpecific.h in Headers */,
				C38A0A7A1A4620E800D45436 /* CPTFill.h in Headers */,
				C38A09F81A461D0500D45436 /* CPTPlotRange.h in Headers */,
				C38A0AF61A4625E800D45436 /* CPTXYAxisSet.h in Headers */,
				C38A0A961A46218B00D45436 /* CPTTimeFormatter.h in Headers */,
				C38A0AF81A4625F500D45436 /* CPTLegendEntry.h in Headers */,
				C38A0AAE1A46241100D45436 /* CPTPlotArea.h in Headers */,
				C38A0A0E1A461D5B00D45436 /* _CPTMaskLayer.h in Headers */,
				C38A0A2C1A461EAA00D45436 /* _CPTAnimationPlotRangePeriod.h in Headers */,
				C38A09FE1A461D1800D45436 /* CPTFunctionDataSource.h in Headers */,
				C38A0A5E1A4620D400D45436 /* CPTGradient.h in Headers */,
				C38A0A201A461E8800D45436 /* _CPTAnimationCGPointPeriod.h in Headers */,
				C38A0A9E1A4621A500D45436 /* NSDecimalNumberExtensions.h in Headers */,
				C38A0AF11A4625E800D45436 /* CPTAxis.h in Headers */,
				C38A0B241A46264500D45436 /* CPTPlatformSpecificFunctions.h in Headers */,
				C38A0A3B1A461EDA00D45436 /* CPTAnnotationHostLayer.h in Headers */,
				C38A0AF31A4625E800D45436 /* CPTAxisLabel.h in Headers */,
				C3BB931A1B729BD200004527 /* CPTDebugQuickLook.h in Headers */,
				C38A0A2F1A461EB100D45436 /* _CPTAnimationTimingFunctions.h in Headers */,
				C38A0A4D1A461F1D00D45436 /* CPTMutableTextStyle.h in Headers */,
				C38A0AA81A46240300D45436 /* CPTXYGraph.h in Headers */,
				C38A0B211A46264500D45436 /* CPTPlatformSpecificDefines.h in Headers */,
				C38A0AC21A46255C00D45436 /* CPTBarPlot.h in Headers */,
				C38A09F51A461CF900D45436 /* CPTUtilities.h in Headers */,
				C38A0A411A461EEE00D45436 /* _CPTConstraintsFixed.h in Headers */,
			);
			runOnlyForDeploymentPostprocessing = 0;
		};
/* End PBXHeadersBuildPhase section */

/* Begin PBXNativeTarget section */
		0730F5FF109492D800E95162 /* UnitTests Mac */ = {
			isa = PBXNativeTarget;
			buildConfigurationList = 0730F604109492D900E95162 /* Build configuration list for PBXNativeTarget "UnitTests Mac" */;
			buildPhases = (
				0730F5FB109492D800E95162 /* Resources */,
				0730F5FC109492D800E95162 /* Sources */,
				0730F5FD109492D800E95162 /* Frameworks */,
			);
			buildRules = (
			);
			dependencies = (
				0730F6221094932900E95162 /* PBXTargetDependency */,
			);
			name = "UnitTests Mac";
			productName = UnitTests;
			productReference = 0730F600109492D800E95162 /* UnitTests.xctest */;
			productType = "com.apple.product-type.bundle.unit-test";
		};
		8DC2EF4F0486A6940098B216 /* CorePlot Mac */ = {
			isa = PBXNativeTarget;
			buildConfigurationList = 1DEB91AD08733DA50010E9CD /* Build configuration list for PBXNativeTarget "CorePlot Mac" */;
			buildPhases = (
				8DC2EF500486A6940098B216 /* Headers */,
				8DC2EF520486A6940098B216 /* Resources */,
				8DC2EF540486A6940098B216 /* Sources */,
				8DC2EF560486A6940098B216 /* Frameworks */,
			);
			buildRules = (
			);
			dependencies = (
			);
			name = "CorePlot Mac";
			productInstallPath = "$(HOME)/Library/Frameworks";
			productName = CorePlot;
			productReference = 8DC2EF5B0486A6940098B216 /* CorePlot.framework */;
			productType = "com.apple.product-type.framework";
		};
		C37EA5C91BC83F2A0091C8F7 /* CorePlot tvOS */ = {
			isa = PBXNativeTarget;
			buildConfigurationList = C37EA68F1BC83F2A0091C8F7 /* Build configuration list for PBXNativeTarget "CorePlot tvOS" */;
			buildPhases = (
				C37EA5CA1BC83F2A0091C8F7 /* Sources */,
				C37EA6291BC83F2A0091C8F7 /* Frameworks */,
				C37EA62E1BC83F2A0091C8F7 /* Headers */,
				C37EA68E1BC83F2A0091C8F7 /* Resources */,
			);
			buildRules = (
			);
			dependencies = (
			);
			name = "CorePlot tvOS";
			productName = "CorePlot-iOS";
			productReference = C37EA6921BC83F2A0091C8F7 /* CorePlot.framework */;
			productType = "com.apple.product-type.framework";
		};
		C37EA6941BC83F2D0091C8F7 /* UnitTests tvOS */ = {
			isa = PBXNativeTarget;
			buildConfigurationList = C37EA6B41BC83F2D0091C8F7 /* Build configuration list for PBXNativeTarget "UnitTests tvOS" */;
			buildPhases = (
				C37EA6971BC83F2D0091C8F7 /* Sources */,
				C37EA6B01BC83F2D0091C8F7 /* Frameworks */,
				C37EA6B31BC83F2D0091C8F7 /* Resources */,
			);
			buildRules = (
			);
			dependencies = (
				C3B4D4961BC997F600450C37 /* PBXTargetDependency */,
			);
			name = "UnitTests tvOS";
			productName = "CorePlot-iOSTests";
			productReference = C37EA6B71BC83F2D0091C8F7 /* UnitTests tvOS.xctest */;
			productType = "com.apple.product-type.bundle.unit-test";
		};
		C38A09771A46185200D45436 /* CorePlot iOS */ = {
			isa = PBXNativeTarget;
			buildConfigurationList = C38A098F1A46185300D45436 /* Build configuration list for PBXNativeTarget "CorePlot iOS" */;
			buildPhases = (
				C38A09731A46185200D45436 /* Sources */,
				C38A09741A46185200D45436 /* Frameworks */,
				C38A09751A46185200D45436 /* Headers */,
				C38A09761A46185200D45436 /* Resources */,
			);
			buildRules = (
			);
			dependencies = (
			);
			name = "CorePlot iOS";
			productName = "CorePlot-iOS";
			productReference = C38A09781A46185200D45436 /* CorePlot.framework */;
			productType = "com.apple.product-type.framework";
		};
		C38A09811A46185300D45436 /* UnitTests iOS */ = {
			isa = PBXNativeTarget;
			buildConfigurationList = C38A09901A46185300D45436 /* Build configuration list for PBXNativeTarget "UnitTests iOS" */;
			buildPhases = (
				C38A097E1A46185300D45436 /* Sources */,
				C38A097F1A46185300D45436 /* Frameworks */,
				C38A09801A46185300D45436 /* Resources */,
			);
			buildRules = (
			);
			dependencies = (
				C38A09851A46185300D45436 /* PBXTargetDependency */,
			);
			name = "UnitTests iOS";
			productName = "CorePlot-iOSTests";
			productReference = C38A09821A46185300D45436 /* UnitTests iOS.xctest */;
			productType = "com.apple.product-type.bundle.unit-test";
		};
		C38A09B91A4619A900D45436 /* CorePlot-CocoaTouch */ = {
			isa = PBXNativeTarget;
			buildConfigurationList = C38A09CB1A4619A900D45436 /* Build configuration list for PBXNativeTarget "CorePlot-CocoaTouch" */;
			buildPhases = (
				C38A09B61A4619A900D45436 /* Sources */,
				C38A09B71A4619A900D45436 /* Frameworks */,
				C38A09B81A4619A900D45436 /* CopyFiles */,
			);
			buildRules = (
			);
			dependencies = (
			);
			name = "CorePlot-CocoaTouch";
			productName = "CorePlot-CocoaTouch";
			productReference = C38A09BA1A4619A900D45436 /* libCorePlot-CocoaTouch.a */;
			productType = "com.apple.product-type.library.static";
		};
		C38A09C31A4619A900D45436 /* CorePlot-CocoaTouchTests */ = {
			isa = PBXNativeTarget;
			buildConfigurationList = C38A09CE1A4619A900D45436 /* Build configuration list for PBXNativeTarget "CorePlot-CocoaTouchTests" */;
			buildPhases = (
				C38A09C01A4619A900D45436 /* Sources */,
				C38A09C11A4619A900D45436 /* Frameworks */,
				C38A09C21A4619A900D45436 /* Resources */,
			);
			buildRules = (
			);
			dependencies = (
				C38A09C71A4619A900D45436 /* PBXTargetDependency */,
			);
			name = "CorePlot-CocoaTouchTests";
			productName = "CorePlot-CocoaTouchTests";
			productReference = C38A09C41A4619A900D45436 /* CorePlot-CocoaTouchTests.xctest */;
			productType = "com.apple.product-type.bundle.unit-test";
		};
/* End PBXNativeTarget section */

/* Begin PBXProject section */
		0867D690FE84028FC02AAC07 /* Project object */ = {
			isa = PBXProject;
			attributes = {
				BuildIndependentTargetsInParallel = YES;
				LastUpgradeCheck = 0710;
				TargetAttributes = {
					8DC2EF4F0486A6940098B216 = {
						DevelopmentTeam = 28ZA45DE7D;
					};
					C38A09771A46185200D45436 = {
						CreatedOnToolsVersion = 6.1.1;
					};
					C38A09811A46185300D45436 = {
						CreatedOnToolsVersion = 6.1.1;
					};
					C38A09B91A4619A900D45436 = {
						CreatedOnToolsVersion = 6.1.1;
					};
					C38A09C31A4619A900D45436 = {
						CreatedOnToolsVersion = 6.1.1;
					};
				};
			};
			buildConfigurationList = 1DEB91B108733DA50010E9CD /* Build configuration list for PBXProject "CorePlot" */;
			compatibilityVersion = "Xcode 6.3";
			developmentRegion = English;
			hasScannedForEncodings = 1;
			knownRegions = (
				English,
				Japanese,
				French,
				German,
			);
			mainGroup = 0867D691FE84028FC02AAC07 /* CorePlot */;
			productRefGroup = 034768DFFF38A50411DB9C8B /* Products */;
			projectDirPath = "";
			projectRoot = "";
			targets = (
				8DC2EF4F0486A6940098B216 /* CorePlot Mac */,
				0730F5FF109492D800E95162 /* UnitTests Mac */,
				C38A09771A46185200D45436 /* CorePlot iOS */,
				C38A09811A46185300D45436 /* UnitTests iOS */,
				C38A09B91A4619A900D45436 /* CorePlot-CocoaTouch */,
				C38A09C31A4619A900D45436 /* CorePlot-CocoaTouchTests */,
				C37EA5C91BC83F2A0091C8F7 /* CorePlot tvOS */,
				C37EA6941BC83F2D0091C8F7 /* UnitTests tvOS */,
				9021E49E0FC5C9DC00443472 /* Documentation-Mac */,
				C38A09911A4618B600D45436 /* Documentation-iOS */,
				C38A09961A46193F00D45436 /* Universal Library */,
				C3A5467F1BC1A817005C1BBC /* Universal iOS Framework */,
				C37EA5C41BC83E900091C8F7 /* Universal tvOS Framework */,
			);
		};
/* End PBXProject section */

/* Begin PBXResourcesBuildPhase section */
		0730F5FB109492D800E95162 /* Resources */ = {
			isa = PBXResourcesBuildPhase;
			buildActionMask = 2147483647;
			files = (
			);
			runOnlyForDeploymentPostprocessing = 0;
		};
		8DC2EF520486A6940098B216 /* Resources */ = {
			isa = PBXResourcesBuildPhase;
			buildActionMask = 2147483647;
			files = (
				8DC2EF530486A6940098B216 /* InfoPlist.strings in Resources */,
				071F3CB910FBAB5900D0A7B6 /* License.txt in Resources */,
			);
			runOnlyForDeploymentPostprocessing = 0;
		};
		C37EA68E1BC83F2A0091C8F7 /* Resources */ = {
			isa = PBXResourcesBuildPhase;
			buildActionMask = 2147483647;
			files = (
			);
			runOnlyForDeploymentPostprocessing = 0;
		};
		C37EA6B31BC83F2D0091C8F7 /* Resources */ = {
			isa = PBXResourcesBuildPhase;
			buildActionMask = 2147483647;
			files = (
			);
			runOnlyForDeploymentPostprocessing = 0;
		};
		C38A09761A46185200D45436 /* Resources */ = {
			isa = PBXResourcesBuildPhase;
			buildActionMask = 2147483647;
			files = (
			);
			runOnlyForDeploymentPostprocessing = 0;
		};
		C38A09801A46185300D45436 /* Resources */ = {
			isa = PBXResourcesBuildPhase;
			buildActionMask = 2147483647;
			files = (
			);
			runOnlyForDeploymentPostprocessing = 0;
		};
		C38A09C21A4619A900D45436 /* Resources */ = {
			isa = PBXResourcesBuildPhase;
			buildActionMask = 2147483647;
			files = (
			);
			runOnlyForDeploymentPostprocessing = 0;
		};
/* End PBXResourcesBuildPhase section */

/* Begin PBXShellScriptBuildPhase section */
		9021E49D0FC5C9DC00443472 /* ShellScript */ = {
			isa = PBXShellScriptBuildPhase;
			buildActionMask = 2147483647;
			files = (
			);
			inputPaths = (
			);
			outputPaths = (
			);
			runOnlyForDeploymentPostprocessing = 0;
			shellPath = /bin/sh;
			shellScript = "#  Build the doxygen documentation for the project and load the docset into Xcode.\n\n#  Use the following to adjust the value of the $DOXYGEN_PATH User-Defined Setting:\n#    Binary install location: /Applications/Doxygen.app/Contents/Resources/doxygen\n#    Source build install location: /usr/local/bin/doxygen\n\n#  Graphical class diagrams require Graphviz.\n#  Graphviz.app is available free online\n# http://www.graphviz.org/Download_macos.php\n\n#  If the config file doesn't exist, run 'doxygen -g \"${SOURCE_ROOT}/../documentation/doxygen/doxygen.config\"' to \n#   a get default file.\n\nDOXYGEN_FOLDER=\"${SOURCE_ROOT}/../documentation/doxygen\"\n\nif ! [ -f \"${DOXYGEN_FOLDER}/doxygen.config\" ] \nthen \n  echo doxygen config file does not exist\n  ${DOXYGEN_PATH} -g \"${DOXYGEN_FOLDER}/doxygen.config\"\nfi\n\n#  Run doxygen on the updated config file.\n#  Note: doxygen creates a Makefile that does most of the heavy lifting.\n${DOXYGEN_PATH} \"${DOXYGEN_FOLDER}/doxygen.config\"\n\n#  make a copy of the html docs\nDOCS_FOLDER=\"${SOURCE_ROOT}/../documentation/html/MacOS\"\nmkdir -p \"${DOCS_FOLDER}\"\ncp -R \"${SOURCE_ROOT}/CorePlotDocs.docset/html/\" \"${DOCS_FOLDER}\"\nrm -f \"${DOCS_FOLDER}/Info.plist\"\nrm -f \"${DOCS_FOLDER}/Makefile\"\nrm -f \"${DOCS_FOLDER}/Nodes.xml\"\nrm -f \"${DOCS_FOLDER}/Tokens.xml\"\n\n#  fix nodes.xml so the docset gets the correct index page\nsed -i 's|<Path>index.html</Path>|<File>index.html</File>' \"${SOURCE_ROOT}/CorePlotDocs.docset/html/nodes.xml\"\n\n#  make will invoke docsetutil. Take a look at the Makefile to see how this is done.\nmake -C \"${SOURCE_ROOT}/CorePlotDocs.docset/html\" install\n\n#  add publisher info to the docset\nDOCSET_FOLDER=\"/Users/${USER}/Library/Developer/Shared/Documentation/DocSets/com.CorePlot.Framework.docset\"\n\nfind \"${DOCSET_FOLDER}/Contents/\" -type f -name Info.plist | xargs perl -pi -e 's/\\<\\/dict\\>/\\t\\<key\\>DocSetPublisherIdentifier\\<\\/key\\>\\n\\t\\<string\\>com.CorePlot.documentation\\<\\/string\\>\\n\\t\\<key\\>DocSetPublisherName\\<\\/key\\>\\n\\t\\<string\\>Core Plot\\<\\/string\\>\\n\\t\\<key\\>NSHumanReadableCopyright\\<\\/key\\>\\n\\t\\<string\\>Copyright © 2013 Core Plot. All rights reserved.\\<\\/string\\>\\n\\t\\<key\\>isJavaScriptEnabled\\<\\/key\\>\\n\\t\\<true\\/>\\n\\<\\/dict\\>\\n/g'\n\n#  add docset icon\ncp \"${DOXYGEN_FOLDER}/icon.png\" \"${DOCSET_FOLDER}\"\n\n#  make a copy of the docset\nrm -Rf \"${SOURCE_ROOT}/CorePlotDocs.docset\"\ncp -R \"${DOCSET_FOLDER}\" \"${SOURCE_ROOT}\"\n\n#  Construct a temporary applescript file to tell Xcode to load a docset.\nrm -f \"${TEMP_DIR}/loadDocSet.scpt\"\n\necho \"tell application \\\"Xcode\\\"\" >> \"${TEMP_DIR}/loadDocSet.scpt\"\necho \"load documentation set with path \\\"/Users/${USER}/Library/Developer/Shared/Documentation/DocSets/\\\"\" >> \"${TEMP_DIR}/loadDocSet.scpt\"\necho \"end tell\" >> \"${TEMP_DIR}/loadDocSet.scpt\"\n\n#  Run the load-docset applescript command.\nosascript \"${TEMP_DIR}/loadDocSet.scpt\"\n\nexit 0";
		};
		C37EA5C51BC83E900091C8F7 /* ShellScript */ = {
			isa = PBXShellScriptBuildPhase;
			buildActionMask = 2147483647;
			files = (
			);
			inputPaths = (
			);
			outputPaths = (
			);
			runOnlyForDeploymentPostprocessing = 0;
			shellPath = /bin/sh;
			shellScript = "\nUFW_TARGET=\"CorePlot tvOS\"\nUFW_BUILD_DIR=\"${BUILD_DIR}\"\n\nif [ -z ${SDK_NAME} ]; then\n# Use the latest tvOS SDK available\nUFW_GREP_RESULT=$(xcodebuild -showsdks | grep -o \"appletvos.*$\")\nwhile read -r line; do\nUFW_SDK_VERSION=\"${line}\"\ndone <<< \"${UFW_GREP_RESULT}\"\nelse\n# Use the SDK specified by XCode\nUFW_SDK_VERSION=\"${SDK_NAME}\"\nfi\n\nFRAMEWORK_NAME=\"${PROJECT_NAME}\"\nUFW_SDK_VERSION=$(echo \"${UFW_SDK_VERSION}\" | grep -o \"[0-9].*$\")\nUFW_IPHONE_PATH=\"${UFW_BUILD_DIR}/Release-appletvos/${FRAMEWORK_NAME}.framework\"\nUFW_SIMULATOR_PATH=\"${UFW_BUILD_DIR}/Release-appletvsimulator/${FRAMEWORK_NAME}.framework\"\nUFW_UNIVERSAL_DIR=\"${UFW_BUILD_DIR}/Release-appletvuniversal\"\nUFW_FRAMEWORK=\"${UFW_UNIVERSAL_DIR}/${FRAMEWORK_NAME}.framework\"\n\n# Build Framework\n\nrm -rf \"${UFW_UNIVERSAL_DIR}\"\n\nxcodebuild -target \"${UFW_TARGET}\" -project CorePlot.xcodeproj -configuration Release -sdk appletvos${UFW_SDK_VERSION} clean build\nif [ \"$?\" != \"0\" ]; then echo >&2 \"Error: xcodebuild failed\"; exit 1; fi\nxcodebuild -target \"${UFW_TARGET}\" -project CorePlot.xcodeproj -configuration Release -sdk appletvsimulator${UFW_SDK_VERSION} clean build\nif [ \"$?\" != \"0\" ]; then echo >&2 \"Error: xcodebuild failed\"; exit 1; fi\n\nmkdir -p \"${UFW_UNIVERSAL_DIR}\"\nif [ \"$?\" != \"0\" ]; then echo >&2 \"Error: mkdir failed\"; exit 1; fi\n\ncp -r \"${UFW_IPHONE_PATH}/.\" \"${UFW_FRAMEWORK}\"\n\nlipo -create -output \"${UFW_FRAMEWORK}/${FRAMEWORK_NAME}\" \"${UFW_SIMULATOR_PATH}/${FRAMEWORK_NAME}\" \"${UFW_IPHONE_PATH}/${FRAMEWORK_NAME}\"\nif [ \"$?\" != \"0\" ]; then echo >&2 \"Error: lipo failed\"; exit 1; fi\n";
		};
		C38A09921A4618B600D45436 /* ShellScript */ = {
			isa = PBXShellScriptBuildPhase;
			buildActionMask = 2147483647;
			files = (
			);
			inputPaths = (
			);
			outputPaths = (
			);
			runOnlyForDeploymentPostprocessing = 0;
			shellPath = /bin/sh;
			shellScript = "#  Build the doxygen documentation for the project and load the docset into Xcode.\n\n#  Use the following to adjust the value of the $DOXYGEN_PATH User-Defined Setting:\n#    Binary install location: /Applications/Doxygen.app/Contents/Resources/doxygen\n#    Source build install location: /usr/local/bin/doxygen\n\n#  Graphical class diagrams require Graphviz.\n#  Graphviz.app is available free online\n# http://www.graphviz.org/Download_macos.php\n\n#  If the config file doesn't exist, run 'doxygen -g \"${SOURCE_ROOT}/../documentation/doxygen/doxygen touch.config\"' to\n#   a get default file.\n\nDOXYGEN_FOLDER=\"${SOURCE_ROOT}/../documentation/doxygen\"\n\nif ! [ -f \"${DOXYGEN_FOLDER}/doxygen.config\" ]\nthen\necho doxygen config file does not exist\n${DOXYGEN_PATH} -g \"${DOXYGEN_FOLDER}/doxygen.config\"\nfi\n\n#  Run doxygen on the updated config file.\n#  Note: doxygen creates a Makefile that does most of the heavy lifting.\n${DOXYGEN_PATH} \"${SOURCE_ROOT}/../documentation/doxygen/doxygen touch.config\"\n\n#  make a copy of the html docs\nDOCS_FOLDER=\"${SOURCE_ROOT}/../documentation/html/iOS\"\nmkdir -p \"${DOCS_FOLDER}\"\ncp -R \"${SOURCE_ROOT}/CorePlotTouchDocs.docset/html/\" \"${DOCS_FOLDER}\"\nrm -f \"${DOCS_FOLDER}/Info.plist\"\nrm -f \"${DOCS_FOLDER}/Makefile\"\nrm -f \"${DOCS_FOLDER}/Nodes.xml\"\nrm -f \"${DOCS_FOLDER}/Tokens.xml\"\n\n#  fix nodes.xml so the docset gets the correct index page\nsed -i 's|<Path>index.html</Path>|<File>index.html</File>' \"${SOURCE_ROOT}/CorePlotTouchDocs.docset/html/nodes.xml\"\n\n#  make will invoke docsetutil. Take a look at the Makefile to see how this is done.\nmake -C \"${SOURCE_ROOT}/CorePlotTouchDocs.docset/html\" install\n\n#  add publisher info to the docset\nDOCSET_FOLDER=\"/Users/${USER}/Library/Developer/Shared/Documentation/DocSets/com.CorePlotTouch.Framework.docset\"\n\nfind \"${DOCSET_FOLDER}/Contents/\" -type f -name Info.plist | xargs perl -pi -e 's/\\<\\/dict\\>/\\t\\<key\\>DocSetPublisherIdentifier\\<\\/key\\>\\n\\t\\<string\\>com.CorePlot.documentation\\<\\/string\\>\\n\\t\\<key\\>DocSetPublisherName\\<\\/key\\>\\n\\t\\<string\\>Core Plot\\<\\/string\\>\\n\\t\\<key\\>NSHumanReadableCopyright\\<\\/key\\>\\n\\t\\<string\\>Copyright © 2013 Core Plot. All rights reserved.\\<\\/string\\>\\n\\t\\<key\\>isJavaScriptEnabled\\<\\/key\\>\\n\\t\\<true\\/>\\n\\<\\/dict\\>\\n/g'\n\n#  add docset icon\ncp \"${DOXYGEN_FOLDER}/icon.png\" \"${DOCSET_FOLDER}\"\n\n#  make a copy of the docset\nrm -Rf \"${SOURCE_ROOT}/CorePlotTouchDocs.docset\"\ncp -R \"${DOCSET_FOLDER}\" \"${SOURCE_ROOT}\"\n\n#  Construct a temporary applescript file to tell Xcode to load a docset.\nrm -f \"${TEMP_DIR}/loadDocSet.scpt\"\n\necho \"tell application \\\"Xcode\\\"\" >> \"${TEMP_DIR}/loadDocSet.scpt\"\necho \"load documentation set with path \\\"/Users/${USER}/Library/Developer/Shared/Documentation/DocSets/\\\"\" >> \"${TEMP_DIR}/loadDocSet.scpt\"\necho \"end tell\" >> \"${TEMP_DIR}/loadDocSet.scpt\"\n\n#  Run the load-docset applescript command.\nosascript \"${TEMP_DIR}/loadDocSet.scpt\"\n\nexit 0";
		};
		C38A09971A46193F00D45436 /* ShellScript */ = {
			isa = PBXShellScriptBuildPhase;
			buildActionMask = 2147483647;
			files = (
			);
			inputPaths = (
			);
			outputPaths = (
			);
			runOnlyForDeploymentPostprocessing = 0;
			shellPath = /bin/sh;
			shellScript = "\nUFW_TARGET=\"CorePlot-CocoaTouch\"\nUFW_BUILD_DIR=\"${BUILD_DIR}\"\n\nif [ -z ${SDK_NAME} ]; then\n# Use the latest iphoneos SDK available\nUFW_GREP_RESULT=$(xcodebuild -showsdks | grep -o \"iphoneos.*$\")\nwhile read -r line; do\nUFW_SDK_VERSION=\"${line}\"\ndone <<< \"${UFW_GREP_RESULT}\"\nelse\n# Use the SDK specified by XCode\nUFW_SDK_VERSION=\"${SDK_NAME}\"\nfi\n\nUFW_SDK_VERSION=$(echo \"${UFW_SDK_VERSION}\" | grep -o \"[0-9].*$\")\nUFW_IPHONE_DIR=\"${UFW_BUILD_DIR}/Release-iphoneos\"\nUFW_SIMULATOR_DIR=\"${UFW_BUILD_DIR}/Release-iphonesimulator\"\nUFW_UNIVERSAL_DIR=\"${UFW_BUILD_DIR}/Release-universal\"\nUFW_HEADER_DIR=\"${UFW_UNIVERSAL_DIR}/CorePlotHeaders\"\nUFW_EXE_PATH=\"libCorePlot-CocoaTouch.a\"\n\n# Build Framework\n\nrm -rf \"${UFW_UNIVERSAL_DIR}\"\n\nxcodebuild -target \"${UFW_TARGET}\" -project CorePlot.xcodeproj -configuration Release -sdk iphoneos${UFW_SDK_VERSION} clean build\nif [ \"$?\" != \"0\" ]; then echo >&2 \"Error: xcodebuild failed\"; exit 1; fi\nxcodebuild -target \"${UFW_TARGET}\" -project CorePlot.xcodeproj -configuration Release -sdk iphonesimulator${UFW_SDK_VERSION} clean build\nif [ \"$?\" != \"0\" ]; then echo >&2 \"Error: xcodebuild failed\"; exit 1; fi\n\nmkdir -p \"${UFW_UNIVERSAL_DIR}\"\nif [ \"$?\" != \"0\" ]; then echo >&2 \"Error: mkdir failed\"; exit 1; fi\n\nlipo -create -output \"${UFW_UNIVERSAL_DIR}/${UFW_EXE_PATH}\" \"${UFW_IPHONE_DIR}/${UFW_EXE_PATH}\" \"${UFW_SIMULATOR_DIR}/${UFW_EXE_PATH}\"\nif [ \"$?\" != \"0\" ]; then echo >&2 \"Error: lipo failed\"; exit 1; fi\n\n# copy header files\nmkdir -p \"${UFW_HEADER_DIR}\"\nif [ \"$?\" != \"0\" ]; then echo >&2 \"Error: mkdir failed\"; exit 1; fi\n\ncp \"${SOURCE_ROOT}/CorePlot-CocoaTouch.h\" \"${UFW_HEADER_DIR}\"\ncp \"${SOURCE_ROOT}/iPhoneOnly/\"[!_]*.h \"${UFW_HEADER_DIR}/\"\ncp \"${SOURCE_ROOT}/Source/\"[!_]*.h \"${UFW_HEADER_DIR}/\"\n\nrm \"${UFW_HEADER_DIR}/\"*Tests.*";
		};
		C3A546801BC1A817005C1BBC /* ShellScript */ = {
			isa = PBXShellScriptBuildPhase;
			buildActionMask = 2147483647;
			files = (
			);
			inputPaths = (
			);
			outputPaths = (
			);
			runOnlyForDeploymentPostprocessing = 0;
			shellPath = /bin/sh;
			shellScript = "\nUFW_TARGET=\"CorePlot iOS\"\nUFW_BUILD_DIR=\"${BUILD_DIR}\"\n\nif [ -z ${SDK_NAME} ]; then\n# Use the latest iphoneos SDK available\nUFW_GREP_RESULT=$(xcodebuild -showsdks | grep -o \"iphoneos.*$\")\nwhile read -r line; do\nUFW_SDK_VERSION=\"${line}\"\ndone <<< \"${UFW_GREP_RESULT}\"\nelse\n# Use the SDK specified by XCode\nUFW_SDK_VERSION=\"${SDK_NAME}\"\nfi\n\nFRAMEWORK_NAME=\"${PROJECT_NAME}\"\nUFW_SDK_VERSION=$(echo \"${UFW_SDK_VERSION}\" | grep -o \"[0-9].*$\")\nUFW_IPHONE_PATH=\"${UFW_BUILD_DIR}/Release-iphoneos/${FRAMEWORK_NAME}.framework\"\nUFW_SIMULATOR_PATH=\"${UFW_BUILD_DIR}/Release-iphonesimulator/${FRAMEWORK_NAME}.framework\"\nUFW_UNIVERSAL_DIR=\"${UFW_BUILD_DIR}/Release-iphoneuniversal\"\nUFW_FRAMEWORK=\"${UFW_UNIVERSAL_DIR}/${FRAMEWORK_NAME}.framework\"\n\n# Build Framework\n\nrm -rf \"${UFW_UNIVERSAL_DIR}\"\n\nxcodebuild -target \"${UFW_TARGET}\" -project CorePlot.xcodeproj -configuration Release -sdk iphoneos${UFW_SDK_VERSION} clean build\nif [ \"$?\" != \"0\" ]; then echo >&2 \"Error: xcodebuild failed\"; exit 1; fi\nxcodebuild -target \"${UFW_TARGET}\" -project CorePlot.xcodeproj -configuration Release -sdk iphonesimulator${UFW_SDK_VERSION} clean build\nif [ \"$?\" != \"0\" ]; then echo >&2 \"Error: xcodebuild failed\"; exit 1; fi\n\nmkdir -p \"${UFW_UNIVERSAL_DIR}\"\nif [ \"$?\" != \"0\" ]; then echo >&2 \"Error: mkdir failed\"; exit 1; fi\n\ncp -r \"${UFW_IPHONE_PATH}/.\" \"${UFW_FRAMEWORK}\"\n\nlipo -create -output \"${UFW_FRAMEWORK}/${FRAMEWORK_NAME}\" \"${UFW_SIMULATOR_PATH}/${FRAMEWORK_NAME}\" \"${UFW_IPHONE_PATH}/${FRAMEWORK_NAME}\"\nif [ \"$?\" != \"0\" ]; then echo >&2 \"Error: lipo failed\"; exit 1; fi\n";
		};
/* End PBXShellScriptBuildPhase section */

/* Begin PBXSourcesBuildPhase section */
		0730F5FC109492D800E95162 /* Sources */ = {
			isa = PBXSourcesBuildPhase;
			buildActionMask = 2147483647;
			files = (
				C36E89BA11EE7F97003DE309 /* CPTPlotRangeTests.m in Sources */,
				C34F0D58121CB3EC0020FDD3 /* CPTTestCase.m in Sources */,
				C34F0D59121CB3F00020FDD3 /* CPTDataSourceTestCase.m in Sources */,
				C3D68A5B1220B27D00EB4863 /* CPTUtilitiesTests.m in Sources */,
				C3D68A5C1220B29100EB4863 /* CPTTextStyleTests.m in Sources */,
				C3D68A5E1220B2AC00EB4863 /* CPTXYPlotSpaceTests.m in Sources */,
				C3D68A5F1220B2B400EB4863 /* CPTScatterPlotTests.m in Sources */,
				C3D68A601220B2BE00EB4863 /* CPTAxisLabelTests.m in Sources */,
				C3D68A611220B2C800EB4863 /* CPTDarkGradientThemeTests.m in Sources */,
				C3D68A621220B2C900EB4863 /* CPTDerivedXYGraph.m in Sources */,
				C3D68A631220B2CC00EB4863 /* CPTThemeTests.m in Sources */,
				C3392A481225FB68008DA6BD /* CPTMutableNumericDataTests.m in Sources */,
				C3392A491225FB69008DA6BD /* CPTNumericDataTests.m in Sources */,
				C3BFFD1112274CB500DE22AC /* CPTNumericDataTypeConversionTests.m in Sources */,
				93961BEA1C71AD57002F5A58 /* _CPTCatmullRomInterpolation.m in Sources */,
				C3CB561C122A9E9F00FBFB61 /* CPTMutableNumericDataTypeConversionTests.m in Sources */,
				C3D979A413D2136700145DFF /* CPTPlotSpaceTests.m in Sources */,
				C3D979A913D2328000145DFF /* CPTTimeFormatterTests.m in Sources */,
				C3D979AC13D2332500145DFF /* CPTColorTests.m in Sources */,
				C3D979AF13D2337E00145DFF /* CPTColorSpaceTests.m in Sources */,
				C3D979B213D233C100145DFF /* CPTGradientTests.m in Sources */,
				C3D979B513D2340000145DFF /* CPTImageTests.m in Sources */,
				C377B3BB1C122AA600891DF8 /* CPTCalendarFormatterTests.m in Sources */,
				C3D979B813D2344100145DFF /* CPTLineStyleTests.m in Sources */,
				C3D979BB13D2347400145DFF /* CPTFillTests.m in Sources */,
				C3C1C0801790D3B400E8B1B7 /* CPTLayerTests.m in Sources */,
			);
			runOnlyForDeploymentPostprocessing = 0;
		};
		8DC2EF540486A6940098B216 /* Sources */ = {
			isa = PBXSourcesBuildPhase;
			buildActionMask = 2147483647;
			files = (
				07BF0D730F2B718F002FCEA7 /* CPTGraph.m in Sources */,
				07BF0D790F2B723A002FCEA7 /* CPTPlotAreaFrame.m in Sources */,
				07BF0D7D0F2B72B0002FCEA7 /* CPTPlotSpace.m in Sources */,
				07BF0D810F2B72F6002FCEA7 /* CPTPlot.m in Sources */,
				07BF0D850F2B7340002FCEA7 /* CPTAxisSet.m in Sources */,
				07BF0D980F2B73CA002FCEA7 /* CPTScatterPlot.m in Sources */,
				07BF0DF40F2B7BFB002FCEA7 /* CPTDefinitions.m in Sources */,
				0799E0960F2BB5F300790525 /* CPTBarPlot.m in Sources */,
				07983EF70F2F9A3D008C8618 /* CPTXYGraph.m in Sources */,
				90AF4FBA0F36D39700753D26 /* CPTXYPlotSpace.m in Sources */,
				07321BC20F37370D00F423D8 /* CPTExceptions.m in Sources */,
				07321BC70F37382D00F423D8 /* CPTUtilities.m in Sources */,
				906156BF0F375598001B75FC /* CPTLineStyle.m in Sources */,
				07975C440F3B816600DE45DC /* CPTXYAxisSet.m in Sources */,
				07975C4A0F3B818800DE45DC /* CPTAxis.m in Sources */,
				4CD7E7E80F4B4F8200F9BCBB /* CPTTextLayer.m in Sources */,
				4CD7E7ED0F4B4F9600F9BCBB /* CPTLayer.m in Sources */,
				4CD7E7F10F4B4FA700F9BCBB /* NSDecimalNumberExtensions.m in Sources */,
				32484B440F530E8B002151AD /* CPTPlotRange.m in Sources */,
				070A73DD0F5D8C910014FA84 /* CPTDecimalNumberValueTransformer.m in Sources */,
				07CA11300FAC8F85000861CE /* CPTGradient.m in Sources */,
				078F42DC0FACC075006E670B /* NSNumberExtensions.m in Sources */,
				C34260210FAE096D00072842 /* _CPTFillGradient.m in Sources */,
				C34260220FAE096D00072842 /* CPTFill.m in Sources */,
				C34260240FAE096D00072842 /* _CPTFillColor.m in Sources */,
				C34260250FAE096D00072842 /* _CPTFillImage.m in Sources */,
				079FC0B60FB975500037E990 /* CPTColor.m in Sources */,
				079FC0BF0FB9762B0037E990 /* CPTColorSpace.m in Sources */,
				0789EF380FB9E90700C0A613 /* CPTPlatformSpecificDefines.m in Sources */,
				0789EF4C0FB9EBD600C0A613 /* CPTPlatformSpecificCategories.m in Sources */,
				0789EF8C0FB9EE4700C0A613 /* CPTPlatformSpecificFunctions.m in Sources */,
				0783DD560FBF097E006C3696 /* CPTXYAxis.m in Sources */,
				073FB0310FC991A3007A728E /* CPTAxisLabel.m in Sources */,
				BC79F1370FD1CD6600510976 /* CPTGraphHostingView.m in Sources */,
				074E46F10FD6BF2900B18E16 /* CPTImage.m in Sources */,
				070622330FDF1B250066A6C4 /* CPTPathExtensions.m in Sources */,
				0706223D0FDF215C0066A6C4 /* CPTBorderedLayer.m in Sources */,
				07C4679C0FE1A24C00299939 /* CPTMutableTextStyle.m in Sources */,
				93961BE91C71AD57002F5A58 /* _CPTCatmullRomInterpolation.m in Sources */,
				07C467B90FE1A96E00299939 /* CPTTextStylePlatformSpecific.m in Sources */,
				0772C9280FE2F71600EC4C16 /* CPTTheme.m in Sources */,
				0772C9300FE2F89000EC4C16 /* _CPTDarkGradientTheme.m in Sources */,
				BC55023310059F22005DF982 /* _CPTPlainBlackTheme.m in Sources */,
				BC55023510059F22005DF982 /* _CPTPlainWhiteTheme.m in Sources */,
				BC55023710059F22005DF982 /* _CPTStocksTheme.m in Sources */,
				BC89A64110239D1D009D5261 /* CorePlotProbes.d in Sources */,
				07A2E6FD102DF47900809BC5 /* CPTTimeFormatter.m in Sources */,
				4C97EF02104D80C400B554F9 /* CPTNumericData.m in Sources */,
				4C97EF04104D80C400B554F9 /* CPTNumericDataType.m in Sources */,
				4C97EF13104D819100B554F9 /* CPTMutableNumericData.m in Sources */,
				C3F31DE91045EB470058520A /* CPTPlotGroup.m in Sources */,
				C3DA34CC107AD7710051DA02 /* _CPTXYTheme.m in Sources */,
				BCFC7C3810921FDB00DAECAA /* CPTAxisTitle.m in Sources */,
				0772B43B10E24D5C009CD04C /* CPTTradingRangePlot.m in Sources */,
				BC74A33110FC402600E7E90D /* CPTPieChart.m in Sources */,
				070064EA111F2BAA003DE087 /* CPTConstraints.m in Sources */,
				07FCF2C7115B54AE00E46606 /* _CPTSlateTheme.m in Sources */,
				C34AFE5311021C100041675A /* CPTGridLines.m in Sources */,
				C34AFE5511021C470041675A /* CPTPlotArea.m in Sources */,
				C34AFE6C11021D010041675A /* CPTPlotSymbol.m in Sources */,
				C34AFE7111021D880041675A /* CPTAxisLabelGroup.m in Sources */,
				C38DD49411A04B7A002A68E7 /* CPTGridLineGroup.m in Sources */,
				07E10BB211D1016B000B8DAB /* CPTPlotSpaceAnnotation.m in Sources */,
				07E10BB711D10177000B8DAB /* CPTAnnotation.m in Sources */,
				C3791D09191D4C4C001EC514 /* CPTImagePlatformSpecific.m in Sources */,
				07E10BBC11D10183000B8DAB /* CPTLayerAnnotation.m in Sources */,
				072161EC11D1F6BD009CC871 /* CPTAnnotationHostLayer.m in Sources */,
				C318F4AE11EA188700595FF9 /* CPTLimitBand.m in Sources */,
				C3392A381225F667008DA6BD /* CPTNumericData+TypeConversion.m in Sources */,
				C3CAFB6B1229F5FB00F5C989 /* CPTMutableNumericData+TypeConversion.m in Sources */,
				07B69A5E12B6215000F4C16C /* CPTTextStyle.m in Sources */,
				07B69B1812B62ABB00F4C16C /* CPTMutableLineStyle.m in Sources */,
				D0C0477D12D6560900DA8047 /* CPTRangePlot.m in Sources */,
				C3920AC51395B6500045F3BB /* CPTLegend.m in Sources */,
				C30550EE1399BE5400E0151F /* CPTLegendEntry.m in Sources */,
				C3978E0713CE653C00A420D9 /* NSCoderExtensions.m in Sources */,
				C3BB3C911C1661BE00B8742D /* _CPTAnimationNSNumberPeriod.m in Sources */,
				C3D3AD2E13DF8DCE0004EA73 /* CPTLineCap.m in Sources */,
				C3CCA03E13E8D85900CE6DB1 /* _CPTConstraintsFixed.m in Sources */,
				C3CCA04013E8D85900CE6DB1 /* _CPTConstraintsRelative.m in Sources */,
				C32EE1B713EC4AA800038266 /* CPTShadow.m in Sources */,
				C32EE1C213EC4BE700038266 /* CPTMutableShadow.m in Sources */,
				C3A695E6146A19BC00AF5653 /* CPTMutablePlotRange.m in Sources */,
				C349DCB5151AAFBF00BFD6A7 /* CPTCalendarFormatter.m in Sources */,
				C3286C0115D8740100A436A8 /* _CPTMaskLayer.m in Sources */,
				C3408C3F15FC1C3E004F1D70 /* _CPTBorderLayer.m in Sources */,
				C3D375EF1659474F003CC156 /* CPTAnimation.m in Sources */,
				C3D375F116594755003CC156 /* _CPTAnimationTimingFunctions.m in Sources */,
				C3C9CB0F165DB4D500739006 /* CPTAnimationOperation.m in Sources */,
				C3C9CB14165DB50300739006 /* CPTAnimationPeriod.m in Sources */,
				C3C9CB18165DB52C00739006 /* _CPTAnimationCGFloatPeriod.m in Sources */,
				A92C081FA33BB0466FC4491D /* _CPTAnimationCGPointPeriod.m in Sources */,
				A92C02A48B4FBD94D718ECF8 /* _CPTAnimationCGSizePeriod.m in Sources */,
				A92C08762FC96FB6E9FAAB2F /* _CPTAnimationCGRectPeriod.m in Sources */,
				A92C02FFEE33F8D28665257B /* _CPTAnimationNSDecimalPeriod.m in Sources */,
				A92C0C9E536E2E8E89D6E5FB /* _CPTAnimationPlotRangePeriod.m in Sources */,
				C3F97F1F17A9E07C00A52FF2 /* CPTFunctionDataSource.m in Sources */,
			);
			runOnlyForDeploymentPostprocessing = 0;
		};
		C37EA5CA1BC83F2A0091C8F7 /* Sources */ = {
			isa = PBXSourcesBuildPhase;
			buildActionMask = 2147483647;
			files = (
				C37EA5CB1BC83F2A0091C8F7 /* CPTGraphHostingView.m in Sources */,
				C37EA5CC1BC83F2A0091C8F7 /* CPTLayerAnnotation.m in Sources */,
				C37EA5CD1BC83F2A0091C8F7 /* CPTLayer.m in Sources */,
				C37EA5CE1BC83F2A0091C8F7 /* CPTTimeFormatter.m in Sources */,
				C37EA5CF1BC83F2A0091C8F7 /* CPTColor.m in Sources */,
				C37EA5D01BC83F2A0091C8F7 /* NSCoderExtensions.m in Sources */,
				C37EA5D11BC83F2A0091C8F7 /* CPTMutableNumericData.m in Sources */,
				C37EA5D21BC83F2A0091C8F7 /* CPTNumericData+TypeConversion.m in Sources */,
				C37EA5D31BC83F2A0091C8F7 /* CPTTheme.m in Sources */,
				C37EA5D41BC83F2A0091C8F7 /* CPTDefinitions.m in Sources */,
				C37EA5D51BC83F2A0091C8F7 /* _CPTFillImage.m in Sources */,
				C37EA5D61BC83F2A0091C8F7 /* CPTPlotSpaceAnnotation.m in Sources */,
				C37EA5D71BC83F2A0091C8F7 /* CPTXYAxis.m in Sources */,
				C37EA5D81BC83F2A0091C8F7 /* CPTBarPlot.m in Sources */,
				C37EA5D91BC83F2A0091C8F7 /* CPTAxisTitle.m in Sources */,
				C37EA5DA1BC83F2A0091C8F7 /* CPTPlatformSpecificDefines.m in Sources */,
				C37EA5DB1BC83F2A0091C8F7 /* _CPTStocksTheme.m in Sources */,
				C37EA5DC1BC83F2A0091C8F7 /* CPTImagePlatformSpecific.m in Sources */,
				C37EA5DD1BC83F2A0091C8F7 /* _CPTAnimationCGFloatPeriod.m in Sources */,
				C37EA5DE1BC83F2A0091C8F7 /* CPTExceptions.m in Sources */,
				C37EA5DF1BC83F2A0091C8F7 /* _CPTDarkGradientTheme.m in Sources */,
				C37EA5E01BC83F2A0091C8F7 /* _CPTPlainBlackTheme.m in Sources */,
				C37EA5E11BC83F2A0091C8F7 /* CPTNumericData.m in Sources */,
				C37EA5E21BC83F2A0091C8F7 /* CorePlotProbes.d in Sources */,
				C37EA5E31BC83F2A0091C8F7 /* CPTXYAxisSet.m in Sources */,
				C37EA5E41BC83F2A0091C8F7 /* CPTLimitBand.m in Sources */,
				C37EA5E51BC83F2A0091C8F7 /* CPTGridLines.m in Sources */,
				C3BB3C941C1661BE00B8742D /* _CPTAnimationNSNumberPeriod.m in Sources */,
				C37EA5E61BC83F2A0091C8F7 /* CPTPathExtensions.m in Sources */,
				C37EA5E71BC83F2A0091C8F7 /* CPTXYPlotSpace.m in Sources */,
				C37EA5E81BC83F2A0091C8F7 /* CPTPlotRange.m in Sources */,
				C37EA5E91BC83F2A0091C8F7 /* CPTImage.m in Sources */,
				C37EA5EA1BC83F2A0091C8F7 /* CPTPlotSymbol.m in Sources */,
				C37EA5EB1BC83F2A0091C8F7 /* CPTAxisSet.m in Sources */,
				C37EA5EC1BC83F2A0091C8F7 /* CPTPlotGroup.m in Sources */,
				C37EA5ED1BC83F2A0091C8F7 /* CPTAnimation.m in Sources */,
				C37EA5EE1BC83F2A0091C8F7 /* _CPTAnimationNSDecimalPeriod.m in Sources */,
				C37EA5EF1BC83F2A0091C8F7 /* _CPTAnimationPlotRangePeriod.m in Sources */,
				C37EA5F01BC83F2A0091C8F7 /* CPTPlotAreaFrame.m in Sources */,
				C37EA5F11BC83F2A0091C8F7 /* CPTAxisLabel.m in Sources */,
				C37EA5F21BC83F2A0091C8F7 /* CPTShadow.m in Sources */,
				C37EA5F31BC83F2A0091C8F7 /* _CPTAnimationCGPointPeriod.m in Sources */,
				C37EA5F41BC83F2A0091C8F7 /* CPTPlatformSpecificFunctions.m in Sources */,
				C37EA5F51BC83F2A0091C8F7 /* CPTMutableShadow.m in Sources */,
				C37EA5F61BC83F2A0091C8F7 /* _CPTAnimationCGRectPeriod.m in Sources */,
				C37EA5F71BC83F2A0091C8F7 /* CPTPlotSpace.m in Sources */,
				C37EA5F81BC83F2A0091C8F7 /* CPTLineCap.m in Sources */,
				C37EA5F91BC83F2A0091C8F7 /* CPTScatterPlot.m in Sources */,
				C37EA5FA1BC83F2A0091C8F7 /* _CPTSlateTheme.m in Sources */,
				C37EA5FB1BC83F2A0091C8F7 /* CPTAnimationPeriod.m in Sources */,
				C37EA5FC1BC83F2A0091C8F7 /* CPTTextStylePlatformSpecific.m in Sources */,
				C37EA5FD1BC83F2A0091C8F7 /* _CPTBorderLayer.m in Sources */,
				C37EA5FE1BC83F2A0091C8F7 /* CPTLegendEntry.m in Sources */,
				C37EA5FF1BC83F2A0091C8F7 /* CPTTradingRangePlot.m in Sources */,
				C37EA6001BC83F2A0091C8F7 /* CPTTextLayer.m in Sources */,
				C37EA6011BC83F2A0091C8F7 /* _CPTConstraintsRelative.m in Sources */,
				C37EA6021BC83F2A0091C8F7 /* CPTAnnotationHostLayer.m in Sources */,
				C37EA6031BC83F2A0091C8F7 /* CPTAnimationOperation.m in Sources */,
				C37EA6041BC83F2A0091C8F7 /* _CPTFillGradient.m in Sources */,
				C37EA6051BC83F2A0091C8F7 /* _CPTMaskLayer.m in Sources */,
				C37EA6061BC83F2A0091C8F7 /* CPTCalendarFormatter.m in Sources */,
				C37EA6071BC83F2A0091C8F7 /* CPTAnnotation.m in Sources */,
				C37EA6081BC83F2A0091C8F7 /* _CPTFillColor.m in Sources */,
				C37EA6091BC83F2A0091C8F7 /* _CPTAnimationTimingFunctions.m in Sources */,
				C37EA60A1BC83F2A0091C8F7 /* CPTMutableLineStyle.m in Sources */,
				C37EA60B1BC83F2A0091C8F7 /* NSDecimalNumberExtensions.m in Sources */,
				C37EA60C1BC83F2A0091C8F7 /* CPTLegend.m in Sources */,
				C37EA60D1BC83F2A0091C8F7 /* CPTAxisLabelGroup.m in Sources */,
				C37EA60E1BC83F2A0091C8F7 /* CPTFill.m in Sources */,
				C37EA60F1BC83F2A0091C8F7 /* CPTMutableNumericData+TypeConversion.m in Sources */,
				C38274C61C9EE6AE00F4E5C6 /* _CPTCatmullRomInterpolation.m in Sources */,
				C37EA6101BC83F2A0091C8F7 /* CPTRangePlot.m in Sources */,
				C37EA6111BC83F2A0091C8F7 /* CPTGraph.m in Sources */,
				C37EA6121BC83F2A0091C8F7 /* CPTMutablePlotRange.m in Sources */,
				C37EA6131BC83F2A0091C8F7 /* _CPTPlainWhiteTheme.m in Sources */,
				C37EA6141BC83F2A0091C8F7 /* CPTGridLineGroup.m in Sources */,
				C37EA6151BC83F2A0091C8F7 /* CPTNumericDataType.m in Sources */,
				C37EA6161BC83F2A0091C8F7 /* CPTPlot.m in Sources */,
				C37EA6171BC83F2A0091C8F7 /* CPTPlatformSpecificCategories.m in Sources */,
				C37EA6181BC83F2A0091C8F7 /* CPTConstraints.m in Sources */,
				C37EA6191BC83F2A0091C8F7 /* CPTTextStyle.m in Sources */,
				C37EA61A1BC83F2A0091C8F7 /* CPTFunctionDataSource.m in Sources */,
				C37EA61B1BC83F2A0091C8F7 /* NSNumberExtensions.m in Sources */,
				C37EA61C1BC83F2A0091C8F7 /* CPTBorderedLayer.m in Sources */,
				C37EA61D1BC83F2A0091C8F7 /* CPTLineStyle.m in Sources */,
				C37EA61E1BC83F2A0091C8F7 /* _CPTAnimationCGSizePeriod.m in Sources */,
				C37EA61F1BC83F2A0091C8F7 /* CPTPieChart.m in Sources */,
				C37EA6201BC83F2A0091C8F7 /* CPTColorSpace.m in Sources */,
				C37EA6211BC83F2A0091C8F7 /* CPTGradient.m in Sources */,
				C37EA6221BC83F2A0091C8F7 /* CPTUtilities.m in Sources */,
				C37EA6231BC83F2A0091C8F7 /* _CPTXYTheme.m in Sources */,
				C37EA6241BC83F2A0091C8F7 /* CPTXYGraph.m in Sources */,
				C37EA6251BC83F2A0091C8F7 /* CPTPlotArea.m in Sources */,
				C37EA6261BC83F2A0091C8F7 /* _CPTConstraintsFixed.m in Sources */,
				C37EA6271BC83F2A0091C8F7 /* CPTAxis.m in Sources */,
				C37EA6281BC83F2A0091C8F7 /* CPTMutableTextStyle.m in Sources */,
			);
			runOnlyForDeploymentPostprocessing = 0;
		};
		C37EA6971BC83F2D0091C8F7 /* Sources */ = {
			isa = PBXSourcesBuildPhase;
			buildActionMask = 2147483647;
			files = (
				C37EA6981BC83F2D0091C8F7 /* CPTMutableNumericDataTests.m in Sources */,
				C37EA6991BC83F2D0091C8F7 /* CPTColorSpaceTests.m in Sources */,
				C37EA69A1BC83F2D0091C8F7 /* CPTFillTests.m in Sources */,
				C37EA69B1BC83F2D0091C8F7 /* CPTUtilitiesTests.m in Sources */,
				C38274C71C9EE6AF00F4E5C6 /* _CPTCatmullRomInterpolation.m in Sources */,
				C37EA69C1BC83F2D0091C8F7 /* CPTGradientTests.m in Sources */,
				C37EA69D1BC83F2D0091C8F7 /* CPTDarkGradientThemeTests.m in Sources */,
				C37EA69E1BC83F2D0091C8F7 /* CPTAxisLabelTests.m in Sources */,
				C37EA69F1BC83F2D0091C8F7 /* CPTThemeTests.m in Sources */,
				C37EA6A01BC83F2D0091C8F7 /* CPTColorTests.m in Sources */,
				C37EA6A11BC83F2D0091C8F7 /* CPTPlotSpaceTests.m in Sources */,
				C37EA6A21BC83F2D0091C8F7 /* CPTImageTests.m in Sources */,
				C37EA6A31BC83F2D0091C8F7 /* CPTDataSourceTestCase.m in Sources */,
				C37EA6A41BC83F2D0091C8F7 /* CPTNumericDataTests.m in Sources */,
				C37EA6A51BC83F2D0091C8F7 /* CPTDerivedXYGraph.m in Sources */,
				C37EA6A61BC83F2D0091C8F7 /* CPTXYPlotSpaceTests.m in Sources */,
				C37EA6A71BC83F2D0091C8F7 /* CPTTestCase.m in Sources */,
				C37EA6A81BC83F2D0091C8F7 /* CPTPlotRangeTests.m in Sources */,
				C37EA6A91BC83F2D0091C8F7 /* CPTNumericDataTypeConversionTests.m in Sources */,
				C37EA6AA1BC83F2D0091C8F7 /* CPTMutableNumericDataTypeConversionTests.m in Sources */,
				C37EA6AB1BC83F2D0091C8F7 /* CPTLineStyleTests.m in Sources */,
				C37EA6AC1BC83F2D0091C8F7 /* CPTTextStyleTests.m in Sources */,
				C377B3BE1C122AA600891DF8 /* CPTCalendarFormatterTests.m in Sources */,
				C37EA6AD1BC83F2D0091C8F7 /* CPTTimeFormatterTests.m in Sources */,
				C37EA6AE1BC83F2D0091C8F7 /* CPTLayerTests.m in Sources */,
				C37EA6AF1BC83F2D0091C8F7 /* CPTScatterPlotTests.m in Sources */,
			);
			runOnlyForDeploymentPostprocessing = 0;
		};
		C38A09731A46185200D45436 /* Sources */ = {
			isa = PBXSourcesBuildPhase;
			buildActionMask = 2147483647;
			files = (
				C38A0B2A1A46265300D45436 /* CPTGraphHostingView.m in Sources */,
				C38A0A391A461ED600D45436 /* CPTLayerAnnotation.m in Sources */,
				C38A0A061A461D4400D45436 /* CPTLayer.m in Sources */,
				C38A0A981A46219100D45436 /* CPTTimeFormatter.m in Sources */,
				C38A0A661A4620E200D45436 /* CPTColor.m in Sources */,
				C38A0AA01A4621AC00D45436 /* NSCoderExtensions.m in Sources */,
				C38A09DD1A461C8100D45436 /* CPTMutableNumericData.m in Sources */,
				C38A09DF1A461C8500D45436 /* CPTNumericData+TypeConversion.m in Sources */,
				C38A0B041A46261700D45436 /* CPTTheme.m in Sources */,
				C38A09F01A461CD900D45436 /* CPTDefinitions.m in Sources */,
				C38A0A811A4620F700D45436 /* _CPTFillImage.m in Sources */,
				C38A0A361A461ECD00D45436 /* CPTPlotSpaceAnnotation.m in Sources */,
				C38A0AE61A4625D400D45436 /* CPTXYAxis.m in Sources */,
				C38A0AC91A46256500D45436 /* CPTBarPlot.m in Sources */,
				C38A0AE41A4625D400D45436 /* CPTAxisTitle.m in Sources */,
				C38A0B221A46264500D45436 /* CPTPlatformSpecificDefines.m in Sources */,
				C38A0B0A1A46261700D45436 /* _CPTStocksTheme.m in Sources */,
				C38A0A5A1A4620B800D45436 /* CPTImagePlatformSpecific.m in Sources */,
				C38A0A1E1A461E7A00D45436 /* _CPTAnimationCGFloatPeriod.m in Sources */,
				C38A09F31A461CF500D45436 /* CPTExceptions.m in Sources */,
				C38A0B061A46261700D45436 /* _CPTDarkGradientTheme.m in Sources */,
				C38A0B071A46261700D45436 /* _CPTPlainBlackTheme.m in Sources */,
				C38A09DB1A461C7D00D45436 /* CPTNumericData.m in Sources */,
				C38A09D51A461C1E00D45436 /* CorePlotProbes.d in Sources */,
				C38A0AE71A4625D400D45436 /* CPTXYAxisSet.m in Sources */,
				C38A0AB21A46241700D45436 /* CPTLimitBand.m in Sources */,
				C38A0AE11A4625D400D45436 /* CPTGridLines.m in Sources */,
				C3BB3C921C1661BE00B8742D /* _CPTAnimationNSNumberPeriod.m in Sources */,
				C38A0A6D1A4620E200D45436 /* CPTPathExtensions.m in Sources */,
				C38A0AB91A46250500D45436 /* CPTXYPlotSpace.m in Sources */,
				C38A09F91A461D0B00D45436 /* CPTPlotRange.m in Sources */,
				C38A0A691A4620E200D45436 /* CPTImage.m in Sources */,
				C38A0AD61A46257100D45436 /* CPTPlotSymbol.m in Sources */,
				C38A0AE01A4625D400D45436 /* CPTAxisSet.m in Sources */,
				C38A0AC71A46256500D45436 /* CPTPlotGroup.m in Sources */,
				C38A0A151A461E5800D45436 /* CPTAnimation.m in Sources */,
				C38A0A2A1A461EA600D45436 /* _CPTAnimationNSDecimalPeriod.m in Sources */,
				C38A0A2D1A461EAD00D45436 /* _CPTAnimationPlotRangePeriod.m in Sources */,
				C38A0AB01A46241700D45436 /* CPTPlotAreaFrame.m in Sources */,
				C38A0AE31A4625D400D45436 /* CPTAxisLabel.m in Sources */,
				C38A0A6E1A4620E200D45436 /* CPTShadow.m in Sources */,
				C38A0A211A461E8B00D45436 /* _CPTAnimationCGPointPeriod.m in Sources */,
				C38A0B251A46264500D45436 /* CPTPlatformSpecificFunctions.m in Sources */,
				C38A0A6F1A4620E200D45436 /* CPTMutableShadow.m in Sources */,
				C38A0A271A461E9A00D45436 /* _CPTAnimationCGRectPeriod.m in Sources */,
				C38A0AB81A46250500D45436 /* CPTPlotSpace.m in Sources */,
				C38A0A6A1A4620E200D45436 /* CPTLineCap.m in Sources */,
				C38A0ACC1A46256500D45436 /* CPTScatterPlot.m in Sources */,
				C38A0B091A46261700D45436 /* _CPTSlateTheme.m in Sources */,
				C38A0A1B1A461E6A00D45436 /* CPTAnimationPeriod.m in Sources */,
				C38A0A561A461F9700D45436 /* CPTTextStylePlatformSpecific.m in Sources */,
				C38A0A0C1A461D5700D45436 /* _CPTBorderLayer.m in Sources */,
				C38A0AFA1A4625FA00D45436 /* CPTLegendEntry.m in Sources */,
				C38A0ACD1A46256500D45436 /* CPTTradingRangePlot.m in Sources */,
				C38A0A481A461F1100D45436 /* CPTTextLayer.m in Sources */,
				C38A0A451A461F0100D45436 /* _CPTConstraintsRelative.m in Sources */,
				C38A0A3C1A461EDF00D45436 /* CPTAnnotationHostLayer.m in Sources */,
				C38A0A181A461E6000D45436 /* CPTAnimationOperation.m in Sources */,
				C38A0A801A4620F700D45436 /* _CPTFillGradient.m in Sources */,
				C38A0A0F1A461D5E00D45436 /* _CPTMaskLayer.m in Sources */,
				C38A0A971A46219100D45436 /* CPTCalendarFormatter.m in Sources */,
				C38A0A331A461EC200D45436 /* CPTAnnotation.m in Sources */,
				C38A0A7F1A4620F700D45436 /* _CPTFillColor.m in Sources */,
				C38A0A301A461EB500D45436 /* _CPTAnimationTimingFunctions.m in Sources */,
				C38A0A6C1A4620E200D45436 /* CPTMutableLineStyle.m in Sources */,
				C38A0AA11A4621AC00D45436 /* NSDecimalNumberExtensions.m in Sources */,
				C38A0AF91A4625FA00D45436 /* CPTLegend.m in Sources */,
				C38A0AE51A4625D400D45436 /* CPTAxisLabelGroup.m in Sources */,
				C38A0A7E1A4620F700D45436 /* CPTFill.m in Sources */,
				C38A09E11A461C8800D45436 /* CPTMutableNumericData+TypeConversion.m in Sources */,
				C38A0ACB1A46256500D45436 /* CPTRangePlot.m in Sources */,
				C38A0AA91A46240900D45436 /* CPTGraph.m in Sources */,
				C38A09FC1A461D1300D45436 /* CPTMutablePlotRange.m in Sources */,
				C38A0B081A46261700D45436 /* _CPTPlainWhiteTheme.m in Sources */,
				C38A0AE21A4625D400D45436 /* CPTGridLineGroup.m in Sources */,
				C38A09D91A461C6B00D45436 /* CPTNumericDataType.m in Sources */,
				C38A0AC81A46256500D45436 /* CPTPlot.m in Sources */,
				C38A0B1F1A46264500D45436 /* CPTPlatformSpecificCategories.m in Sources */,
				C38A0A3F1A461EEB00D45436 /* CPTConstraints.m in Sources */,
				C38A0A4B1A461F1A00D45436 /* CPTTextStyle.m in Sources */,
				C38A09FF1A461D1D00D45436 /* CPTFunctionDataSource.m in Sources */,
				C38A0AA21A4621AC00D45436 /* NSNumberExtensions.m in Sources */,
				C38A0A091A461D4D00D45436 /* CPTBorderedLayer.m in Sources */,
				C38A0A6B1A4620E200D45436 /* CPTLineStyle.m in Sources */,
				C38A0A241A461E9200D45436 /* _CPTAnimationCGSizePeriod.m in Sources */,
				93961BEB1C71AD57002F5A58 /* _CPTCatmullRomInterpolation.m in Sources */,
				C38A0ACA1A46256500D45436 /* CPTPieChart.m in Sources */,
				C38A0A671A4620E200D45436 /* CPTColorSpace.m in Sources */,
				C38A0A681A4620E200D45436 /* CPTGradient.m in Sources */,
				C38A09F61A461D0000D45436 /* CPTUtilities.m in Sources */,
				C38A0B051A46261700D45436 /* _CPTXYTheme.m in Sources */,
				C38A0AAA1A46240900D45436 /* CPTXYGraph.m in Sources */,
				C38A0AB11A46241700D45436 /* CPTPlotArea.m in Sources */,
				C38A0A421A461EF500D45436 /* _CPTConstraintsFixed.m in Sources */,
				C38A0ADF1A4625D400D45436 /* CPTAxis.m in Sources */,
				C38A0A4E1A461F2200D45436 /* CPTMutableTextStyle.m in Sources */,
			);
			runOnlyForDeploymentPostprocessing = 0;
		};
		C38A097E1A46185300D45436 /* Sources */ = {
			isa = PBXSourcesBuildPhase;
			buildActionMask = 2147483647;
			files = (
				C38A09E41A461CAD00D45436 /* CPTMutableNumericDataTests.m in Sources */,
				C38A0A871A46210A00D45436 /* CPTColorSpaceTests.m in Sources */,
				C38A0A881A46210A00D45436 /* CPTFillTests.m in Sources */,
				C38A0A031A461D3100D45436 /* CPTUtilitiesTests.m in Sources */,
				C38A0A891A46210A00D45436 /* CPTGradientTests.m in Sources */,
				C38A0B131A46261F00D45436 /* CPTDarkGradientThemeTests.m in Sources */,
				C38A0ADD1A4625C900D45436 /* CPTAxisLabelTests.m in Sources */,
				C38A0B121A46261F00D45436 /* CPTThemeTests.m in Sources */,
				C38A0A861A46210A00D45436 /* CPTColorTests.m in Sources */,
				C38A0ABC1A46250B00D45436 /* CPTPlotSpaceTests.m in Sources */,
				C38A0A8A1A46210A00D45436 /* CPTImageTests.m in Sources */,
				C38A09D31A461C1800D45436 /* CPTDataSourceTestCase.m in Sources */,
				C38A09E81A461CB600D45436 /* CPTNumericDataTests.m in Sources */,
				C38A0B141A46261F00D45436 /* CPTDerivedXYGraph.m in Sources */,
				93961BEC1C71AD57002F5A58 /* _CPTCatmullRomInterpolation.m in Sources */,
				C38A0ABD1A46250B00D45436 /* CPTXYPlotSpaceTests.m in Sources */,
				C38A09D11A461C1100D45436 /* CPTTestCase.m in Sources */,
				C38A0A011A461D2E00D45436 /* CPTPlotRangeTests.m in Sources */,
				C38A09EA1A461CBA00D45436 /* CPTNumericDataTypeConversionTests.m in Sources */,
				C38A09E61A461CB200D45436 /* CPTMutableNumericDataTypeConversionTests.m in Sources */,
				C38A0A8B1A46210A00D45436 /* CPTLineStyleTests.m in Sources */,
				C38A0A501A461F3D00D45436 /* CPTTextStyleTests.m in Sources */,
				C377B3BC1C122AA600891DF8 /* CPTCalendarFormatterTests.m in Sources */,
				C38A0A9B1A46219600D45436 /* CPTTimeFormatterTests.m in Sources */,
				C38A0A121A461D6A00D45436 /* CPTLayerTests.m in Sources */,
				C38A0AD81A46257600D45436 /* CPTScatterPlotTests.m in Sources */,
			);
			runOnlyForDeploymentPostprocessing = 0;
		};
		C38A09B61A4619A900D45436 /* Sources */ = {
			isa = PBXSourcesBuildPhase;
			buildActionMask = 2147483647;
			files = (
				C38A0A461A461F0200D45436 /* _CPTConstraintsRelative.m in Sources */,
				C38A0ABB1A46250600D45436 /* CPTXYPlotSpace.m in Sources */,
				C38A0A821A4620F800D45436 /* CPTFill.m in Sources */,
				C38A09F41A461CF600D45436 /* CPTExceptions.m in Sources */,
				C38A0AB51A46241800D45436 /* CPTLimitBand.m in Sources */,
				C38A0A841A4620F800D45436 /* _CPTFillGradient.m in Sources */,
				C38A0AED1A4625D500D45436 /* CPTAxisTitle.m in Sources */,
				C38A0A851A4620F800D45436 /* _CPTFillImage.m in Sources */,
				C38A09FA1A461D0C00D45436 /* CPTPlotRange.m in Sources */,
				C38A0AEB1A4625D500D45436 /* CPTGridLineGroup.m in Sources */,
				C38A0A491A461F1200D45436 /* CPTTextLayer.m in Sources */,
				C38A0B111A46261700D45436 /* _CPTStocksTheme.m in Sources */,
				C38A0AD71A46257200D45436 /* CPTPlotSymbol.m in Sources */,
				C38A0A0A1A461D4D00D45436 /* CPTBorderedLayer.m in Sources */,
				C38A0AD11A46256600D45436 /* CPTPieChart.m in Sources */,
				C38A0AB41A46241800D45436 /* CPTPlotArea.m in Sources */,
				C38A0A771A4620E200D45436 /* CPTPathExtensions.m in Sources */,
				C38A0AE91A4625D500D45436 /* CPTAxisSet.m in Sources */,
				C38A09E21A461C8900D45436 /* CPTMutableNumericData+TypeConversion.m in Sources */,
				C38A0A251A461E9300D45436 /* _CPTAnimationCGSizePeriod.m in Sources */,
				C38A0B201A46264500D45436 /* CPTPlatformSpecificCategories.m in Sources */,
				C38A0AEF1A4625D500D45436 /* CPTXYAxis.m in Sources */,
				C38A09DA1A461C6C00D45436 /* CPTNumericDataType.m in Sources */,
				C38A0AD41A46256600D45436 /* CPTTradingRangePlot.m in Sources */,
				C38A0ABA1A46250600D45436 /* CPTPlotSpace.m in Sources */,
				C38A0A281A461E9B00D45436 /* _CPTAnimationCGRectPeriod.m in Sources */,
				C38A0AEC1A4625D500D45436 /* CPTAxisLabel.m in Sources */,
				C3BB3C931C1661BE00B8742D /* _CPTAnimationNSNumberPeriod.m in Sources */,
				C38A0A991A46219200D45436 /* CPTCalendarFormatter.m in Sources */,
				C38A0A3A1A461ED700D45436 /* CPTLayerAnnotation.m in Sources */,
				C38A0B231A46264500D45436 /* CPTPlatformSpecificDefines.m in Sources */,
				C38A0AD21A46256600D45436 /* CPTRangePlot.m in Sources */,
				C38A0A571A461F9700D45436 /* CPTTextStylePlatformSpecific.m in Sources */,
				C38A0A341A461EC300D45436 /* CPTAnnotation.m in Sources */,
				C38A0AFB1A4625FB00D45436 /* CPTLegend.m in Sources */,
				C38A0AA51A4621AD00D45436 /* NSNumberExtensions.m in Sources */,
				C38A0A791A4620E200D45436 /* CPTMutableShadow.m in Sources */,
				C38A0B0D1A46261700D45436 /* _CPTDarkGradientTheme.m in Sources */,
				C38A0AE81A4625D500D45436 /* CPTAxis.m in Sources */,
				C38A0AEE1A4625D500D45436 /* CPTAxisLabelGroup.m in Sources */,
				C38A0AFC1A4625FB00D45436 /* CPTLegendEntry.m in Sources */,
				C38A0A401A461EEB00D45436 /* CPTConstraints.m in Sources */,
				C38A0A1F1A461E7B00D45436 /* _CPTAnimationCGFloatPeriod.m in Sources */,
				C38A0AB31A46241800D45436 /* CPTPlotAreaFrame.m in Sources */,
				C38A0B0C1A46261700D45436 /* _CPTXYTheme.m in Sources */,
				C38A0A371A461ECD00D45436 /* CPTPlotSpaceAnnotation.m in Sources */,
				C38A0A191A461E6100D45436 /* CPTAnimationOperation.m in Sources */,
				C38A0ACF1A46256600D45436 /* CPTPlot.m in Sources */,
				C38A0A101A461D5F00D45436 /* _CPTMaskLayer.m in Sources */,
				C38A0ACE1A46256600D45436 /* CPTPlotGroup.m in Sources */,
				C38A0A781A4620E200D45436 /* CPTShadow.m in Sources */,
				C38A0B0B1A46261700D45436 /* CPTTheme.m in Sources */,
				C38A0A431A461EF600D45436 /* _CPTConstraintsFixed.m in Sources */,
				C38A09FD1A461D1400D45436 /* CPTMutablePlotRange.m in Sources */,
				C38A09F71A461D0100D45436 /* CPTUtilities.m in Sources */,
				C38A0A721A4620E200D45436 /* CPTGradient.m in Sources */,
				C38A09D61A461C2B00D45436 /* CorePlotProbes.d in Sources */,
				C38A0A9A1A46219200D45436 /* CPTTimeFormatter.m in Sources */,
				C38A0A161A461E5800D45436 /* CPTAnimation.m in Sources */,
				C38A0AAC1A46240A00D45436 /* CPTXYGraph.m in Sources */,
				C38A0A751A4620E200D45436 /* CPTLineStyle.m in Sources */,
				C38A09DE1A461C8100D45436 /* CPTMutableNumericData.m in Sources */,
				C38A0B0E1A46261700D45436 /* _CPTPlainBlackTheme.m in Sources */,
				C38A0B2B1A46265300D45436 /* CPTGraphHostingView.m in Sources */,
				C38A0B261A46264500D45436 /* CPTPlatformSpecificFunctions.m in Sources */,
				C38A0A1C1A461E6B00D45436 /* CPTAnimationPeriod.m in Sources */,
				C38A0AA31A4621AD00D45436 /* NSCoderExtensions.m in Sources */,
				C38A0AEA1A4625D500D45436 /* CPTGridLines.m in Sources */,
				C38A09DC1A461C7D00D45436 /* CPTNumericData.m in Sources */,
				C38A0A2E1A461EAE00D45436 /* _CPTAnimationPlotRangePeriod.m in Sources */,
				C38A0B0F1A46261700D45436 /* _CPTPlainWhiteTheme.m in Sources */,
				C38A0A701A4620E200D45436 /* CPTColor.m in Sources */,
				C38A09F11A461CDA00D45436 /* CPTDefinitions.m in Sources */,
				C38A0AAB1A46240A00D45436 /* CPTGraph.m in Sources */,
				C38A0AA41A4621AD00D45436 /* NSDecimalNumberExtensions.m in Sources */,
				C38A0A4F1A461F2200D45436 /* CPTMutableTextStyle.m in Sources */,
				C38A0A831A4620F800D45436 /* _CPTFillColor.m in Sources */,
				C38A0A761A4620E200D45436 /* CPTMutableLineStyle.m in Sources */,
				C38A0A731A4620E200D45436 /* CPTImage.m in Sources */,
				C38A0AF01A4625D500D45436 /* CPTXYAxisSet.m in Sources */,
				C38A09E01A461C8500D45436 /* CPTNumericData+TypeConversion.m in Sources */,
				C38A0A3D1A461EE000D45436 /* CPTAnnotationHostLayer.m in Sources */,
				C38A0A311A461EB600D45436 /* _CPTAnimationTimingFunctions.m in Sources */,
				C38A0A5B1A4620B800D45436 /* CPTImagePlatformSpecific.m in Sources */,
				C38A0A4C1A461F1B00D45436 /* CPTTextStyle.m in Sources */,
				93961BED1C71AD57002F5A58 /* _CPTCatmullRomInterpolation.m in Sources */,
				C38A0B101A46261700D45436 /* _CPTSlateTheme.m in Sources */,
				C38A0AD31A46256600D45436 /* CPTScatterPlot.m in Sources */,
				C38A0A0D1A461D5800D45436 /* _CPTBorderLayer.m in Sources */,
				C38A0A711A4620E200D45436 /* CPTColorSpace.m in Sources */,
				C38A0A001A461D1D00D45436 /* CPTFunctionDataSource.m in Sources */,
				C38A0A221A461E8C00D45436 /* _CPTAnimationCGPointPeriod.m in Sources */,
				C38A0A2B1A461EA600D45436 /* _CPTAnimationNSDecimalPeriod.m in Sources */,
				C38A0A741A4620E200D45436 /* CPTLineCap.m in Sources */,
				C38A0AD01A46256600D45436 /* CPTBarPlot.m in Sources */,
				C38A0A071A461D4500D45436 /* CPTLayer.m in Sources */,
			);
			runOnlyForDeploymentPostprocessing = 0;
		};
		C38A09C01A4619A900D45436 /* Sources */ = {
			isa = PBXSourcesBuildPhase;
			buildActionMask = 2147483647;
			files = (
				C38A09D41A461C1900D45436 /* CPTDataSourceTestCase.m in Sources */,
				C38A0ADE1A4625CA00D45436 /* CPTAxisLabelTests.m in Sources */,
				C38A09EB1A461CBB00D45436 /* CPTNumericDataTypeConversionTests.m in Sources */,
				C38A0A8D1A46210A00D45436 /* CPTColorSpaceTests.m in Sources */,
				C38A0A8F1A46210A00D45436 /* CPTGradientTests.m in Sources */,
				C38A09D21A461C1300D45436 /* CPTTestCase.m in Sources */,
				C38A0ABE1A46250C00D45436 /* CPTPlotSpaceTests.m in Sources */,
				C38A0AD91A46257700D45436 /* CPTScatterPlotTests.m in Sources */,
				C38A0A041A461D3200D45436 /* CPTUtilitiesTests.m in Sources */,
				C38A0B151A46262000D45436 /* CPTThemeTests.m in Sources */,
				C38A0A901A46210A00D45436 /* CPTImageTests.m in Sources */,
				C38A0A911A46210A00D45436 /* CPTLineStyleTests.m in Sources */,
				C38A0A021A461D2E00D45436 /* CPTPlotRangeTests.m in Sources */,
				C38A0B171A46262000D45436 /* CPTDerivedXYGraph.m in Sources */,
				93961BEE1C71AD57002F5A58 /* _CPTCatmullRomInterpolation.m in Sources */,
				C38A09E71A461CB300D45436 /* CPTMutableNumericDataTypeConversionTests.m in Sources */,
				C38A0A8E1A46210A00D45436 /* CPTFillTests.m in Sources */,
				C38A09E91A461CB700D45436 /* CPTNumericDataTests.m in Sources */,
				C38A0ABF1A46250C00D45436 /* CPTXYPlotSpaceTests.m in Sources */,
				C38A09E51A461CAE00D45436 /* CPTMutableNumericDataTests.m in Sources */,
				C38A0B161A46262000D45436 /* CPTDarkGradientThemeTests.m in Sources */,
				C38A0A131A461D6B00D45436 /* CPTLayerTests.m in Sources */,
				C377B3BD1C122AA600891DF8 /* CPTCalendarFormatterTests.m in Sources */,
				C38A0A9C1A46219700D45436 /* CPTTimeFormatterTests.m in Sources */,
				C38A0A511A461F3D00D45436 /* CPTTextStyleTests.m in Sources */,
				C38A0A8C1A46210A00D45436 /* CPTColorTests.m in Sources */,
			);
			runOnlyForDeploymentPostprocessing = 0;
		};
/* End PBXSourcesBuildPhase section */

/* Begin PBXTargetDependency section */
		0730F6221094932900E95162 /* PBXTargetDependency */ = {
			isa = PBXTargetDependency;
			target = 8DC2EF4F0486A6940098B216 /* CorePlot Mac */;
			targetProxy = 0730F6211094932900E95162 /* PBXContainerItemProxy */;
		};
		C38A09851A46185300D45436 /* PBXTargetDependency */ = {
			isa = PBXTargetDependency;
			target = C38A09771A46185200D45436 /* CorePlot iOS */;
			targetProxy = C38A09841A46185300D45436 /* PBXContainerItemProxy */;
		};
		C38A09C71A4619A900D45436 /* PBXTargetDependency */ = {
			isa = PBXTargetDependency;
			target = C38A09B91A4619A900D45436 /* CorePlot-CocoaTouch */;
			targetProxy = C38A09C61A4619A900D45436 /* PBXContainerItemProxy */;
		};
		C3B4D4961BC997F600450C37 /* PBXTargetDependency */ = {
			isa = PBXTargetDependency;
			target = C37EA5C91BC83F2A0091C8F7 /* CorePlot tvOS */;
			targetProxy = C3B4D4951BC997F600450C37 /* PBXContainerItemProxy */;
		};
/* End PBXTargetDependency section */

/* Begin PBXVariantGroup section */
		089C1666FE841158C02AAC07 /* InfoPlist.strings */ = {
			isa = PBXVariantGroup;
			children = (
				089C1667FE841158C02AAC07 /* English */,
			);
			name = InfoPlist.strings;
			sourceTree = "<group>";
		};
/* End PBXVariantGroup section */

/* Begin XCBuildConfiguration section */
		0730F602109492D900E95162 /* Debug */ = {
			isa = XCBuildConfiguration;
			baseConfigurationReference = C3C9D08C1BB5A44800931F32 /* CorePlotDebug.xcconfig */;
			buildSettings = {
				INFOPLIST_FILE = "$(SRCROOT)/Info/CorePlotTests-Info.plist";
				INSTALL_PATH = "$(USER_LIBRARY_DIR)/Bundles";
				MACOSX_DEPLOYMENT_TARGET = 10.8;
				PRODUCT_NAME = UnitTests;
				SDKROOT = macosx;
			};
			name = Debug;
		};
		0730F603109492D900E95162 /* Release */ = {
			isa = XCBuildConfiguration;
			baseConfigurationReference = C3C9D08D1BB5A45B00931F32 /* CorePlotRelease.xcconfig */;
			buildSettings = {
				INFOPLIST_FILE = "$(SRCROOT)/Info/CorePlotTests-Info.plist";
				INSTALL_PATH = "$(USER_LIBRARY_DIR)/Bundles";
				MACOSX_DEPLOYMENT_TARGET = 10.8;
				PRODUCT_NAME = UnitTests;
				SDKROOT = macosx;
			};
			name = Release;
		};
		1DEB91AE08733DA50010E9CD /* Debug */ = {
			isa = XCBuildConfiguration;
			baseConfigurationReference = C3C9D08C1BB5A44800931F32 /* CorePlotDebug.xcconfig */;
			buildSettings = {
				DEFINES_MODULE = YES;
				DYLIB_COMPATIBILITY_VERSION = 1;
				DYLIB_CURRENT_VERSION = 1;
				FRAMEWORK_VERSION = A;
				INFOPLIST_FILE = "$(SRCROOT)/Info/CorePlot-Info.plist";
				INSTALL_PATH = "@rpath";
				MACOSX_DEPLOYMENT_TARGET = 10.7;
				PRODUCT_BUNDLE_IDENTIFIER = "com.CorePlot.$(PRODUCT_NAME:rfc1034identifier)";
				PRODUCT_NAME = CorePlot;
				SDKROOT = macosx;
				USER_HEADER_SEARCH_PATHS = "$(SRCROOT)/Source $(SRCROOT)/MacOnly";
				WRAPPER_EXTENSION = framework;
			};
			name = Debug;
		};
		1DEB91AF08733DA50010E9CD /* Release */ = {
			isa = XCBuildConfiguration;
			baseConfigurationReference = C3C9D08D1BB5A45B00931F32 /* CorePlotRelease.xcconfig */;
			buildSettings = {
				DEFINES_MODULE = YES;
				DYLIB_COMPATIBILITY_VERSION = 1;
				DYLIB_CURRENT_VERSION = 1;
				FRAMEWORK_VERSION = A;
				INFOPLIST_FILE = "$(SRCROOT)/Info/CorePlot-Info.plist";
				INSTALL_PATH = "@rpath";
				MACOSX_DEPLOYMENT_TARGET = 10.7;
				PRODUCT_BUNDLE_IDENTIFIER = "com.CorePlot.$(PRODUCT_NAME:rfc1034identifier)";
				PRODUCT_NAME = CorePlot;
				SDKROOT = macosx;
				USER_HEADER_SEARCH_PATHS = "$(SRCROOT)/Source $(SRCROOT)/MacOnly";
				WRAPPER_EXTENSION = framework;
			};
			name = Release;
		};
		1DEB91B208733DA50010E9CD /* Debug */ = {
			isa = XCBuildConfiguration;
			buildSettings = {
				CURRENT_PROJECT_VERSION = 2.1;
				ENABLE_TESTABILITY = YES;
				ONLY_ACTIVE_ARCH = YES;
				SYMROOT = "$(PROJECT_DIR)/../build";
				TVOS_DEPLOYMENT_TARGET = 9.0;
			};
			name = Debug;
		};
		1DEB91B308733DA50010E9CD /* Release */ = {
			isa = XCBuildConfiguration;
			buildSettings = {
				CURRENT_PROJECT_VERSION = 2.1;
				SYMROOT = "$(PROJECT_DIR)/../build";
				TVOS_DEPLOYMENT_TARGET = 9.0;
			};
			name = Release;
		};
		9021E49F0FC5C9DD00443472 /* Debug */ = {
			isa = XCBuildConfiguration;
			buildSettings = {
				COMBINE_HIDPI_IMAGES = YES;
				COPY_PHASE_STRIP = NO;
				DOXYGEN_PATH = /Applications/Doxygen.app/Contents/Resources/doxygen;
				GCC_OPTIMIZATION_LEVEL = 0;
				GCC_VERSION = com.apple.compilers.llvm.clang.1_0;
				PRODUCT_NAME = Documentation;
			};
			name = Debug;
		};
		9021E4A00FC5C9DD00443472 /* Release */ = {
			isa = XCBuildConfiguration;
			buildSettings = {
				COMBINE_HIDPI_IMAGES = YES;
				COPY_PHASE_STRIP = YES;
				DEBUG_INFORMATION_FORMAT = "dwarf-with-dsym";
				DOXYGEN_PATH = /Applications/Doxygen.app/Contents/Resources/doxygen;
				GCC_VERSION = com.apple.compilers.llvm.clang.1_0;
				PRODUCT_NAME = Documentation;
				ZERO_LINK = NO;
			};
			name = Release;
		};
		C37EA5C71BC83E900091C8F7 /* Debug */ = {
			isa = XCBuildConfiguration;
			buildSettings = {
				COMBINE_HIDPI_IMAGES = YES;
				COPY_PHASE_STRIP = NO;
				DOXYGEN_PATH = /Applications/Doxygen.app/Contents/Resources/doxygen;
				GCC_OPTIMIZATION_LEVEL = 0;
				GCC_VERSION = com.apple.compilers.llvm.clang.1_0;
				PRODUCT_NAME = "$(TARGET_NAME)";
				SDKROOT = appletvos;
				SUPPORTED_PLATFORMS = "appletvsimulator appletvos";
			};
			name = Debug;
		};
		C37EA5C81BC83E900091C8F7 /* Release */ = {
			isa = XCBuildConfiguration;
			buildSettings = {
				COMBINE_HIDPI_IMAGES = YES;
				COPY_PHASE_STRIP = YES;
				DEBUG_INFORMATION_FORMAT = "dwarf-with-dsym";
				DOXYGEN_PATH = /Applications/Doxygen.app/Contents/Resources/doxygen;
				GCC_VERSION = com.apple.compilers.llvm.clang.1_0;
				PRODUCT_NAME = "$(TARGET_NAME)";
				SDKROOT = appletvos;
				SUPPORTED_PLATFORMS = "appletvsimulator appletvos";
				ZERO_LINK = NO;
			};
			name = Release;
		};
		C37EA6901BC83F2A0091C8F7 /* Debug */ = {
			isa = XCBuildConfiguration;
			baseConfigurationReference = C3C9D08C1BB5A44800931F32 /* CorePlotDebug.xcconfig */;
			buildSettings = {
				CODE_SIGN_IDENTITY = "iPhone Developer";
				DEFINES_MODULE = YES;
				DYLIB_COMPATIBILITY_VERSION = 1;
				DYLIB_CURRENT_VERSION = 1;
				DYLIB_INSTALL_NAME_BASE = "@rpath";
				INFOPLIST_FILE = "$(SRCROOT)/Info/CorePlot-tvOS-Info.plist";
				INSTALL_PATH = "$(LOCAL_LIBRARY_DIR)/Frameworks";
				LD_RUNPATH_SEARCH_PATHS = "$(inherited) @executable_path/Frameworks @loader_path/Frameworks";
				MTL_ENABLE_DEBUG_INFO = YES;
				PRODUCT_BUNDLE_IDENTIFIER = "com.CorePlot.$(PRODUCT_NAME:rfc1034identifier)";
				PRODUCT_NAME = CorePlot;
				SDKROOT = appletvos;
				TVOS_DEPLOYMENT_TARGET = 9.0;
				USER_HEADER_SEARCH_PATHS = "$(SRCROOT)/Source $(SRCROOT)/iPhoneOnly";
			};
			name = Debug;
		};
		C37EA6911BC83F2A0091C8F7 /* Release */ = {
			isa = XCBuildConfiguration;
			baseConfigurationReference = C3C9D08D1BB5A45B00931F32 /* CorePlotRelease.xcconfig */;
			buildSettings = {
				CODE_SIGN_IDENTITY = "iPhone Developer";
				DEFINES_MODULE = YES;
				DYLIB_COMPATIBILITY_VERSION = 1;
				DYLIB_CURRENT_VERSION = 1;
				DYLIB_INSTALL_NAME_BASE = "@rpath";
				INFOPLIST_FILE = "$(SRCROOT)/Info/CorePlot-tvOS-Info.plist";
				INSTALL_PATH = "$(LOCAL_LIBRARY_DIR)/Frameworks";
				LD_RUNPATH_SEARCH_PATHS = "$(inherited) @executable_path/Frameworks @loader_path/Frameworks";
				MTL_ENABLE_DEBUG_INFO = NO;
				PRODUCT_BUNDLE_IDENTIFIER = "com.CorePlot.$(PRODUCT_NAME:rfc1034identifier)";
				PRODUCT_NAME = CorePlot;
				SDKROOT = appletvos;
				TVOS_DEPLOYMENT_TARGET = 9.0;
				USER_HEADER_SEARCH_PATHS = "$(SRCROOT)/Source $(SRCROOT)/iPhoneOnly";
			};
			name = Release;
		};
		C37EA6B51BC83F2D0091C8F7 /* Debug */ = {
			isa = XCBuildConfiguration;
			baseConfigurationReference = C3C9D08C1BB5A44800931F32 /* CorePlotDebug.xcconfig */;
			buildSettings = {
				CODE_SIGN_IDENTITY = "iPhone Developer";
				INFOPLIST_FILE = "$(SRCROOT)/Info/CorePlot-tvOSTests-Info.plist";
				LD_RUNPATH_SEARCH_PATHS = "$(inherited) @executable_path/Frameworks @loader_path/Frameworks";
				MTL_ENABLE_DEBUG_INFO = YES;
				PRODUCT_BUNDLE_IDENTIFIER = "com.CorePlot.$(PRODUCT_NAME:rfc1034identifier)";
				PRODUCT_NAME = "$(TARGET_NAME)";
				SDKROOT = appletvos;
				TVOS_DEPLOYMENT_TARGET = 9.0;
				USER_HEADER_SEARCH_PATHS = "$(SRCROOT)/Source $(SRCROOT)/iPhoneOnly";
			};
			name = Debug;
		};
		C37EA6B61BC83F2D0091C8F7 /* Release */ = {
			isa = XCBuildConfiguration;
			baseConfigurationReference = C3C9D08D1BB5A45B00931F32 /* CorePlotRelease.xcconfig */;
			buildSettings = {
				CODE_SIGN_IDENTITY = "iPhone Developer";
				INFOPLIST_FILE = "$(SRCROOT)/Info/CorePlot-tvOSTests-Info.plist";
				LD_RUNPATH_SEARCH_PATHS = "$(inherited) @executable_path/Frameworks @loader_path/Frameworks";
				MTL_ENABLE_DEBUG_INFO = NO;
				PRODUCT_BUNDLE_IDENTIFIER = "com.CorePlot.$(PRODUCT_NAME:rfc1034identifier)";
				PRODUCT_NAME = "$(TARGET_NAME)";
				SDKROOT = appletvos;
				TVOS_DEPLOYMENT_TARGET = 9.0;
				USER_HEADER_SEARCH_PATHS = "$(SRCROOT)/Source $(SRCROOT)/iPhoneOnly";
			};
			name = Release;
		};
		C38A098B1A46185300D45436 /* Debug */ = {
			isa = XCBuildConfiguration;
			baseConfigurationReference = C3C9D08C1BB5A44800931F32 /* CorePlotDebug.xcconfig */;
			buildSettings = {
				CODE_SIGN_IDENTITY = "iPhone Developer";
				DEFINES_MODULE = YES;
				DYLIB_COMPATIBILITY_VERSION = 1;
				DYLIB_CURRENT_VERSION = 1;
				DYLIB_INSTALL_NAME_BASE = "@rpath";
				INFOPLIST_FILE = "$(SRCROOT)/Info/CorePlot-iOS-Info.plist";
				INSTALL_PATH = "$(LOCAL_LIBRARY_DIR)/Frameworks";
				IPHONEOS_DEPLOYMENT_TARGET = 8.0;
				LD_RUNPATH_SEARCH_PATHS = "$(inherited) @executable_path/Frameworks @loader_path/Frameworks";
				MTL_ENABLE_DEBUG_INFO = YES;
				PRODUCT_BUNDLE_IDENTIFIER = "com.CorePlot.$(PRODUCT_NAME:rfc1034identifier)";
				PRODUCT_NAME = CorePlot;
				SDKROOT = iphoneos;
				TARGETED_DEVICE_FAMILY = "1,2";
				USER_HEADER_SEARCH_PATHS = "$(SRCROOT)/Source $(SRCROOT)/iPhoneOnly";
			};
			name = Debug;
		};
		C38A098C1A46185300D45436 /* Release */ = {
			isa = XCBuildConfiguration;
			baseConfigurationReference = C3C9D08D1BB5A45B00931F32 /* CorePlotRelease.xcconfig */;
			buildSettings = {
				CODE_SIGN_IDENTITY = "iPhone Developer";
				DEFINES_MODULE = YES;
				DYLIB_COMPATIBILITY_VERSION = 1;
				DYLIB_CURRENT_VERSION = 1;
				DYLIB_INSTALL_NAME_BASE = "@rpath";
				INFOPLIST_FILE = "$(SRCROOT)/Info/CorePlot-iOS-Info.plist";
				INSTALL_PATH = "$(LOCAL_LIBRARY_DIR)/Frameworks";
				IPHONEOS_DEPLOYMENT_TARGET = 8.0;
				LD_RUNPATH_SEARCH_PATHS = "$(inherited) @executable_path/Frameworks @loader_path/Frameworks";
				MTL_ENABLE_DEBUG_INFO = NO;
				PRODUCT_BUNDLE_IDENTIFIER = "com.CorePlot.$(PRODUCT_NAME:rfc1034identifier)";
				PRODUCT_NAME = CorePlot;
				SDKROOT = iphoneos;
				TARGETED_DEVICE_FAMILY = "1,2";
				USER_HEADER_SEARCH_PATHS = "$(SRCROOT)/Source $(SRCROOT)/iPhoneOnly";
			};
			name = Release;
		};
		C38A098D1A46185300D45436 /* Debug */ = {
			isa = XCBuildConfiguration;
			baseConfigurationReference = C3C9D08C1BB5A44800931F32 /* CorePlotDebug.xcconfig */;
			buildSettings = {
				CODE_SIGN_IDENTITY = "iPhone Developer";
				INFOPLIST_FILE = "$(SRCROOT)/Info/CorePlot-iOSTests-Info.plist";
				IPHONEOS_DEPLOYMENT_TARGET = 8.0;
				LD_RUNPATH_SEARCH_PATHS = "$(inherited) @executable_path/Frameworks @loader_path/Frameworks";
				MTL_ENABLE_DEBUG_INFO = YES;
				PRODUCT_BUNDLE_IDENTIFIER = "com.CorePlot.$(PRODUCT_NAME:rfc1034identifier)";
				PRODUCT_NAME = "$(TARGET_NAME)";
				SDKROOT = iphoneos;
				TARGETED_DEVICE_FAMILY = "1,2";
				USER_HEADER_SEARCH_PATHS = "$(SRCROOT)/Source $(SRCROOT)/iPhoneOnly";
			};
			name = Debug;
		};
		C38A098E1A46185300D45436 /* Release */ = {
			isa = XCBuildConfiguration;
			baseConfigurationReference = C3C9D08D1BB5A45B00931F32 /* CorePlotRelease.xcconfig */;
			buildSettings = {
				CODE_SIGN_IDENTITY = "iPhone Developer";
				INFOPLIST_FILE = "$(SRCROOT)/Info/CorePlot-iOSTests-Info.plist";
				IPHONEOS_DEPLOYMENT_TARGET = 8.0;
				LD_RUNPATH_SEARCH_PATHS = "$(inherited) @executable_path/Frameworks @loader_path/Frameworks";
				MTL_ENABLE_DEBUG_INFO = NO;
				PRODUCT_BUNDLE_IDENTIFIER = "com.CorePlot.$(PRODUCT_NAME:rfc1034identifier)";
				PRODUCT_NAME = "$(TARGET_NAME)";
				SDKROOT = iphoneos;
				TARGETED_DEVICE_FAMILY = "1,2";
				USER_HEADER_SEARCH_PATHS = "$(SRCROOT)/Source $(SRCROOT)/iPhoneOnly";
			};
			name = Release;
		};
		C38A09941A4618B600D45436 /* Debug */ = {
			isa = XCBuildConfiguration;
			buildSettings = {
				COMBINE_HIDPI_IMAGES = YES;
				COPY_PHASE_STRIP = NO;
				DOXYGEN_PATH = /Applications/Doxygen.app/Contents/Resources/doxygen;
				GCC_OPTIMIZATION_LEVEL = 0;
				GCC_VERSION = com.apple.compilers.llvm.clang.1_0;
				PRODUCT_NAME = "Documentation-Mac copy";
			};
			name = Debug;
		};
		C38A09951A4618B600D45436 /* Release */ = {
			isa = XCBuildConfiguration;
			buildSettings = {
				COMBINE_HIDPI_IMAGES = YES;
				COPY_PHASE_STRIP = YES;
				DEBUG_INFORMATION_FORMAT = "dwarf-with-dsym";
				DOXYGEN_PATH = /Applications/Doxygen.app/Contents/Resources/doxygen;
				GCC_VERSION = com.apple.compilers.llvm.clang.1_0;
				PRODUCT_NAME = "Documentation-Mac copy";
				ZERO_LINK = NO;
			};
			name = Release;
		};
		C38A09991A46193F00D45436 /* Debug */ = {
			isa = XCBuildConfiguration;
			buildSettings = {
				COMBINE_HIDPI_IMAGES = YES;
				COPY_PHASE_STRIP = NO;
				DOXYGEN_PATH = /Applications/Doxygen.app/Contents/Resources/doxygen;
				GCC_OPTIMIZATION_LEVEL = 0;
				GCC_VERSION = com.apple.compilers.llvm.clang.1_0;
				IPHONEOS_DEPLOYMENT_TARGET = 6.0;
				PRODUCT_NAME = "Documentation-iOS copy";
				SDKROOT = iphoneos;
				SUPPORTED_PLATFORMS = "iphonesimulator iphoneos";
			};
			name = Debug;
		};
		C38A099A1A46193F00D45436 /* Release */ = {
			isa = XCBuildConfiguration;
			buildSettings = {
				COMBINE_HIDPI_IMAGES = YES;
				COPY_PHASE_STRIP = YES;
				DEBUG_INFORMATION_FORMAT = "dwarf-with-dsym";
				DOXYGEN_PATH = /Applications/Doxygen.app/Contents/Resources/doxygen;
				GCC_VERSION = com.apple.compilers.llvm.clang.1_0;
				IPHONEOS_DEPLOYMENT_TARGET = 6.0;
				PRODUCT_NAME = "Documentation-iOS copy";
				SDKROOT = iphoneos;
				SUPPORTED_PLATFORMS = "iphonesimulator iphoneos";
				ZERO_LINK = NO;
			};
			name = Release;
		};
		C38A09CC1A4619A900D45436 /* Debug */ = {
			isa = XCBuildConfiguration;
			baseConfigurationReference = C3C9D08C1BB5A44800931F32 /* CorePlotDebug.xcconfig */;
			buildSettings = {
				CODE_SIGN_IDENTITY = "iPhone Developer";
				INFOPLIST_FILE = "$(SRCROOT)/Info/CorePlot-CocoaTouch-Info.plist";
				INSTALL_PATH = "$(BUILD_DIR)/$(CONFIGURATION)$(EFFECTIVE_PLATFORM_NAME)";
				IPHONEOS_DEPLOYMENT_TARGET = 6.0;
				MACOSX_DEPLOYMENT_TARGET = "";
				MTL_ENABLE_DEBUG_INFO = YES;
				PRODUCT_NAME = "$(TARGET_NAME)";
				SDKROOT = iphoneos;
				TARGETED_DEVICE_FAMILY = "1,2";
				USER_HEADER_SEARCH_PATHS = "$(SRCROOT)/Source $(SRCROOT)/iPhoneOnly";
			};
			name = Debug;
		};
		C38A09CD1A4619A900D45436 /* Release */ = {
			isa = XCBuildConfiguration;
			baseConfigurationReference = C3C9D08D1BB5A45B00931F32 /* CorePlotRelease.xcconfig */;
			buildSettings = {
				CODE_SIGN_IDENTITY = "iPhone Developer";
				INFOPLIST_FILE = "$(SRCROOT)/Info/CorePlot-CocoaTouch-Info.plist";
				INSTALL_PATH = "$(BUILD_DIR)/$(CONFIGURATION)$(EFFECTIVE_PLATFORM_NAME)";
				IPHONEOS_DEPLOYMENT_TARGET = 6.0;
				MACOSX_DEPLOYMENT_TARGET = "";
				MTL_ENABLE_DEBUG_INFO = NO;
				PRODUCT_NAME = "$(TARGET_NAME)";
				SDKROOT = iphoneos;
				TARGETED_DEVICE_FAMILY = "1,2";
				USER_HEADER_SEARCH_PATHS = "$(SRCROOT)/Source $(SRCROOT)/iPhoneOnly";
			};
			name = Release;
		};
		C38A09CF1A4619A900D45436 /* Debug */ = {
			isa = XCBuildConfiguration;
			baseConfigurationReference = C3C9D08C1BB5A44800931F32 /* CorePlotDebug.xcconfig */;
			buildSettings = {
				CODE_SIGN_IDENTITY = "iPhone Developer";
				INFOPLIST_FILE = "$(SRCROOT)/Info/CorePlot-CocoaTouchTests-Info.plist";
				IPHONEOS_DEPLOYMENT_TARGET = 6.0;
				LD_RUNPATH_SEARCH_PATHS = "$(inherited) @executable_path/Frameworks @loader_path/Frameworks";
				MTL_ENABLE_DEBUG_INFO = YES;
				PRODUCT_BUNDLE_IDENTIFIER = "com.CorePlot.$(PRODUCT_NAME:rfc1034identifier)";
				PRODUCT_NAME = "$(TARGET_NAME)";
				SDKROOT = iphoneos;
				TARGETED_DEVICE_FAMILY = "1,2";
				USER_HEADER_SEARCH_PATHS = "$(SRCROOT)/Source $(SRCROOT)/iPhoneOnly";
			};
			name = Debug;
		};
		C38A09D01A4619A900D45436 /* Release */ = {
			isa = XCBuildConfiguration;
			baseConfigurationReference = C3C9D08D1BB5A45B00931F32 /* CorePlotRelease.xcconfig */;
			buildSettings = {
				CODE_SIGN_IDENTITY = "iPhone Developer";
				INFOPLIST_FILE = "$(SRCROOT)/Info/CorePlot-CocoaTouchTests-Info.plist";
				IPHONEOS_DEPLOYMENT_TARGET = 6.0;
				LD_RUNPATH_SEARCH_PATHS = "$(inherited) @executable_path/Frameworks @loader_path/Frameworks";
				MTL_ENABLE_DEBUG_INFO = NO;
				PRODUCT_BUNDLE_IDENTIFIER = "com.CorePlot.$(PRODUCT_NAME:rfc1034identifier)";
				PRODUCT_NAME = "$(TARGET_NAME)";
				SDKROOT = iphoneos;
				TARGETED_DEVICE_FAMILY = "1,2";
				USER_HEADER_SEARCH_PATHS = "$(SRCROOT)/Source $(SRCROOT)/iPhoneOnly";
			};
			name = Release;
		};
		C3A546821BC1A817005C1BBC /* Debug */ = {
			isa = XCBuildConfiguration;
			buildSettings = {
				COMBINE_HIDPI_IMAGES = YES;
				COPY_PHASE_STRIP = NO;
				DOXYGEN_PATH = /Applications/Doxygen.app/Contents/Resources/doxygen;
				GCC_OPTIMIZATION_LEVEL = 0;
				GCC_VERSION = com.apple.compilers.llvm.clang.1_0;
				IPHONEOS_DEPLOYMENT_TARGET = 8.0;
				PRODUCT_NAME = "$(TARGET_NAME)";
				SDKROOT = iphoneos;
				SUPPORTED_PLATFORMS = "iphonesimulator iphoneos";
			};
			name = Debug;
		};
		C3A546831BC1A817005C1BBC /* Release */ = {
			isa = XCBuildConfiguration;
			buildSettings = {
				COMBINE_HIDPI_IMAGES = YES;
				COPY_PHASE_STRIP = YES;
				DEBUG_INFORMATION_FORMAT = "dwarf-with-dsym";
				DOXYGEN_PATH = /Applications/Doxygen.app/Contents/Resources/doxygen;
				GCC_VERSION = com.apple.compilers.llvm.clang.1_0;
				IPHONEOS_DEPLOYMENT_TARGET = 8.0;
				PRODUCT_NAME = "$(TARGET_NAME)";
				SDKROOT = iphoneos;
				SUPPORTED_PLATFORMS = "iphonesimulator iphoneos";
				ZERO_LINK = NO;
			};
			name = Release;
		};
/* End XCBuildConfiguration section */

/* Begin XCConfigurationList section */
		0730F604109492D900E95162 /* Build configuration list for PBXNativeTarget "UnitTests Mac" */ = {
			isa = XCConfigurationList;
			buildConfigurations = (
				0730F602109492D900E95162 /* Debug */,
				0730F603109492D900E95162 /* Release */,
			);
			defaultConfigurationIsVisible = 0;
			defaultConfigurationName = Release;
		};
		1DEB91AD08733DA50010E9CD /* Build configuration list for PBXNativeTarget "CorePlot Mac" */ = {
			isa = XCConfigurationList;
			buildConfigurations = (
				1DEB91AE08733DA50010E9CD /* Debug */,
				1DEB91AF08733DA50010E9CD /* Release */,
			);
			defaultConfigurationIsVisible = 0;
			defaultConfigurationName = Release;
		};
		1DEB91B108733DA50010E9CD /* Build configuration list for PBXProject "CorePlot" */ = {
			isa = XCConfigurationList;
			buildConfigurations = (
				1DEB91B208733DA50010E9CD /* Debug */,
				1DEB91B308733DA50010E9CD /* Release */,
			);
			defaultConfigurationIsVisible = 0;
			defaultConfigurationName = Release;
		};
		9021E4A10FC5C9FB00443472 /* Build configuration list for PBXAggregateTarget "Documentation-Mac" */ = {
			isa = XCConfigurationList;
			buildConfigurations = (
				9021E49F0FC5C9DD00443472 /* Debug */,
				9021E4A00FC5C9DD00443472 /* Release */,
			);
			defaultConfigurationIsVisible = 0;
			defaultConfigurationName = Release;
		};
		C37EA5C61BC83E900091C8F7 /* Build configuration list for PBXAggregateTarget "Universal tvOS Framework" */ = {
			isa = XCConfigurationList;
			buildConfigurations = (
				C37EA5C71BC83E900091C8F7 /* Debug */,
				C37EA5C81BC83E900091C8F7 /* Release */,
			);
			defaultConfigurationIsVisible = 0;
			defaultConfigurationName = Release;
		};
		C37EA68F1BC83F2A0091C8F7 /* Build configuration list for PBXNativeTarget "CorePlot tvOS" */ = {
			isa = XCConfigurationList;
			buildConfigurations = (
				C37EA6901BC83F2A0091C8F7 /* Debug */,
				C37EA6911BC83F2A0091C8F7 /* Release */,
			);
			defaultConfigurationIsVisible = 0;
			defaultConfigurationName = Release;
		};
		C37EA6B41BC83F2D0091C8F7 /* Build configuration list for PBXNativeTarget "UnitTests tvOS" */ = {
			isa = XCConfigurationList;
			buildConfigurations = (
				C37EA6B51BC83F2D0091C8F7 /* Debug */,
				C37EA6B61BC83F2D0091C8F7 /* Release */,
			);
			defaultConfigurationIsVisible = 0;
			defaultConfigurationName = Release;
		};
		C38A098F1A46185300D45436 /* Build configuration list for PBXNativeTarget "CorePlot iOS" */ = {
			isa = XCConfigurationList;
			buildConfigurations = (
				C38A098B1A46185300D45436 /* Debug */,
				C38A098C1A46185300D45436 /* Release */,
			);
			defaultConfigurationIsVisible = 0;
			defaultConfigurationName = Release;
		};
		C38A09901A46185300D45436 /* Build configuration list for PBXNativeTarget "UnitTests iOS" */ = {
			isa = XCConfigurationList;
			buildConfigurations = (
				C38A098D1A46185300D45436 /* Debug */,
				C38A098E1A46185300D45436 /* Release */,
			);
			defaultConfigurationIsVisible = 0;
			defaultConfigurationName = Release;
		};
		C38A09931A4618B600D45436 /* Build configuration list for PBXAggregateTarget "Documentation-iOS" */ = {
			isa = XCConfigurationList;
			buildConfigurations = (
				C38A09941A4618B600D45436 /* Debug */,
				C38A09951A4618B600D45436 /* Release */,
			);
			defaultConfigurationIsVisible = 0;
			defaultConfigurationName = Release;
		};
		C38A09981A46193F00D45436 /* Build configuration list for PBXAggregateTarget "Universal Library" */ = {
			isa = XCConfigurationList;
			buildConfigurations = (
				C38A09991A46193F00D45436 /* Debug */,
				C38A099A1A46193F00D45436 /* Release */,
			);
			defaultConfigurationIsVisible = 0;
			defaultConfigurationName = Release;
		};
		C38A09CB1A4619A900D45436 /* Build configuration list for PBXNativeTarget "CorePlot-CocoaTouch" */ = {
			isa = XCConfigurationList;
			buildConfigurations = (
				C38A09CC1A4619A900D45436 /* Debug */,
				C38A09CD1A4619A900D45436 /* Release */,
			);
			defaultConfigurationIsVisible = 0;
			defaultConfigurationName = Release;
		};
		C38A09CE1A4619A900D45436 /* Build configuration list for PBXNativeTarget "CorePlot-CocoaTouchTests" */ = {
			isa = XCConfigurationList;
			buildConfigurations = (
				C38A09CF1A4619A900D45436 /* Debug */,
				C38A09D01A4619A900D45436 /* Release */,
			);
			defaultConfigurationIsVisible = 0;
			defaultConfigurationName = Release;
		};
		C3A546811BC1A817005C1BBC /* Build configuration list for PBXAggregateTarget "Universal iOS Framework" */ = {
			isa = XCConfigurationList;
			buildConfigurations = (
				C3A546821BC1A817005C1BBC /* Debug */,
				C3A546831BC1A817005C1BBC /* Release */,
			);
			defaultConfigurationIsVisible = 0;
			defaultConfigurationName = Release;
		};
/* End XCConfigurationList section */
	};
	rootObject = 0867D690FE84028FC02AAC07 /* Project object */;
}<|MERGE_RESOLUTION|>--- conflicted
+++ resolved
@@ -1046,13 +1046,9 @@
 		906156BC0F375598001B75FC /* CPTLineStyle.h */ = {isa = PBXFileReference; fileEncoding = 4; lastKnownFileType = sourcecode.c.h; lineEnding = 0; path = CPTLineStyle.h; sourceTree = "<group>"; xcLanguageSpecificationIdentifier = xcode.lang.objcpp; };
 		906156BD0F375598001B75FC /* CPTLineStyle.m */ = {isa = PBXFileReference; fileEncoding = 4; lastKnownFileType = sourcecode.c.objc; lineEnding = 0; path = CPTLineStyle.m; sourceTree = "<group>"; xcLanguageSpecificationIdentifier = xcode.lang.objc; };
 		90AF4FB90F36D39700753D26 /* CPTXYPlotSpace.m */ = {isa = PBXFileReference; fileEncoding = 4; lastKnownFileType = sourcecode.c.objc; lineEnding = 0; path = CPTXYPlotSpace.m; sourceTree = "<group>"; xcLanguageSpecificationIdentifier = xcode.lang.objc; };
-<<<<<<< HEAD
 		93961BE51C71ACFD002F5A58 /* _CPTCatmullRomInterpolation.h */ = {isa = PBXFileReference; fileEncoding = 4; lastKnownFileType = sourcecode.c.h; path = _CPTCatmullRomInterpolation.h; sourceTree = "<group>"; };
 		93961BE81C71AD57002F5A58 /* _CPTCatmullRomInterpolation.m */ = {isa = PBXFileReference; fileEncoding = 4; lastKnownFileType = sourcecode.c.objc; path = _CPTCatmullRomInterpolation.m; sourceTree = "<group>"; };
-		A92C00B71DCB2085A92BE0A9 /* _CPTAnimationNSDecimalPeriod.m */ = {isa = PBXFileReference; fileEncoding = 4; lastKnownFileType = sourcecode.c.objc; path = _CPTAnimationNSDecimalPeriod.m; sourceTree = "<group>"; };
-=======
 		A92C00B71DCB2085A92BE0A9 /* _CPTAnimationNSDecimalPeriod.m */ = {isa = PBXFileReference; fileEncoding = 4; lastKnownFileType = sourcecode.c.objc; lineEnding = 0; path = _CPTAnimationNSDecimalPeriod.m; sourceTree = "<group>"; xcLanguageSpecificationIdentifier = xcode.lang.objc; };
->>>>>>> 03924990
 		A92C0563E082D1C1E249FA6F /* _CPTAnimationCGSizePeriod.h */ = {isa = PBXFileReference; fileEncoding = 4; lastKnownFileType = sourcecode.c.h; path = _CPTAnimationCGSizePeriod.h; sourceTree = "<group>"; };
 		A92C0685ACE3281299F10F73 /* _CPTAnimationNSDecimalPeriod.h */ = {isa = PBXFileReference; fileEncoding = 4; lastKnownFileType = sourcecode.c.h; path = _CPTAnimationNSDecimalPeriod.h; sourceTree = "<group>"; };
 		A92C087BF0913A6BA2363E40 /* _CPTAnimationCGSizePeriod.m */ = {isa = PBXFileReference; fileEncoding = 4; lastKnownFileType = sourcecode.c.objc; lineEnding = 0; path = _CPTAnimationCGSizePeriod.m; sourceTree = "<group>"; xcLanguageSpecificationIdentifier = xcode.lang.objc; };
