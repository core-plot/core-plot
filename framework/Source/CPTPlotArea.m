#import "CPTPlotArea.h"

#import "CPTAxis.h"
#import "CPTAxisLabelGroup.h"
#import "CPTAxisSet.h"
#import "CPTFill.h"
#import "CPTGridLineGroup.h"
#import "CPTLineStyle.h"
#import "CPTPlotGroup.h"
#import "CPTUtilities.h"

static const size_t kCPTNumberOfLayers = 6; // number of primary layers to arrange

/// @cond
@interface CPTPlotArea()

@property (nonatomic, readwrite, assign, nonnull) CPTGraphLayerType *bottomUpLayerOrder;
@property (nonatomic, readwrite, assign, getter = isUpdatingLayers) BOOL updatingLayers;
@property (nonatomic, readwrite) CGPoint touchedPoint;
@property (nonatomic, readwrite) NSDecimal widthDecimal;
@property (nonatomic, readwrite) NSDecimal heightDecimal;

-(void)updateLayerOrder;
-(unsigned)indexForLayerType:(CPTGraphLayerType)layerType;

@end

/// @endcond

#pragma mark -

/** @brief A layer representing the actual plotting area of a graph.
 *
 *  All plots are drawn inside this area while axes, titles, and borders may fall outside.
 *  The layers are arranged so that the graph elements are drawn in the following order:
 *  -# Background fill
 *  -# Minor grid lines
 *  -# Major grid lines
 *  -# Background border
 *  -# Axis lines with major and minor tick marks
 *  -# Plots
 *  -# Axis labels
 *  -# Axis titles
 **/
@implementation CPTPlotArea

/** @property nullable CPTGridLineGroup *minorGridLineGroup
 *  @brief The parent layer for all minor grid lines.
 **/
@synthesize minorGridLineGroup;

/** @property nullable CPTGridLineGroup *majorGridLineGroup
 *  @brief The parent layer for all major grid lines.
 **/
@synthesize majorGridLineGroup;

/** @property nullable CPTAxisSet *axisSet
 *  @brief The axis set.
 **/
@synthesize axisSet;

/** @property nullable CPTPlotGroup *plotGroup
 *  @brief The plot group.
 **/
@synthesize plotGroup;

/** @property nullable CPTAxisLabelGroup *axisLabelGroup
 *  @brief The parent layer for all axis labels.
 **/
@synthesize axisLabelGroup;

/** @property nullable CPTAxisLabelGroup *axisTitleGroup
 *  @brief The parent layer for all axis titles.
 **/
@synthesize axisTitleGroup;

<<<<<<< HEAD
/** @property CPTNumberArray *topDownLayerOrder
=======
/** @property nullable  CPTNumberArray topDownLayerOrder
>>>>>>> 03924990
 *  @brief An array of graph layers to be drawn in an order other than the default.
 *
 *  The array should reference the layers using the constants defined in #CPTGraphLayerType.
 *  Layers should be specified in order starting from the top layer.
 *  Only the layers drawn out of the default order need be specified; all others will
 *  automatically be placed at the bottom of the view in their default order.
 *
 *  If this property is @nil, the layers will be drawn in the default order (bottom to top):
 *  -# Minor grid lines
 *  -# Major grid lines
 *  -# Axis lines, including the tick marks
 *  -# Plots
 *  -# Axis labels
 *  -# Axis titles
 *
 *  Example usage:
 *  @code
 *  [graph setTopDownLayerOrder:@[
 *      @(CPTGraphLayerTypePlots),
 *      @(CPTGraphLayerTypeAxisLabels),
 *      @(CPTGraphLayerTypeMajorGridLines)];
 *  @endcode
 **/
@synthesize topDownLayerOrder;

/** @property nullable CPTLineStyle *borderLineStyle
 *  @brief The line style for the layer border.
 *  If @nil, the border is not drawn.
 **/
@dynamic borderLineStyle;

/** @property nullable CPTFill *fill
 *  @brief The fill for the layer background.
 *  If @nil, the layer background is not filled.
 **/
@synthesize fill;

/** @property NSDecimal widthDecimal
 *  @brief The width of the @ref bounds as an @ref NSDecimal value.
 **/
@synthesize widthDecimal;

/** @property NSDecimal heightDecimal
 *  @brief The height of the @ref bounds as an @ref NSDecimal value.
 **/
@synthesize heightDecimal;

// Private properties
@synthesize bottomUpLayerOrder;
@synthesize updatingLayers;
@synthesize touchedPoint;

#pragma mark -
#pragma mark Init/Dealloc

/// @name Initialization
/// @{

/** @brief Initializes a newly allocated CPTPlotArea object with the provided frame rectangle.
 *
 *  This is the designated initializer. The initialized layer will have the following properties:
 *  - @ref minorGridLineGroup = @nil
 *  - @ref majorGridLineGroup = @nil
 *  - @ref axisSet = @nil
 *  - @ref plotGroup = @nil
 *  - @ref axisLabelGroup = @nil
 *  - @ref axisTitleGroup = @nil
 *  - @ref fill = @nil
 *  - @ref topDownLayerOrder = @nil
 *  - @ref plotGroup = a new CPTPlotGroup with the same frame rectangle
 *  - @ref needsDisplayOnBoundsChange = @YES
 *
 *  @param newFrame The frame rectangle.
 *  @return The initialized CPTPlotArea object.
 **/
-(nonnull instancetype)initWithFrame:(CGRect)newFrame
{
    if ( (self = [super initWithFrame:newFrame]) ) {
        minorGridLineGroup = nil;
        majorGridLineGroup = nil;
        axisSet            = nil;
        plotGroup          = nil;
        axisLabelGroup     = nil;
        axisTitleGroup     = nil;
        fill               = nil;
        touchedPoint       = CPTPointMake(NAN, NAN);
        topDownLayerOrder  = nil;
        bottomUpLayerOrder = malloc( kCPTNumberOfLayers * sizeof(CPTGraphLayerType) );
        [self updateLayerOrder];

        CPTPlotGroup *newPlotGroup = [[CPTPlotGroup alloc] initWithFrame:newFrame];
        self.plotGroup = newPlotGroup;

        CGSize boundsSize = self.bounds.size;
        widthDecimal  = CPTDecimalFromCGFloat(boundsSize.width);
        heightDecimal = CPTDecimalFromCGFloat(boundsSize.height);

        self.needsDisplayOnBoundsChange = YES;
    }
    return self;
}

/// @}

/// @cond

-(nonnull instancetype)initWithLayer:(nonnull id)layer
{
    if ( (self = [super initWithLayer:layer]) ) {
        CPTPlotArea *theLayer = (CPTPlotArea *)layer;

        minorGridLineGroup = theLayer->minorGridLineGroup;
        majorGridLineGroup = theLayer->majorGridLineGroup;
        axisSet            = theLayer->axisSet;
        plotGroup          = theLayer->plotGroup;
        axisLabelGroup     = theLayer->axisLabelGroup;
        axisTitleGroup     = theLayer->axisTitleGroup;
        fill               = theLayer->fill;
        touchedPoint       = theLayer->touchedPoint;
        topDownLayerOrder  = theLayer->topDownLayerOrder;
        bottomUpLayerOrder = malloc( kCPTNumberOfLayers * sizeof(CPTGraphLayerType) );
        memcpy( bottomUpLayerOrder, theLayer->bottomUpLayerOrder, kCPTNumberOfLayers * sizeof(CPTGraphLayerType) );
        widthDecimal  = theLayer->widthDecimal;
        heightDecimal = theLayer->heightDecimal;
    }
    return self;
}

-(void)dealloc
{
    free(bottomUpLayerOrder);
}

/// @endcond

#pragma mark -
#pragma mark NSCoding Methods

/// @cond

-(void)encodeWithCoder:(nonnull NSCoder *)coder
{
    [super encodeWithCoder:coder];

    [coder encodeObject:self.minorGridLineGroup forKey:@"CPTPlotArea.minorGridLineGroup"];
    [coder encodeObject:self.majorGridLineGroup forKey:@"CPTPlotArea.majorGridLineGroup"];
    [coder encodeObject:self.axisSet forKey:@"CPTPlotArea.axisSet"];
    [coder encodeObject:self.plotGroup forKey:@"CPTPlotArea.plotGroup"];
    [coder encodeObject:self.axisLabelGroup forKey:@"CPTPlotArea.axisLabelGroup"];
    [coder encodeObject:self.axisTitleGroup forKey:@"CPTPlotArea.axisTitleGroup"];
    [coder encodeObject:self.fill forKey:@"CPTPlotArea.fill"];
    [coder encodeObject:self.topDownLayerOrder forKey:@"CPTPlotArea.topDownLayerOrder"];

    // No need to archive these properties:
    // bottomUpLayerOrder
    // updatingLayers
    // touchedPoint
    // widthDecimal
    // heightDecimal
}

-(nullable instancetype)initWithCoder:(nonnull NSCoder *)coder
{
    if ( (self = [super initWithCoder:coder]) ) {
        minorGridLineGroup = [coder decodeObjectOfClass:[CPTGridLineGroup class]
                                                 forKey:@"CPTPlotArea.minorGridLineGroup"];
        majorGridLineGroup = [coder decodeObjectOfClass:[CPTGridLineGroup class]
                                                 forKey:@"CPTPlotArea.majorGridLineGroup"];
        axisSet = [coder decodeObjectOfClass:[CPTAxisSet class]
                                      forKey:@"CPTPlotArea.axisSet"];
        plotGroup = [coder decodeObjectOfClass:[CPTPlotGroup class]
                                        forKey:@"CPTPlotArea.plotGroup"];
        axisLabelGroup = [coder decodeObjectOfClass:[CPTAxisLabelGroup class]
                                             forKey:@"CPTPlotArea.axisLabelGroup"];
        axisTitleGroup = [coder decodeObjectOfClass:[CPTAxisLabelGroup class]
                                             forKey:@"CPTPlotArea.axisTitleGroup"];
        fill = [[coder decodeObjectOfClass:[CPTFill class]
                                    forKey:@"CPTPlotArea.fill"] copy];
        topDownLayerOrder = [coder decodeObjectOfClasses:[NSSet setWithArray:@[[NSArray class], [NSNumber class]]]
                                                  forKey:@"CPTPlotArea.topDownLayerOrder"];

        bottomUpLayerOrder = malloc( kCPTNumberOfLayers * sizeof(CPTGraphLayerType) );
        [self updateLayerOrder];

        touchedPoint = CPTPointMake(NAN, NAN);

        CGSize boundsSize = self.bounds.size;
        widthDecimal  = CPTDecimalFromCGFloat(boundsSize.width);
        heightDecimal = CPTDecimalFromCGFloat(boundsSize.height);
    }
    return self;
}

/// @endcond

#pragma mark -
#pragma mark NSSecureCoding Methods

/// @cond

+(BOOL)supportsSecureCoding
{
    return YES;
}

/// @endcond

#pragma mark -
#pragma mark Drawing

/// @cond

-(void)renderAsVectorInContext:(nonnull CGContextRef)context
{
    if ( self.hidden ) {
        return;
    }

    [super renderAsVectorInContext:context];

    BOOL useMask = self.masksToBounds;
    self.masksToBounds = YES;
    CGContextSaveGState(context);

    CGPathRef maskPath = self.maskingPath;
    if ( maskPath ) {
        CGContextBeginPath(context);
        CGContextAddPath(context, maskPath);
        CGContextClip(context);
    }

    [self.fill fillRect:self.bounds inContext:context];

    CPTAxisArray *theAxes = self.axisSet.axes;

    for ( CPTAxis *axis in theAxes ) {
        [axis drawBackgroundBandsInContext:context];
    }
    for ( CPTAxis *axis in theAxes ) {
        [axis drawBackgroundLimitsInContext:context];
    }

    CGContextRestoreGState(context);
    self.masksToBounds = useMask;
}

/// @endcond

#pragma mark -
#pragma mark Layout

/// @name Layout
/// @{

/**
 *  @brief Updates the layout of all sublayers. Sublayers fill the super layer&rsquo;s bounds
 *  except for the @ref plotGroup, which will fill the receiver&rsquo;s bounds.
 *
 *  This is where we do our custom replacement for the Mac-only layout manager and autoresizing mask.
 *  Subclasses should override this method to provide a different layout of their own sublayers.
 **/
-(void)layoutSublayers
{
    [super layoutSublayers];

    CPTAxisSet *myAxisSet = self.axisSet;
    BOOL axisSetHasBorder = (myAxisSet.borderLineStyle != nil);

    CALayer *superlayer   = self.superlayer;
    CGRect sublayerBounds = [self convertRect:superlayer.bounds fromLayer:superlayer];
    sublayerBounds.origin = CGPointZero;
    CGPoint sublayerPosition = [self convertPoint:self.bounds.origin toLayer:superlayer];
    sublayerPosition = CPTPointMake(-sublayerPosition.x, -sublayerPosition.y);
    CGRect sublayerFrame = CPTRectMake(sublayerPosition.x, sublayerPosition.y, sublayerBounds.size.width, sublayerBounds.size.height);

    self.minorGridLineGroup.frame = sublayerFrame;
    self.majorGridLineGroup.frame = sublayerFrame;
    if ( axisSetHasBorder ) {
        self.axisSet.frame = sublayerFrame;
    }

    // make the plot group the same size as the plot area to clip the plots
    CPTPlotGroup *thePlotGroup = self.plotGroup;
    if ( thePlotGroup ) {
        CGSize selfBoundsSize = self.bounds.size;
        thePlotGroup.frame = CPTRectMake(0.0, 0.0, selfBoundsSize.width, selfBoundsSize.height);
    }

    // the label and title groups never have anything to draw; make them as small as possible to save memory
    sublayerFrame             = CPTRectMake(sublayerPosition.x, sublayerPosition.y, 0.0, 0.0);
    self.axisLabelGroup.frame = sublayerFrame;
    self.axisTitleGroup.frame = sublayerFrame;
    if ( !axisSetHasBorder ) {
        myAxisSet.frame = sublayerFrame;
        [myAxisSet layoutSublayers];
    }
}

<<<<<<< HEAD
-(CPTSublayerSet *)sublayersExcludedFromAutomaticLayout
=======
/// @}

/// @cond

-(nullable CPTSublayerSet)sublayersExcludedFromAutomaticLayout
>>>>>>> 03924990
{
    CPTGridLineGroup *minorGrid = self.minorGridLineGroup;
    CPTGridLineGroup *majorGrid = self.majorGridLineGroup;
    CPTAxisSet *theAxisSet      = self.axisSet;
    CPTPlotGroup *thePlotGroup  = self.plotGroup;
    CPTAxisLabelGroup *labels   = self.axisLabelGroup;
    CPTAxisLabelGroup *titles   = self.axisTitleGroup;

    if ( minorGrid || majorGrid || theAxisSet || thePlotGroup || labels || titles ) {
<<<<<<< HEAD
        CPTMutableSublayerSet *excludedSublayers = [super.sublayersExcludedFromAutomaticLayout mutableCopy];
=======
        CPTMutableSublayerSet excludedSublayers = [super.sublayersExcludedFromAutomaticLayout mutableCopy];
>>>>>>> 03924990
        if ( !excludedSublayers ) {
            excludedSublayers = [NSMutableSet set];
        }

        if ( minorGrid ) {
            [excludedSublayers addObject:minorGrid];
        }
        if ( majorGrid ) {
            [excludedSublayers addObject:majorGrid];
        }
        if ( theAxisSet ) {
            [excludedSublayers addObject:theAxisSet];
        }
        if ( thePlotGroup ) {
            [excludedSublayers addObject:thePlotGroup];
        }
        if ( labels ) {
            [excludedSublayers addObject:labels];
        }
        if ( titles ) {
            [excludedSublayers addObject:titles];
        }

        return excludedSublayers;
    }
    else {
        return super.sublayersExcludedFromAutomaticLayout;
    }
}

/// @endcond

#pragma mark -
#pragma mark Layer ordering

/// @cond

-(void)updateLayerOrder
{
    CPTGraphLayerType *buLayerOrder = self.bottomUpLayerOrder;

    for ( size_t i = 0; i < kCPTNumberOfLayers; i++ ) {
        *(buLayerOrder++) = (CPTGraphLayerType)i;
    }

    CPTNumberArray *tdLayerOrder = self.topDownLayerOrder;
    if ( tdLayerOrder ) {
        buLayerOrder = self.bottomUpLayerOrder;

        for ( NSUInteger layerIndex = 0; layerIndex < tdLayerOrder.count; layerIndex++ ) {
<<<<<<< HEAD
            CPTGraphLayerType layerType = (CPTGraphLayerType)tdLayerOrder[layerIndex].intValue;
=======
            CPTGraphLayerType layerType = (CPTGraphLayerType)(tdLayerOrder[layerIndex]).intValue;
>>>>>>> 03924990
            NSUInteger i                = kCPTNumberOfLayers - layerIndex - 1;
            while ( buLayerOrder[i] != layerType ) {
                if ( i == 0 ) {
                    break;
                }
                i--;
            }
            while ( i < kCPTNumberOfLayers - layerIndex - 1 ) {
                buLayerOrder[i] = buLayerOrder[i + 1];
                i++;
            }
            buLayerOrder[kCPTNumberOfLayers - layerIndex - 1] = layerType;
        }
    }

    // force the layer hierarchy to update
    self.updatingLayers     = YES;
    self.minorGridLineGroup = self.minorGridLineGroup;
    self.majorGridLineGroup = self.majorGridLineGroup;
    self.axisSet            = self.axisSet;
    self.plotGroup          = self.plotGroup;
    self.axisLabelGroup     = self.axisLabelGroup;
    self.axisTitleGroup     = self.axisTitleGroup;
    self.updatingLayers     = NO;
}

-(unsigned)indexForLayerType:(CPTGraphLayerType)layerType
{
    CPTGraphLayerType *buLayerOrder = self.bottomUpLayerOrder;
    unsigned idx                    = 0;

    for ( size_t i = 0; i < kCPTNumberOfLayers; i++ ) {
        if ( buLayerOrder[i] == layerType ) {
            break;
        }
        switch ( buLayerOrder[i] ) {
            case CPTGraphLayerTypeMinorGridLines:
                if ( self.minorGridLineGroup ) {
                    idx++;
                }
                break;

            case CPTGraphLayerTypeMajorGridLines:
                if ( self.majorGridLineGroup ) {
                    idx++;
                }
                break;

            case CPTGraphLayerTypeAxisLines:
                if ( self.axisSet ) {
                    idx++;
                }
                break;

            case CPTGraphLayerTypePlots:
                if ( self.plotGroup ) {
                    idx++;
                }
                break;

            case CPTGraphLayerTypeAxisLabels:
                if ( self.axisLabelGroup ) {
                    idx++;
                }
                break;

            case CPTGraphLayerTypeAxisTitles:
                if ( self.axisTitleGroup ) {
                    idx++;
                }
                break;
        }
    }
    return idx;
}

/// @endcond

#pragma mark -
#pragma mark Axis set layer management

/** @brief Checks for the presence of the specified layer group and adds or removes it as needed.
 *  @param layerType The layer type being updated.
 **/
-(void)updateAxisSetLayersForType:(CPTGraphLayerType)layerType
{
    BOOL needsLayer        = NO;
    CPTAxisSet *theAxisSet = self.axisSet;

    for ( CPTAxis *axis in theAxisSet.axes ) {
        switch ( layerType ) {
            case CPTGraphLayerTypeMinorGridLines:
                if ( axis.minorGridLineStyle ) {
                    needsLayer = YES;
                }
                break;

            case CPTGraphLayerTypeMajorGridLines:
                if ( axis.majorGridLineStyle ) {
                    needsLayer = YES;
                }
                break;

            case CPTGraphLayerTypeAxisLabels:
                if ( axis.axisLabels.count > 0 ) {
                    needsLayer = YES;
                }
                break;

            case CPTGraphLayerTypeAxisTitles:
                if ( axis.axisTitle ) {
                    needsLayer = YES;
                }
                break;

            default:
                break;
        }
    }

    if ( needsLayer ) {
        [self setAxisSetLayersForType:layerType];
    }
    else {
        switch ( layerType ) {
            case CPTGraphLayerTypeMinorGridLines:
                self.minorGridLineGroup = nil;
                break;

            case CPTGraphLayerTypeMajorGridLines:
                self.majorGridLineGroup = nil;
                break;

            case CPTGraphLayerTypeAxisLabels:
                self.axisLabelGroup = nil;
                break;

            case CPTGraphLayerTypeAxisTitles:
                self.axisTitleGroup = nil;
                break;

            default:
                break;
        }
    }
}

/** @brief Ensures that a group layer is set for the given layer type.
 *  @param layerType The layer type being updated.
 **/
-(void)setAxisSetLayersForType:(CPTGraphLayerType)layerType
{
    switch ( layerType ) {
        case CPTGraphLayerTypeMinorGridLines:
            if ( !self.minorGridLineGroup ) {
                CPTGridLineGroup *newGridLineGroup = [[CPTGridLineGroup alloc] initWithFrame:self.bounds];
                self.minorGridLineGroup = newGridLineGroup;
            }
            break;

        case CPTGraphLayerTypeMajorGridLines:
            if ( !self.majorGridLineGroup ) {
                CPTGridLineGroup *newGridLineGroup = [[CPTGridLineGroup alloc] initWithFrame:self.bounds];
                self.majorGridLineGroup = newGridLineGroup;
            }
            break;

        case CPTGraphLayerTypeAxisLabels:
            if ( !self.axisLabelGroup ) {
                CPTAxisLabelGroup *newAxisLabelGroup = [[CPTAxisLabelGroup alloc] initWithFrame:self.bounds];
                self.axisLabelGroup = newAxisLabelGroup;
            }
            break;

        case CPTGraphLayerTypeAxisTitles:
            if ( !self.axisTitleGroup ) {
                CPTAxisLabelGroup *newAxisTitleGroup = [[CPTAxisLabelGroup alloc] initWithFrame:self.bounds];
                self.axisTitleGroup = newAxisTitleGroup;
            }
            break;

        default:
            break;
    }
}

/** @brief Computes the sublayer index for the given layer type and axis.
 *  @param axis The axis of interest.
 *  @param layerType The layer type being updated.
 *  @return The sublayer index for the given layer type.
 **/
-(unsigned)sublayerIndexForAxis:(nonnull CPTAxis *)axis layerType:(CPTGraphLayerType)layerType
{
    unsigned idx = 0;

    for ( CPTAxis *currentAxis in self.axisSet.axes ) {
        if ( currentAxis == axis ) {
            break;
        }

        switch ( layerType ) {
            case CPTGraphLayerTypeMinorGridLines:
                if ( currentAxis.minorGridLineStyle ) {
                    idx++;
                }
                break;

            case CPTGraphLayerTypeMajorGridLines:
                if ( currentAxis.majorGridLineStyle ) {
                    idx++;
                }
                break;

            case CPTGraphLayerTypeAxisLabels:
                if ( currentAxis.axisLabels.count > 0 ) {
                    idx++;
                }
                break;

            case CPTGraphLayerTypeAxisTitles:
                if ( currentAxis.axisTitle ) {
                    idx++;
                }
                break;

            default:
                break;
        }
    }

    return idx;
}

#pragma mark -
#pragma mark Event Handling

/// @name User Interaction
/// @{

/**
 *  @brief Informs the receiver that the user has
 *  @if MacOnly pressed the mouse button. @endif
 *  @if iOSOnly touched the screen. @endif
 *
 *
 *  If this plot area has a delegate that responds to the
 *  @link CPTPlotAreaDelegate::plotAreaTouchDown: -plotAreaTouchDown: @endlink and/or
 *  @link CPTPlotAreaDelegate::plotAreaTouchDown:withEvent: -plotAreaTouchDown:withEvent: @endlink
 *  methods, the delegate method will be called and this method returns @YES if the @par{interactionPoint} is within the
 *  plot area bounds.
 *
 *  @param event The OS event.
 *  @param interactionPoint The coordinates of the interaction.
 *  @return Whether the event was handled or not.
 **/
-(BOOL)pointingDeviceDownEvent:(nonnull CPTNativeEvent *)event atPoint:(CGPoint)interactionPoint
{
    CPTGraph *theGraph = self.graph;

    if ( !theGraph || self.hidden ) {
        return NO;
    }

    id<CPTPlotAreaDelegate> theDelegate = self.delegate;
    if ( [theDelegate respondsToSelector:@selector(plotAreaTouchDown:)] ||
         [theDelegate respondsToSelector:@selector(plotAreaTouchDown:withEvent:)] ||
         [theDelegate respondsToSelector:@selector(plotAreaWasSelected:)] ||
         [theDelegate respondsToSelector:@selector(plotAreaWasSelected:withEvent:)] ) {
        // Inform delegate if a point was hit
        CGPoint plotAreaPoint = [theGraph convertPoint:interactionPoint toLayer:self];

        if ( CGRectContainsPoint(self.bounds, plotAreaPoint) ) {
            self.touchedPoint = plotAreaPoint;

            if ( [theDelegate respondsToSelector:@selector(plotAreaTouchDown:)] ) {
                [theDelegate plotAreaTouchDown:self];
            }
            if ( [theDelegate respondsToSelector:@selector(plotAreaTouchDown:withEvent:)] ) {
                [theDelegate plotAreaTouchDown:self withEvent:event];
            }

            return NO; // don't block other events in the responder chain
        }
    }

    return [super pointingDeviceDownEvent:event atPoint:interactionPoint];
}

/**
 *  @brief Informs the receiver that the user has
 *  @if MacOnly released the mouse button. @endif
 *  @if iOSOnly ended touching the screen. @endif
 *
 *
 *  If this plot area has a delegate that responds to the
 *  @link CPTPlotAreaDelegate::plotAreaTouchUp: -plotAreaTouchUp: @endlink,
 *  @link CPTPlotAreaDelegate::plotAreaTouchUp:withEvent: -plotAreaTouchUp:withEvent: @endlink,
 *  @link CPTPlotAreaDelegate::plotAreaWasSelected: -plotAreaWasSelected: @endlink, and/or
 *  @link CPTPlotAreaDelegate::plotAreaWasSelected:withEvent: -plotAreaWasSelected:withEvent: @endlink
 *  methods, the delegate method will be called and this method returns @YES if the @par{interactionPoint} is within the
 *  plot area bounds.
 *
 *  @param event The OS event.
 *  @param interactionPoint The coordinates of the interaction.
 *  @return Whether the event was handled or not.
 **/
-(BOOL)pointingDeviceUpEvent:(nonnull CPTNativeEvent *)event atPoint:(CGPoint)interactionPoint
{
    CPTGraph *theGraph = self.graph;

    if ( !theGraph || self.hidden ) {
        return NO;
    }

    CGPoint lastPoint = self.touchedPoint;
    self.touchedPoint = CPTPointMake(NAN, NAN);

    id<CPTPlotAreaDelegate> theDelegate = self.delegate;
    if ( [theDelegate respondsToSelector:@selector(plotAreaTouchUp:)] ||
         [theDelegate respondsToSelector:@selector(plotAreaTouchUp:withEvent:)] ||
         [theDelegate respondsToSelector:@selector(plotAreaWasSelected:)] ||
         [theDelegate respondsToSelector:@selector(plotAreaWasSelected:withEvent:)] ) {
        // Inform delegate if a point was hit
        CGPoint plotAreaPoint = [theGraph convertPoint:interactionPoint toLayer:self];

        if ( CGRectContainsPoint(self.bounds, plotAreaPoint) ) {
            CGVector offset = CGVectorMake(plotAreaPoint.x - lastPoint.x, plotAreaPoint.y - lastPoint.y);
            if ( (offset.dx * offset.dx + offset.dy * offset.dy) <= CPTFloat(25.0) ) {
                if ( [theDelegate respondsToSelector:@selector(plotAreaTouchUp:)] ) {
                    [theDelegate plotAreaTouchUp:self];
                }

                if ( [theDelegate respondsToSelector:@selector(plotAreaTouchUp:withEvent:)] ) {
                    [theDelegate plotAreaTouchUp:self withEvent:event];
                }

                if ( [theDelegate respondsToSelector:@selector(plotAreaWasSelected:)] ) {
                    [theDelegate plotAreaWasSelected:self];
                }

                if ( [theDelegate respondsToSelector:@selector(plotAreaWasSelected:withEvent:)] ) {
                    [theDelegate plotAreaWasSelected:self withEvent:event];
                }

                return NO; // don't block other events in the responder chain
            }
        }
    }

    return [super pointingDeviceUpEvent:event atPoint:interactionPoint];
}

/// @}

#pragma mark -
#pragma mark Accessors

/// @cond

-(nullable CPTLineStyle *)borderLineStyle
{
    return self.axisSet.borderLineStyle;
}

-(void)setBorderLineStyle:(nullable CPTLineStyle *)newLineStyle
{
    self.axisSet.borderLineStyle = newLineStyle;
}

-(void)setFill:(nullable CPTFill *)newFill
{
    if ( newFill != fill ) {
        fill = [newFill copy];
        [self setNeedsDisplay];
    }
}

-(void)setMinorGridLineGroup:(nullable CPTGridLineGroup *)newGridLines
{
    if ( (newGridLines != minorGridLineGroup) || self.isUpdatingLayers ) {
        [minorGridLineGroup removeFromSuperlayer];
        minorGridLineGroup = newGridLines;
        if ( newGridLines ) {
            CPTGridLineGroup *gridLines = newGridLines;

            gridLines.plotArea = self;
            gridLines.major    = NO;
            [self insertSublayer:gridLines atIndex:[self indexForLayerType:CPTGraphLayerTypeMinorGridLines]];
        }
        [self setNeedsLayout];
    }
}

-(void)setMajorGridLineGroup:(nullable CPTGridLineGroup *)newGridLines
{
    if ( (newGridLines != majorGridLineGroup) || self.isUpdatingLayers ) {
        [majorGridLineGroup removeFromSuperlayer];
        majorGridLineGroup = newGridLines;
        if ( newGridLines ) {
            CPTGridLineGroup *gridLines = newGridLines;

            gridLines.plotArea = self;
            gridLines.major    = YES;
            [self insertSublayer:gridLines atIndex:[self indexForLayerType:CPTGraphLayerTypeMajorGridLines]];
        }
        [self setNeedsLayout];
    }
}

-(void)setAxisSet:(nullable CPTAxisSet *)newAxisSet
{
    if ( (newAxisSet != axisSet) || self.isUpdatingLayers ) {
        [axisSet removeFromSuperlayer];
        for ( CPTAxis *axis in axisSet.axes ) {
            axis.plotArea = nil;
        }

        axisSet = newAxisSet;
        [self updateAxisSetLayersForType:CPTGraphLayerTypeMajorGridLines];
        [self updateAxisSetLayersForType:CPTGraphLayerTypeMinorGridLines];
        [self updateAxisSetLayersForType:CPTGraphLayerTypeAxisLabels];
        [self updateAxisSetLayersForType:CPTGraphLayerTypeAxisTitles];

        if ( newAxisSet ) {
            CPTGraph *theGraph     = self.graph;
            CPTAxisSet *theAxisSet = newAxisSet;

            [self insertSublayer:theAxisSet atIndex:[self indexForLayerType:CPTGraphLayerTypeAxisLines]];
            for ( CPTAxis *axis in theAxisSet.axes ) {
                axis.plotArea = self;
                axis.graph    = theGraph;
            }
        }
        [self setNeedsLayout];
    }
}

-(void)setPlotGroup:(nullable CPTPlotGroup *)newPlotGroup
{
    if ( (newPlotGroup != plotGroup) || self.isUpdatingLayers ) {
        [plotGroup removeFromSuperlayer];
        plotGroup = newPlotGroup;
        if ( newPlotGroup ) {
            CPTPlotGroup *group = newPlotGroup;

            [self insertSublayer:group atIndex:[self indexForLayerType:CPTGraphLayerTypePlots]];
        }
        [self setNeedsLayout];
    }
}

-(void)setAxisLabelGroup:(nullable CPTAxisLabelGroup *)newAxisLabelGroup
{
    if ( (newAxisLabelGroup != axisLabelGroup) || self.isUpdatingLayers ) {
        [axisLabelGroup removeFromSuperlayer];
        axisLabelGroup = newAxisLabelGroup;
        if ( newAxisLabelGroup ) {
            CPTAxisLabelGroup *group = newAxisLabelGroup;

            [self insertSublayer:group atIndex:[self indexForLayerType:CPTGraphLayerTypeAxisLabels]];
        }
        [self setNeedsLayout];
    }
}

-(void)setAxisTitleGroup:(nullable CPTAxisLabelGroup *)newAxisTitleGroup
{
    if ( (newAxisTitleGroup != axisTitleGroup) || self.isUpdatingLayers ) {
        [axisTitleGroup removeFromSuperlayer];
        axisTitleGroup = newAxisTitleGroup;
        if ( newAxisTitleGroup ) {
            CPTAxisLabelGroup *group = newAxisTitleGroup;

            [self insertSublayer:group atIndex:[self indexForLayerType:CPTGraphLayerTypeAxisTitles]];
        }
        [self setNeedsLayout];
    }
}

<<<<<<< HEAD
-(void)setTopDownLayerOrder:(CPTNumberArray *)newArray
=======
-(void)setTopDownLayerOrder:(nullable CPTNumberArray)newArray
>>>>>>> 03924990
{
    if ( newArray != topDownLayerOrder ) {
        topDownLayerOrder = newArray;
        [self updateLayerOrder];
    }
}

-(void)setGraph:(nullable CPTGraph *)newGraph
{
    if ( newGraph != self.graph ) {
        super.graph = newGraph;

        for ( CPTAxis *axis in self.axisSet.axes ) {
            axis.graph = newGraph;
        }
    }
}

-(void)setBounds:(CGRect)newBounds
{
    if ( !CGRectEqualToRect(self.bounds, newBounds) ) {
        self.widthDecimal  = CPTDecimalFromCGFloat(newBounds.size.width);
        self.heightDecimal = CPTDecimalFromCGFloat(newBounds.size.height);

        super.bounds = newBounds;
    }
}

/// @endcond

@end<|MERGE_RESOLUTION|>--- conflicted
+++ resolved
@@ -74,11 +74,7 @@
  **/
 @synthesize axisTitleGroup;
 
-<<<<<<< HEAD
-/** @property CPTNumberArray *topDownLayerOrder
-=======
-/** @property nullable  CPTNumberArray topDownLayerOrder
->>>>>>> 03924990
+/** @property nullable  CPTNumberArray *topDownLayerOrder
  *  @brief An array of graph layers to be drawn in an order other than the default.
  *
  *  The array should reference the layers using the constants defined in #CPTGraphLayerType.
@@ -377,15 +373,11 @@
     }
 }
 
-<<<<<<< HEAD
--(CPTSublayerSet *)sublayersExcludedFromAutomaticLayout
-=======
 /// @}
 
 /// @cond
 
--(nullable CPTSublayerSet)sublayersExcludedFromAutomaticLayout
->>>>>>> 03924990
+-(nullable CPTSublayerSet *)sublayersExcludedFromAutomaticLayout
 {
     CPTGridLineGroup *minorGrid = self.minorGridLineGroup;
     CPTGridLineGroup *majorGrid = self.majorGridLineGroup;
@@ -395,11 +387,7 @@
     CPTAxisLabelGroup *titles   = self.axisTitleGroup;
 
     if ( minorGrid || majorGrid || theAxisSet || thePlotGroup || labels || titles ) {
-<<<<<<< HEAD
         CPTMutableSublayerSet *excludedSublayers = [super.sublayersExcludedFromAutomaticLayout mutableCopy];
-=======
-        CPTMutableSublayerSet excludedSublayers = [super.sublayersExcludedFromAutomaticLayout mutableCopy];
->>>>>>> 03924990
         if ( !excludedSublayers ) {
             excludedSublayers = [NSMutableSet set];
         }
@@ -450,11 +438,7 @@
         buLayerOrder = self.bottomUpLayerOrder;
 
         for ( NSUInteger layerIndex = 0; layerIndex < tdLayerOrder.count; layerIndex++ ) {
-<<<<<<< HEAD
             CPTGraphLayerType layerType = (CPTGraphLayerType)tdLayerOrder[layerIndex].intValue;
-=======
-            CPTGraphLayerType layerType = (CPTGraphLayerType)(tdLayerOrder[layerIndex]).intValue;
->>>>>>> 03924990
             NSUInteger i                = kCPTNumberOfLayers - layerIndex - 1;
             while ( buLayerOrder[i] != layerType ) {
                 if ( i == 0 ) {
@@ -934,11 +918,7 @@
     }
 }
 
-<<<<<<< HEAD
--(void)setTopDownLayerOrder:(CPTNumberArray *)newArray
-=======
--(void)setTopDownLayerOrder:(nullable CPTNumberArray)newArray
->>>>>>> 03924990
+-(void)setTopDownLayerOrder:(nullable CPTNumberArray *)newArray
 {
     if ( newArray != topDownLayerOrder ) {
         topDownLayerOrder = newArray;
