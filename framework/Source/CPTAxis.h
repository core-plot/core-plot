--- conflicted
+++ resolved
@@ -115,69 +115,7 @@
 
 #pragma mark -
 
-<<<<<<< HEAD
 @interface CPTAxis : CPTLayer
-=======
-@interface CPTAxis : CPTLayer {
-    @private
-    CPTCoordinate coordinate;
-    CPTPlotSpace *plotSpace;
-    NSSet *majorTickLocations;
-    NSSet *minorTickLocations;
-    CGFloat majorTickLength;
-    CGFloat minorTickLength;
-    CGFloat labelOffset;
-    CGFloat minorTickLabelOffset;
-    CGFloat labelRotation;
-    CGFloat minorTickLabelRotation;
-    CPTAlignment labelAlignment;
-    CPTAlignment minorTickLabelAlignment;
-    CPTLineStyle *axisLineStyle;
-    CPTLineStyle *majorTickLineStyle;
-    CPTLineStyle *minorTickLineStyle;
-    CPTLineStyle *majorGridLineStyle;
-    CPTLineStyle *minorGridLineStyle;
-    CPTLineCap *axisLineCapMin;
-    CPTLineCap *axisLineCapMax;
-    NSDecimal labelingOrigin;
-    NSDecimal majorIntervalLength;
-    NSUInteger minorTicksPerInterval;
-    NSUInteger preferredNumberOfMajorTicks;
-    CPTAxisLabelingPolicy labelingPolicy;
-    CPTTextStyle *labelTextStyle;
-    CPTTextStyle *minorTickLabelTextStyle;
-    CPTSign tickLabelDirection;
-    CPTSign minorTickLabelDirection;
-    CPTTextStyle *titleTextStyle;
-    NSFormatter *labelFormatter;
-    NSFormatter *minorTickLabelFormatter;
-    BOOL labelFormatterChanged;
-    BOOL minorLabelFormatterChanged;
-    NSSet *axisLabels;
-    NSSet *minorTickAxisLabels;
-    CPTAxisTitle *axisTitle;
-    NSString *title;
-    NSAttributedString *attributedTitle;
-    CGFloat titleOffset;
-    CGFloat titleRotation;
-    CPTSign titleDirection;
-    NSDecimal titleLocation;
-    CPTSign tickDirection;
-    BOOL needsRelabel;
-    NSArray *labelExclusionRanges;
-    CPTPlotRange *visibleRange;
-    CPTPlotRange *visibleAxisRange;
-    CPTPlotRange *gridLinesRange;
-    NSArray *alternatingBandFills;
-    NSMutableArray *mutableBackgroundLimitBands;
-    BOOL separateLayers;
-    CPTShadow *labelShadow;
-    CPTShadow *minorTickLabelShadow;
-    __cpt_weak CPTPlotArea *plotArea;
-    __cpt_weak CPTGridLines *minorGridLines;
-    __cpt_weak CPTGridLines *majorGridLines;
-}
->>>>>>> c470dcb5
 
 /// @name Axis
 /// @{
