--- conflicted
+++ resolved
@@ -30,17 +30,10 @@
 /// @cond
 @interface CPTGraph()
 
-<<<<<<< HEAD
 @property (nonatomic, readwrite, strong, nonnull) CPTMutablePlotArray *plots;
 @property (nonatomic, readwrite, strong, nonnull) CPTMutablePlotSpaceArray *plotSpaces;
-@property (nonatomic, readwrite, strong) CPTLayerAnnotation *titleAnnotation;
-@property (nonatomic, readwrite, strong) CPTLayerAnnotation *legendAnnotation;
-=======
-@property (nonatomic, readwrite, strong, nonnull) CPTMutablePlotArray plots;
-@property (nonatomic, readwrite, strong, nonnull) CPTMutablePlotSpaceArray plotSpaces;
 @property (nonatomic, readwrite, strong, nullable) CPTLayerAnnotation *titleAnnotation;
 @property (nonatomic, readwrite, strong, nullable) CPTLayerAnnotation *legendAnnotation;
->>>>>>> 03924990
 @property (nonatomic, readwrite, assign) BOOL inTitleUpdate;
 
 -(void)plotSpaceMappingDidChange:(nonnull NSNotification *)notif;
@@ -90,20 +83,12 @@
 
 /// @cond
 
-<<<<<<< HEAD
-/** @property CPTMutablePlotArray *plots
-=======
-/** @property nonnull CPTMutablePlotArray plots
->>>>>>> 03924990
+/** @property nonnull CPTMutablePlotArray *plots
  *  @brief An array of all plots associated with the graph.
  **/
 @synthesize plots;
 
-<<<<<<< HEAD
-/** @property CPTMutablePlotSpaceArray *plotSpaces
-=======
-/** @property nonnull CPTMutablePlotSpaceArray plotSpaces
->>>>>>> 03924990
+/** @property nonnull CPTMutablePlotSpaceArray *plotSpaces
  *  @brief An array of all plot spaces associated with the graph.
  **/
 @synthesize plotSpaces;
@@ -115,11 +100,7 @@
  **/
 @dynamic defaultPlotSpace;
 
-<<<<<<< HEAD
-/** @property CPTNumberArray *topDownLayerOrder
-=======
-/** @property nullable CPTNumberArray topDownLayerOrder
->>>>>>> 03924990
+/** @property nullable CPTNumberArray *topDownLayerOrder
  *  @brief An array of graph layers to be drawn in an order other than the default.
  *  @see CPTPlotArea @link CPTPlotArea::topDownLayerOrder topDownLayerOrder @endlink property.
  **/
@@ -450,11 +431,7 @@
 /** @brief All plots associated with the graph.
  *  @return An array of all plots associated with the graph.
  **/
-<<<<<<< HEAD
--(CPTPlotArray *)allPlots
-=======
--(nonnull CPTPlotArray)allPlots
->>>>>>> 03924990
+-(nonnull CPTPlotArray *)allPlots
 {
     return [NSArray arrayWithArray:self.plots];
 }
@@ -582,11 +559,7 @@
 /** @brief All plot spaces associated with the graph.
  *  @return An array of all plot spaces associated with the graph.
  **/
-<<<<<<< HEAD
--(CPTPlotSpaceArray *)allPlotSpaces
-=======
--(nonnull CPTPlotSpaceArray)allPlotSpaces
->>>>>>> 03924990
+-(nonnull CPTPlotSpaceArray *)allPlotSpaces
 {
     return [NSArray arrayWithArray:self.plotSpaces];
 }
@@ -898,20 +871,12 @@
     }
 }
 
-<<<<<<< HEAD
--(CPTNumberArray *)topDownLayerOrder
-=======
--(nullable CPTNumberArray)topDownLayerOrder
->>>>>>> 03924990
+-(nullable CPTNumberArray *)topDownLayerOrder
 {
     return self.plotAreaFrame.plotArea.topDownLayerOrder;
 }
 
-<<<<<<< HEAD
--(void)setTopDownLayerOrder:(CPTNumberArray *)newArray
-=======
--(void)setTopDownLayerOrder:(nullable CPTNumberArray)newArray
->>>>>>> 03924990
+-(void)setTopDownLayerOrder:(nullable CPTNumberArray *)newArray
 {
     self.plotAreaFrame.plotArea.topDownLayerOrder = newArray;
 }
