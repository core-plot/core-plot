--- conflicted
+++ resolved
@@ -130,21 +130,13 @@
 -(instancetype)initWithCoder:(NSCoder *)coder
 {
     if ( (self = [super init]) ) {
-<<<<<<< HEAD
         fontName = [[coder decodeObjectOfClass:[NSString class]
                                         forKey:@"CPTTextStyle.fontName"] copy];
         fontSize = [coder decodeCGFloatForKey:@"CPTTextStyle.fontSize"];
         color    = [[coder decodeObjectOfClass:[CPTColor class]
                                         forKey:@"CPTTextStyle.color"] copy];
-        textAlignment = (CPTTextAlignment)[coder decodeIntegerForKey : @"CPTTextStyle.textAlignment"];
-        lineBreakMode = (NSLineBreakMode)[coder decodeIntegerForKey : @"CPTTextStyle.lineBreakMode"];
-=======
-        fontName      = [[coder decodeObjectForKey:@"CPTTextStyle.fontName"] copy];
-        fontSize      = [coder decodeCGFloatForKey:@"CPTTextStyle.fontSize"];
-        color         = [[coder decodeObjectForKey:@"CPTTextStyle.color"] copy];
         textAlignment = (CPTTextAlignment)[coder decodeIntegerForKey:@"CPTTextStyle.textAlignment"];
         lineBreakMode = (NSLineBreakMode)[coder decodeIntegerForKey:@"CPTTextStyle.lineBreakMode"];
->>>>>>> de2364d4
     }
     return self;
 }
