--- conflicted
+++ resolved
@@ -6,15 +6,9 @@
 
 @interface CPTScatterPlot(Testing)
 
-<<<<<<< HEAD
--(void)calculatePointsToDraw:(BOOL *)pointDrawFlags forPlotSpace:(CPTXYPlotSpace *)xyPlotSpace includeVisiblePointsOnly:(BOOL)visibleOnly numberOfPoints:(NSUInteger)dataCount;
--(void)setXValues:(CPTNumberArray *)newValues;
--(void)setYValues:(CPTNumberArray *)newValues;
-=======
 -(void)calculatePointsToDraw:(nonnull BOOL *)pointDrawFlags forPlotSpace:(nonnull CPTXYPlotSpace *)xyPlotSpace includeVisiblePointsOnly:(BOOL)visibleOnly numberOfPoints:(NSUInteger)dataCount;
--(void)setXValues:(nullable CPTNumberArray)newValues;
--(void)setYValues:(nullable CPTNumberArray)newValues;
->>>>>>> 03924990
+-(void)setXValues:(nullable CPTNumberArray *)newValues;
+-(void)setYValues:(nullable CPTNumberArray *)newValues;
 
 @end
 
@@ -25,16 +19,9 @@
 
 -(void)setUp
 {
-    CPTNumberArray yValues = @[@0.5, @0.5, @0.5, @0.5, @0.5];
+    CPTNumberArray *yValues = @[@0.5, @0.5, @0.5, @0.5, @0.5];
 
     self.plot = [CPTScatterPlot new];
-<<<<<<< HEAD
-    CPTMutableNumberArray *yValues = [NSMutableArray array];
-    for ( NSInteger i = 0; i < 5; i++ ) {
-        [yValues addObject:@(values[i])];
-    }
-=======
->>>>>>> 03924990
     [self.plot setYValues:yValues];
     self.plot.cachePrecision = CPTPlotCachePrecisionDouble;
 
@@ -53,13 +40,9 @@
 
 -(void)testCalculatePointsToDrawAllInRange
 {
-    CPTNumberArray inRangeValues = @[@0.1, @0.2, @0.15, @0.6, @0.9];
-
-<<<<<<< HEAD
-    CPTMutableNumberArray *values = [NSMutableArray array];
-=======
-    BOOL *drawFlags = malloc(sizeof(BOOL) * inRangeValues.count);
->>>>>>> 03924990
+    CPTNumberArray *inRangeValues = @[@0.1, @0.2, @0.15, @0.6, @0.9];
+
+    BOOL *drawFlags = malloc(sizeof(BOOL) * inRangeValues.count);
 
     CPTXYPlotSpace *thePlotSpace = self.plotSpace;
 
@@ -75,13 +58,9 @@
 
 -(void)testCalculatePointsToDrawAllInRangeVisibleOnly
 {
-    CPTNumberArray inRangeValues = @[@0.1, @0.2, @0.15, @0.6, @0.9];
-
-<<<<<<< HEAD
-    CPTMutableNumberArray *values = [NSMutableArray array];
-=======
-    BOOL *drawFlags = malloc(sizeof(BOOL) * inRangeValues.count);
->>>>>>> 03924990
+    CPTNumberArray *inRangeValues = @[@0.1, @0.2, @0.15, @0.6, @0.9];
+
+    BOOL *drawFlags = malloc(sizeof(BOOL) * inRangeValues.count);
 
     CPTXYPlotSpace *thePlotSpace = self.plotSpace;
 
@@ -97,13 +76,9 @@
 
 -(void)testCalculatePointsToDrawNoneInRange
 {
-    CPTNumberArray inRangeValues = @[@(-0.1), @(-0.2), @(-0.15), @(-0.6), @(-0.9)];
-
-<<<<<<< HEAD
-    CPTMutableNumberArray *values = [NSMutableArray array];
-=======
-    BOOL *drawFlags = malloc(sizeof(BOOL) * inRangeValues.count);
->>>>>>> 03924990
+    CPTNumberArray *inRangeValues = @[@(-0.1), @(-0.2), @(-0.15), @(-0.6), @(-0.9)];
+
+    BOOL *drawFlags = malloc(sizeof(BOOL) * inRangeValues.count);
 
     CPTXYPlotSpace *thePlotSpace = self.plotSpace;
 
@@ -119,13 +94,9 @@
 
 -(void)testCalculatePointsToDrawNoneInRangeVisibleOnly
 {
-    CPTNumberArray inRangeValues = @[@(-0.1), @(-0.2), @(-0.15), @(-0.6), @(-0.9)];
-
-<<<<<<< HEAD
-    CPTMutableNumberArray *values = [NSMutableArray array];
-=======
-    BOOL *drawFlags = malloc(sizeof(BOOL) * inRangeValues.count);
->>>>>>> 03924990
+    CPTNumberArray *inRangeValues = @[@(-0.1), @(-0.2), @(-0.15), @(-0.6), @(-0.9)];
+
+    BOOL *drawFlags = malloc(sizeof(BOOL) * inRangeValues.count);
 
     CPTXYPlotSpace *thePlotSpace = self.plotSpace;
 
@@ -141,13 +112,9 @@
 
 -(void)testCalculatePointsToDrawNoneInRangeDifferentRegions
 {
-    CPTNumberArray inRangeValues = @[@(-0.1), @2, @(-0.15), @3, @(-0.9)];
-
-<<<<<<< HEAD
-    CPTMutableNumberArray *values = [NSMutableArray array];
-=======
-    BOOL *drawFlags = malloc(sizeof(BOOL) * inRangeValues.count);
->>>>>>> 03924990
+    CPTNumberArray *inRangeValues = @[@(-0.1), @2, @(-0.15), @3, @(-0.9)];
+
+    BOOL *drawFlags = malloc(sizeof(BOOL) * inRangeValues.count);
 
     CPTXYPlotSpace *thePlotSpace = self.plotSpace;
 
@@ -163,13 +130,9 @@
 
 -(void)testCalculatePointsToDrawNoneInRangeDifferentRegionsVisibleOnly
 {
-    CPTNumberArray inRangeValues = @[@(-0.1), @2, @(-0.15), @3, @(-0.9)];
-
-<<<<<<< HEAD
-    CPTMutableNumberArray *values = [NSMutableArray array];
-=======
-    BOOL *drawFlags = malloc(sizeof(BOOL) * inRangeValues.count);
->>>>>>> 03924990
+    CPTNumberArray *inRangeValues = @[@(-0.1), @2, @(-0.15), @3, @(-0.9)];
+
+    BOOL *drawFlags = malloc(sizeof(BOOL) * inRangeValues.count);
 
     CPTXYPlotSpace *thePlotSpace = self.plotSpace;
 
@@ -185,14 +148,10 @@
 
 -(void)testCalculatePointsToDrawSomeInRange
 {
-    CPTNumberArray inRangeValues = @[@(-0.1), @0.1, @0.2, @1.2, @1.5];
-    BOOL expected[5]             = { YES, YES, YES, YES, NO };
-
-<<<<<<< HEAD
-    CPTMutableNumberArray *values = [NSMutableArray array];
-=======
-    BOOL *drawFlags = malloc(sizeof(BOOL) * inRangeValues.count);
->>>>>>> 03924990
+    CPTNumberArray *inRangeValues = @[@(-0.1), @0.1, @0.2, @1.2, @1.5];
+    BOOL expected[5]              = { YES, YES, YES, YES, NO };
+
+    BOOL *drawFlags = malloc(sizeof(BOOL) * inRangeValues.count);
 
     CPTXYPlotSpace *thePlotSpace = self.plotSpace;
 
@@ -212,13 +171,9 @@
 
 -(void)testCalculatePointsToDrawSomeInRangeVisibleOnly
 {
-    CPTNumberArray inRangeValues = @[@(-0.1), @0.1, @0.2, @1.2, @1.5];
-
-<<<<<<< HEAD
-    CPTMutableNumberArray *values = [NSMutableArray array];
-=======
-    BOOL *drawFlags = malloc(sizeof(BOOL) * inRangeValues.count);
->>>>>>> 03924990
+    CPTNumberArray *inRangeValues = @[@(-0.1), @0.1, @0.2, @1.2, @1.5];
+
+    BOOL *drawFlags = malloc(sizeof(BOOL) * inRangeValues.count);
 
     CPTXYPlotSpace *thePlotSpace = self.plotSpace;
 
@@ -239,14 +194,10 @@
 
 -(void)testCalculatePointsToDrawSomeInRangeCrossing
 {
-    CPTNumberArray inRangeValues = @[@(-0.1), @1.1, @0.9, @(-0.1), @(-0.2)];
-
-<<<<<<< HEAD
-    CPTMutableNumberArray *values = [NSMutableArray array];
-=======
+    CPTNumberArray *inRangeValues = @[@(-0.1), @1.1, @0.9, @(-0.1), @(-0.2)];
+
     BOOL *drawFlags = malloc(sizeof(BOOL) * inRangeValues.count);
     BOOL *expected  = malloc(sizeof(BOOL) * inRangeValues.count);
->>>>>>> 03924990
 
     for ( NSUInteger i = 0; i < inRangeValues.count - 1; i++ ) {
         expected[i] = YES;
@@ -273,13 +224,9 @@
 
 -(void)testCalculatePointsToDrawSomeInRangeCrossingVisibleOnly
 {
-    CPTNumberArray inRangeValues = @[@(-0.1), @1.1, @0.9, @(-0.1), @(-0.2)];
-
-<<<<<<< HEAD
-    CPTMutableNumberArray *values = [NSMutableArray array];
-=======
-    BOOL *drawFlags = malloc(sizeof(BOOL) * inRangeValues.count);
->>>>>>> 03924990
+    CPTNumberArray *inRangeValues = @[@(-0.1), @1.1, @0.9, @(-0.1), @(-0.2)];
+
+    BOOL *drawFlags = malloc(sizeof(BOOL) * inRangeValues.count);
 
     CPTXYPlotSpace *thePlotSpace = self.plotSpace;
 
