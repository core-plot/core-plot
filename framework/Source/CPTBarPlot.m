#import "CPTBarPlot.h"

#import "CPTColor.h"
#import "CPTExceptions.h"
#import "CPTGradient.h"
#import "CPTLegend.h"
#import "CPTMutableLineStyle.h"
#import "CPTMutableNumericData.h"
#import "CPTMutablePlotRange.h"
#import "CPTPathExtensions.h"
#import "CPTPlotArea.h"
#import "CPTPlotSpaceAnnotation.h"
#import "CPTUtilities.h"
#import "CPTXYPlotSpace.h"
#import "NSCoderExtensions.h"
#import <tgmath.h>

/** @defgroup plotAnimationBarPlot Bar Plot
 *  @brief Bar plot properties that can be animated using Core Animation.
 *  @ingroup plotAnimation
 **/

/** @if MacOnly
 *  @defgroup plotBindingsBarPlot Bar Plot Bindings
 *  @brief Binding identifiers for bar plots.
 *  @ingroup plotBindings
 *  @endif
 **/

NSString *const CPTBarPlotBindingBarLocations  = @"barLocations";  ///< Bar locations.
NSString *const CPTBarPlotBindingBarTips       = @"barTips";       ///< Bar tips.
NSString *const CPTBarPlotBindingBarBases      = @"barBases";      ///< Bar bases.
NSString *const CPTBarPlotBindingBarFills      = @"barFills";      ///< Bar fills.
NSString *const CPTBarPlotBindingBarLineStyles = @"barLineStyles"; ///< Bar line styles.

/// @cond
@interface CPTBarPlot()

<<<<<<< HEAD
@property (nonatomic, readwrite, copy) CPTNumberArray *barLocations;
@property (nonatomic, readwrite, copy) CPTNumberArray *barTips;
@property (nonatomic, readwrite, copy) CPTNumberArray *barBases;
@property (nonatomic, readwrite, copy) CPTFillArray *barFills;
@property (nonatomic, readwrite, copy) CPTLineStyleArray *barLineStyles;
=======
@property (nonatomic, readwrite, copy, nullable) CPTNumberArray barLocations;
@property (nonatomic, readwrite, copy, nullable) CPTNumberArray barTips;
@property (nonatomic, readwrite, copy, nullable) CPTNumberArray barBases;
@property (nonatomic, readwrite, copy, nullable) CPTFillArray barFills;
@property (nonatomic, readwrite, copy, nullable) CPTLineStyleArray barLineStyles;
>>>>>>> 03924990
@property (nonatomic, readwrite, assign) NSUInteger pointingDeviceDownIndex;

-(BOOL)barAtRecordIndex:(NSUInteger)idx basePoint:(nonnull CGPoint *)basePoint tipPoint:(nonnull CGPoint *)tipPoint;
-(nonnull CGMutablePathRef)newBarPathWithContext:(nullable CGContextRef)context recordIndex:(NSUInteger)recordIndex;
-(nonnull CGMutablePathRef)newBarPathWithContext:(nullable CGContextRef)context basePoint:(CGPoint)basePoint tipPoint:(CGPoint)tipPoint;
-(nullable CPTFill *)barFillForIndex:(NSUInteger)idx;
-(nullable CPTLineStyle *)barLineStyleForIndex:(NSUInteger)idx;
-(void)drawBarInContext:(nonnull CGContextRef)context recordIndex:(NSUInteger)idx;

-(CGFloat)lengthInView:(NSDecimal)plotLength;
-(double)doubleLengthInPlotCoordinates:(NSDecimal)decimalLength;

-(BOOL)barIsVisibleWithBasePoint:(CGPoint)basePoint;

@end

/// @endcond

#pragma mark -

/**
 *  @brief A two-dimensional bar plot.
 *  @see See @ref plotAnimationBarPlot "Bar Plot" for a list of animatable properties.
 *  @if MacOnly
 *  @see See @ref plotBindingsBarPlot "Bar Plot Bindings" for a list of supported binding identifiers.
 *  @endif
 **/
@implementation CPTBarPlot

@dynamic barLocations;
@dynamic barTips;
@dynamic barBases;
@dynamic barFills;
@dynamic barLineStyles;

/** @property CGFloat barCornerRadius
 *  @brief The corner radius for the end of the bars. Default is @num{0.0} for square corners.
 *  @ingroup plotAnimationBarPlot
 **/
@synthesize barCornerRadius;

/** @property CGFloat barBaseCornerRadius
 *  @brief The corner radius for the end of the bars drawn at the base value. Default is @num{0.0} for square corners.
 *  @ingroup plotAnimationBarPlot
 **/
@synthesize barBaseCornerRadius;

/** @property nonnull NSNumber *barOffset
 *  @brief The starting offset of the first bar in location data units.
 *  @ingroup plotAnimationBarPlot
 **/
@synthesize barOffset;

/** @property BOOL barWidthsAreInViewCoordinates
 *  @brief Whether the bar width and bar offset is in view coordinates, or in plot coordinates.
 *  Default is @NO, meaning plot coordinates are used.
 **/
@synthesize barWidthsAreInViewCoordinates;

/** @property nonnull NSNumber *barWidth
 *  @brief The width of each bar. Either view or plot coordinates can be used.
 *
 *  With plot coordinates, the bar locations are one data unit apart (e.g., 1, 2, 3, etc.),
 *  a value of @num{1.0} will result in bars that touch each other; a value of @num{0.5} will result in bars that are as wide
 *  as the gap between them.
 *
 *  @see barWidthsAreInViewCoordinates
 *  @ingroup plotAnimationBarPlot
 **/
@synthesize barWidth;

/** @property nullable CPTLineStyle *lineStyle
 *  @brief The line style for the bar outline.
 *  If @nil, the outline is not drawn.
 **/
@synthesize lineStyle;

/** @property nullable CPTFill *fill
 *  @brief The fill style for the bars.
 *  If @nil, the bars are not filled.
 **/
@synthesize fill;

/** @property BOOL barsAreHorizontal
 *  @brief If @YES, the bars will have a horizontal orientation, otherwise they will be vertical.
 **/
@synthesize barsAreHorizontal;

/** @property nonnull NSNumber *baseValue
 *  @brief The coordinate value of the fixed end of the bars.
 *  This is only used if @ref barBasesVary is @NO. Otherwise, the data source
 *  will be queried for an appropriate value of #CPTBarPlotFieldBarBase.
 *  @ingroup plotAnimationBarPlot
 **/
@synthesize baseValue;

/** @property BOOL barBasesVary
 *  @brief If @NO, a constant base value is used for all bars.
 *  If @YES, the data source is queried to supply a base value for each bar.
 *  @see baseValue
 **/
@synthesize barBasesVary;

/** @property nullable CPTPlotRange *plotRange
 *  @brief Sets the plot range for the independent axis.
 *
 *  If a plot range is provided, the bars are spaced evenly throughout the plot range. If @ref plotRange is @nil,
 *  bar locations are provided by Cocoa bindings or the bar plot datasource. If locations are not provided by
 *  either bindings or the datasource, the first bar will be placed at zero (@num{0}) and subsequent bars will be at
 *  successive positive integer coordinates.
 **/
@synthesize plotRange;

/** @internal
 *  @property NSUInteger pointingDeviceDownIndex
 *  @brief The index that was selected on the pointing device down event.
 **/
@synthesize pointingDeviceDownIndex;

#pragma mark -
#pragma mark Convenience Factory Methods

/** @brief Creates and returns a new CPTBarPlot instance initialized with a bar fill consisting of a linear gradient between black and the given color.
 *  @param color The beginning color.
 *  @param horizontal If @YES, the bars will have a horizontal orientation, otherwise they will be vertical.
 *  @return A new CPTBarPlot instance initialized with a linear gradient bar fill.
 **/
+(nonnull instancetype)tubularBarPlotWithColor:(nonnull CPTColor *)color horizontalBars:(BOOL)horizontal
{
    CPTBarPlot *barPlot               = [[CPTBarPlot alloc] init];
    CPTMutableLineStyle *barLineStyle = [[CPTMutableLineStyle alloc] init];

    barLineStyle.lineWidth = CPTFloat(1.0);
    barLineStyle.lineColor = [CPTColor blackColor];

    barPlot.lineStyle         = barLineStyle;
    barPlot.barsAreHorizontal = horizontal;
    barPlot.barWidth          = @0.8;
    barPlot.barCornerRadius   = CPTFloat(2.0);

    CPTGradient *fillGradient = [CPTGradient gradientWithBeginningColor:color endingColor:[CPTColor blackColor]];
    fillGradient.angle = CPTFloat(horizontal ? -90.0 : 0.0);
    barPlot.fill       = [CPTFill fillWithGradient:fillGradient];

    barPlot.barWidthsAreInViewCoordinates = NO;

    return barPlot;
}

#pragma mark -
#pragma mark Init/Dealloc

/// @cond

#if TARGET_OS_SIMULATOR || TARGET_OS_IPHONE
#else
+(void)initialize
{
    if ( self == [CPTBarPlot class] ) {
        [self exposeBinding:CPTBarPlotBindingBarLocations];
        [self exposeBinding:CPTBarPlotBindingBarTips];
        [self exposeBinding:CPTBarPlotBindingBarBases];
        [self exposeBinding:CPTBarPlotBindingBarFills];
        [self exposeBinding:CPTBarPlotBindingBarLineStyles];
    }
}
#endif

/// @endcond

/// @name Initialization
/// @{

/** @brief Initializes a newly allocated CPTBarPlot object with the provided frame rectangle.
 *
 *  This is the designated initializer. The initialized layer will have the following properties:
 *  - @ref lineStyle = default line style
 *  - @ref fill = solid black fill
 *  - @ref barWidth = @num{0.5}
 *  - @ref barWidthsAreInViewCoordinates = @NO
 *  - @ref barOffset = @num{0.0}
 *  - @ref barCornerRadius = @num{0.0}
 *  - @ref barBaseCornerRadius = @num{0.0}
 *  - @ref baseValue = @num{0}
 *  - @ref barsAreHorizontal = @NO
 *  - @ref barBasesVary = @NO
 *  - @ref plotRange = @nil
 *  - @ref labelOffset = @num{10.0}
 *  - @ref labelField = #CPTBarPlotFieldBarTip
 *
 *  @param newFrame The frame rectangle.
 *  @return The initialized CPTBarPlot object.
 **/
-(nonnull instancetype)initWithFrame:(CGRect)newFrame
{
    if ( (self = [super initWithFrame:newFrame]) ) {
        lineStyle                     = [[CPTLineStyle alloc] init];
        fill                          = [CPTFill fillWithColor:[CPTColor blackColor]];
        barWidth                      = @0.5;
        barWidthsAreInViewCoordinates = NO;
        barOffset                     = @0.0;
        barCornerRadius               = CPTFloat(0.0);
        barBaseCornerRadius           = CPTFloat(0.0);
        baseValue                     = @0.0;
        barsAreHorizontal             = NO;
        barBasesVary                  = NO;
        plotRange                     = nil;
        pointingDeviceDownIndex       = NSNotFound;

        self.labelOffset = CPTFloat(10.0);
        self.labelField  = CPTBarPlotFieldBarTip;
    }
    return self;
}

/// @}

/// @cond

-(nonnull instancetype)initWithLayer:(nonnull id)layer
{
    if ( (self = [super initWithLayer:layer]) ) {
        CPTBarPlot *theLayer = (CPTBarPlot *)layer;

        lineStyle                     = theLayer->lineStyle;
        fill                          = theLayer->fill;
        barWidth                      = theLayer->barWidth;
        barWidthsAreInViewCoordinates = theLayer->barWidthsAreInViewCoordinates;
        barOffset                     = theLayer->barOffset;
        barCornerRadius               = theLayer->barCornerRadius;
        barBaseCornerRadius           = theLayer->barBaseCornerRadius;
        baseValue                     = theLayer->baseValue;
        barBasesVary                  = theLayer->barBasesVary;
        barsAreHorizontal             = theLayer->barsAreHorizontal;
        plotRange                     = theLayer->plotRange;
        pointingDeviceDownIndex       = NSNotFound;
    }
    return self;
}

/// @endcond

#pragma mark -
#pragma mark NSCoding Methods

/// @cond

-(void)encodeWithCoder:(nonnull NSCoder *)coder
{
    [super encodeWithCoder:coder];

    [coder encodeObject:self.lineStyle forKey:@"CPTBarPlot.lineStyle"];
    [coder encodeObject:self.fill forKey:@"CPTBarPlot.fill"];
    [coder encodeObject:self.barWidth forKey:@"CPTBarPlot.barWidth"];
    [coder encodeObject:self.barOffset forKey:@"CPTBarPlot.barOffset"];
    [coder encodeCGFloat:self.barCornerRadius forKey:@"CPTBarPlot.barCornerRadius"];
    [coder encodeCGFloat:self.barBaseCornerRadius forKey:@"CPTBarPlot.barBaseCornerRadius"];
    [coder encodeObject:self.baseValue forKey:@"CPTBarPlot.baseValue"];
    [coder encodeBool:self.barsAreHorizontal forKey:@"CPTBarPlot.barsAreHorizontal"];
    [coder encodeBool:self.barBasesVary forKey:@"CPTBarPlot.barBasesVary"];
    [coder encodeBool:self.barWidthsAreInViewCoordinates forKey:@"CPTBarPlot.barWidthsAreInViewCoordinates"];
    [coder encodeObject:self.plotRange forKey:@"CPTBarPlot.plotRange"];

    // No need to archive these properties:
    // pointingDeviceDownIndex
}

-(nullable instancetype)initWithCoder:(nonnull NSCoder *)coder
{
    if ( (self = [super initWithCoder:coder]) ) {
<<<<<<< HEAD
        lineStyle = [[coder decodeObjectOfClass:[CPTLineStyle class]
                                         forKey:@"CPTBarPlot.lineStyle"] copy];
        fill = [[coder decodeObjectOfClass:[CPTFill class]
                                    forKey:@"CPTBarPlot.fill"] copy];
        barWidth = [coder decodeObjectOfClass:[NSNumber class]
                                       forKey:@"CPTBarPlot.barWidth"];
        barOffset = [coder decodeObjectOfClass:[NSNumber class]
                                        forKey:@"CPTBarPlot.barOffset"];
        barCornerRadius     = [coder decodeCGFloatForKey:@"CPTBarPlot.barCornerRadius"];
        barBaseCornerRadius = [coder decodeCGFloatForKey:@"CPTBarPlot.barBaseCornerRadius"];
        baseValue           = [coder decodeObjectOfClass:[NSNumber class]
                                                  forKey:@"CPTBarPlot.baseValue"];
=======
        NSNumber *num;

        lineStyle                     = [[coder decodeObjectForKey:@"CPTBarPlot.lineStyle"] copy];
        fill                          = [[coder decodeObjectForKey:@"CPTBarPlot.fill"] copy];
        num                           = [coder decodeObjectForKey:@"CPTBarPlot.barWidth"];
        barWidth                      = num ? num : @0.0;
        num                           = [coder decodeObjectForKey:@"CPTBarPlot.barOffset"];
        barOffset                     = num ? num : @0.0;
        barCornerRadius               = [coder decodeCGFloatForKey:@"CPTBarPlot.barCornerRadius"];
        barBaseCornerRadius           = [coder decodeCGFloatForKey:@"CPTBarPlot.barBaseCornerRadius"];
        num                           = [coder decodeObjectForKey:@"CPTBarPlot.baseValue"];
        baseValue                     = num ? num : @0.0;
>>>>>>> 03924990
        barsAreHorizontal             = [coder decodeBoolForKey:@"CPTBarPlot.barsAreHorizontal"];
        barBasesVary                  = [coder decodeBoolForKey:@"CPTBarPlot.barBasesVary"];
        barWidthsAreInViewCoordinates = [coder decodeBoolForKey:@"CPTBarPlot.barWidthsAreInViewCoordinates"];
        plotRange                     = [[coder decodeObjectOfClass:[CPTPlotRange class]
                                                             forKey:@"CPTBarPlot.plotRange"] copy];
        pointingDeviceDownIndex = NSNotFound;
    }
    return self;
}

/// @endcond

#pragma mark -
#pragma mark NSSecureCoding Methods

/// @cond

+(BOOL)supportsSecureCoding
{
    return YES;
}

/// @endcond

#pragma mark -
#pragma mark Data Loading

/// @cond

-(void)reloadDataInIndexRange:(NSRange)indexRange
{
    [super reloadDataInIndexRange:indexRange];

    // Bar fills
    [self reloadBarFillsInIndexRange:indexRange];

    // Bar line styles
    [self reloadBarLineStylesInIndexRange:indexRange];

    // Legend
    id<CPTBarPlotDataSource> theDataSource = (id<CPTBarPlotDataSource>)self.dataSource;

    if ( [theDataSource respondsToSelector:@selector(legendTitleForBarPlot:recordIndex:)] ) {
        [[NSNotificationCenter defaultCenter] postNotificationName:CPTLegendNeedsRedrawForPlotNotification object:self];
    }
}

-(void)reloadPlotDataInIndexRange:(NSRange)indexRange
{
    [super reloadPlotDataInIndexRange:indexRange];

    if ( ![self loadNumbersForAllFieldsFromDataSourceInRecordIndexRange:indexRange] ) {
        id<CPTBarPlotDataSource> theDataSource = (id<CPTBarPlotDataSource>)self.dataSource;

        // Bar lengths
        if ( theDataSource ) {
            id newBarLengths = [self numbersFromDataSourceForField:CPTBarPlotFieldBarTip recordIndexRange:indexRange];
            [self cacheNumbers:newBarLengths forField:CPTBarPlotFieldBarTip atRecordIndex:indexRange.location];
            if ( self.barBasesVary ) {
                id newBarBases = [self numbersFromDataSourceForField:CPTBarPlotFieldBarBase recordIndexRange:indexRange];
                [self cacheNumbers:newBarBases forField:CPTBarPlotFieldBarBase atRecordIndex:indexRange.location];
            }
            else {
                self.barBases = nil;
            }
        }
        else {
            self.barTips  = nil;
            self.barBases = nil;
        }

        // Locations of bars
        if ( self.plotRange ) {
            // Spread bars evenly over the plot range
            CPTMutableNumericData *locationData = nil;
            if ( self.doublePrecisionCache ) {
                locationData = [[CPTMutableNumericData alloc] initWithData:[NSData data]
                                                                  dataType:CPTDataType( CPTFloatingPointDataType, sizeof(double), CFByteOrderGetCurrent() )
                                                                     shape:nil];
                locationData.shape = @[@(indexRange.length)];

                double doublePrecisionDelta = 1.0;
                if ( indexRange.length > 1 ) {
                    doublePrecisionDelta = self.plotRange.lengthDouble / (double)(indexRange.length - 1);
                }

                double locationDouble = self.plotRange.locationDouble;
                double *dataBytes     = (double *)locationData.mutableBytes;
                double *dataEnd       = dataBytes + indexRange.length;
                while ( dataBytes < dataEnd ) {
                    *dataBytes++    = locationDouble;
                    locationDouble += doublePrecisionDelta;
                }
            }
            else {
                locationData = [[CPTMutableNumericData alloc] initWithData:[NSData data]
                                                                  dataType:CPTDataType( CPTDecimalDataType, sizeof(NSDecimal), CFByteOrderGetCurrent() )
                                                                     shape:nil];
                locationData.shape = @[@(indexRange.length)];

                NSDecimal delta = CPTDecimalFromInteger(1);
                if ( indexRange.length > 1 ) {
                    delta = CPTDecimalDivide( self.plotRange.lengthDecimal, CPTDecimalFromUnsignedInteger(indexRange.length - 1) );
                }

                NSDecimal locationDecimal = self.plotRange.locationDecimal;
                NSDecimal *dataBytes      = (NSDecimal *)locationData.mutableBytes;
                NSDecimal *dataEnd        = dataBytes + indexRange.length;
                while ( dataBytes < dataEnd ) {
                    *dataBytes++    = locationDecimal;
                    locationDecimal = CPTDecimalAdd(locationDecimal, delta);
                }
            }
            [self cacheNumbers:locationData forField:CPTBarPlotFieldBarLocation atRecordIndex:indexRange.location];
        }
        else if ( theDataSource ) {
            // Get locations from the datasource
            id newBarLocations = [self numbersFromDataSourceForField:CPTBarPlotFieldBarLocation recordIndexRange:indexRange];
            [self cacheNumbers:newBarLocations forField:CPTBarPlotFieldBarLocation atRecordIndex:indexRange.location];
        }
        else {
            // Make evenly spaced locations starting at zero
            CPTMutableNumericData *locationData = nil;
            if ( self.doublePrecisionCache ) {
                locationData = [[CPTMutableNumericData alloc] initWithData:[NSData data]
                                                                  dataType:CPTDataType( CPTFloatingPointDataType, sizeof(double), CFByteOrderGetCurrent() )
                                                                     shape:nil];
                locationData.shape = @[@(indexRange.length)];

                double locationDouble = 0.0;
                double *dataBytes     = (double *)locationData.mutableBytes;
                double *dataEnd       = dataBytes + indexRange.length;
                while ( dataBytes < dataEnd ) {
                    *dataBytes++    = locationDouble;
                    locationDouble += 1.0;
                }
            }
            else {
                locationData = [[CPTMutableNumericData alloc] initWithData:[NSData data]
                                                                  dataType:CPTDataType( CPTDecimalDataType, sizeof(NSDecimal), CFByteOrderGetCurrent() )
                                                                     shape:nil];
                locationData.shape = @[@(indexRange.length)];

                NSDecimal locationDecimal = CPTDecimalFromInteger(0);
                NSDecimal *dataBytes      = (NSDecimal *)locationData.mutableBytes;
                NSDecimal *dataEnd        = dataBytes + indexRange.length;
                NSDecimal one             = CPTDecimalFromInteger(1);
                while ( dataBytes < dataEnd ) {
                    *dataBytes++    = locationDecimal;
                    locationDecimal = CPTDecimalAdd(locationDecimal, one);
                }
            }
            [self cacheNumbers:locationData forField:CPTBarPlotFieldBarLocation atRecordIndex:indexRange.location];
        }
    }
}

/// @endcond

/**
 *  @brief Reload all bar fills from the data source immediately.
 **/
-(void)reloadBarFills
{
    [self reloadBarFillsInIndexRange:NSMakeRange(0, self.cachedDataCount)];
}

/** @brief Reload bar fills in the given index range from the data source immediately.
 *  @param indexRange The index range to load.
 **/
-(void)reloadBarFillsInIndexRange:(NSRange)indexRange
{
    id<CPTBarPlotDataSource> theDataSource = (id<CPTBarPlotDataSource>)self.dataSource;

    BOOL needsLegendUpdate = NO;

    if ( [theDataSource respondsToSelector:@selector(barFillsForBarPlot:recordIndexRange:)] ) {
        needsLegendUpdate = YES;

        [self cacheArray:[theDataSource barFillsForBarPlot:self recordIndexRange:indexRange]
                  forKey:CPTBarPlotBindingBarFills
           atRecordIndex:indexRange.location];
    }
    else if ( [theDataSource respondsToSelector:@selector(barFillForBarPlot:recordIndex:)] ) {
        needsLegendUpdate = YES;

        id nilObject               = [CPTPlot nilData];
        CPTMutableFillArray *array = [[NSMutableArray alloc] initWithCapacity:indexRange.length];
        NSUInteger maxIndex        = NSMaxRange(indexRange);

        for ( NSUInteger idx = indexRange.location; idx < maxIndex; idx++ ) {
            CPTFill *dataSourceFill = [theDataSource barFillForBarPlot:self recordIndex:idx];
            if ( dataSourceFill ) {
                [array addObject:dataSourceFill];
            }
            else {
                [array addObject:nilObject];
            }
        }

        [self cacheArray:array forKey:CPTBarPlotBindingBarFills atRecordIndex:indexRange.location];
    }

    // Legend
    if ( needsLegendUpdate ) {
        [[NSNotificationCenter defaultCenter] postNotificationName:CPTLegendNeedsRedrawForPlotNotification object:self];
    }

    [self setNeedsDisplay];
}

/**
 *  @brief Reload all bar line styles from the data source immediately.
 **/
-(void)reloadBarLineStyles
{
    [self reloadBarLineStylesInIndexRange:NSMakeRange(0, self.cachedDataCount)];
}

/** @brief Reload bar line styles in the given index range from the data source immediately.
 *  @param indexRange The index range to load.
 **/
-(void)reloadBarLineStylesInIndexRange:(NSRange)indexRange
{
    id<CPTBarPlotDataSource> theDataSource = (id<CPTBarPlotDataSource>)self.dataSource;

    BOOL needsLegendUpdate = NO;

    if ( [theDataSource respondsToSelector:@selector(barLineStylesForBarPlot:recordIndexRange:)] ) {
        needsLegendUpdate = YES;

        [self cacheArray:[theDataSource barLineStylesForBarPlot:self recordIndexRange:indexRange]
                  forKey:CPTBarPlotBindingBarLineStyles
           atRecordIndex:indexRange.location];
    }
    else if ( [theDataSource respondsToSelector:@selector(barLineStyleForBarPlot:recordIndex:)] ) {
        needsLegendUpdate = YES;

        id nilObject                    = [CPTPlot nilData];
        CPTMutableLineStyleArray *array = [[NSMutableArray alloc] initWithCapacity:indexRange.length];
        NSUInteger maxIndex             = NSMaxRange(indexRange);

        for ( NSUInteger idx = indexRange.location; idx < maxIndex; idx++ ) {
            CPTLineStyle *dataSourceLineStyle = [theDataSource barLineStyleForBarPlot:self recordIndex:idx];
            if ( dataSourceLineStyle ) {
                [array addObject:dataSourceLineStyle];
            }
            else {
                [array addObject:nilObject];
            }
        }

        [self cacheArray:array forKey:CPTBarPlotBindingBarLineStyles atRecordIndex:indexRange.location];
    }

    // Legend
    if ( needsLegendUpdate ) {
        [[NSNotificationCenter defaultCenter] postNotificationName:CPTLegendNeedsRedrawForPlotNotification object:self];
    }

    [self setNeedsDisplay];
}

#pragma mark -
#pragma mark Length Conversions for Independent Coordinate (e.g., widths, offsets)

/// @cond

-(CGFloat)lengthInView:(NSDecimal)decimalLength
{
    CGFloat length;

    if ( self.barWidthsAreInViewCoordinates ) {
        length = CPTDecimalCGFloatValue(decimalLength);
    }
    else {
        CPTCoordinate coordinate     = (self.barsAreHorizontal ? CPTCoordinateY : CPTCoordinateX);
        CPTXYPlotSpace *thePlotSpace = (CPTXYPlotSpace *)self.plotSpace;
        NSDecimal xLocation          = thePlotSpace.xRange.locationDecimal;
        NSDecimal yLocation          = thePlotSpace.yRange.locationDecimal;

        NSDecimal originPlotPoint[2];
        NSDecimal displacedPlotPoint[2];

        switch ( coordinate ) {
            case CPTCoordinateX:
                originPlotPoint[CPTCoordinateX]    = xLocation;
                originPlotPoint[CPTCoordinateY]    = yLocation;
                displacedPlotPoint[CPTCoordinateX] = CPTDecimalAdd(xLocation, decimalLength);
                displacedPlotPoint[CPTCoordinateY] = yLocation;
                break;

            case CPTCoordinateY:
                originPlotPoint[CPTCoordinateX]    = xLocation;
                originPlotPoint[CPTCoordinateY]    = yLocation;
                displacedPlotPoint[CPTCoordinateX] = xLocation;
                displacedPlotPoint[CPTCoordinateY] = CPTDecimalAdd(yLocation, decimalLength);
                break;

            default:
                break;
        }

        CGPoint originPoint    = [thePlotSpace plotAreaViewPointForPlotPoint:originPlotPoint numberOfCoordinates:2];
        CGPoint displacedPoint = [thePlotSpace plotAreaViewPointForPlotPoint:displacedPlotPoint numberOfCoordinates:2];

        switch ( coordinate ) {
            case CPTCoordinateX:
                length = displacedPoint.x - originPoint.x;
                break;

            case CPTCoordinateY:
                length = displacedPoint.y - originPoint.y;
                break;

            default:
                length = CPTFloat(0.0);
                break;
        }
    }
    return length;
}

-(double)doubleLengthInPlotCoordinates:(NSDecimal)decimalLength
{
    double length;

    if ( self.barWidthsAreInViewCoordinates ) {
        CGFloat floatLength        = CPTDecimalCGFloatValue(decimalLength);
        CGPoint originViewPoint    = CGPointZero;
        CGPoint displacedViewPoint = CPTPointMake(floatLength, floatLength);
        double originPlotPoint[2], displacedPlotPoint[2];
        CPTPlotSpace *thePlotSpace = self.plotSpace;
        [thePlotSpace doublePrecisionPlotPoint:originPlotPoint numberOfCoordinates:2 forPlotAreaViewPoint:originViewPoint];
        [thePlotSpace doublePrecisionPlotPoint:displacedPlotPoint numberOfCoordinates:2 forPlotAreaViewPoint:displacedViewPoint];
        if ( self.barsAreHorizontal ) {
            length = displacedPlotPoint[CPTCoordinateY] - originPlotPoint[CPTCoordinateY];
        }
        else {
            length = displacedPlotPoint[CPTCoordinateX] - originPlotPoint[CPTCoordinateX];
        }
    }
    else {
        length = CPTDecimalDoubleValue(decimalLength);
    }
    return length;
}

-(NSDecimal)lengthInPlotCoordinates:(NSDecimal)decimalLength
{
    NSDecimal length;

    if ( self.barWidthsAreInViewCoordinates ) {
        CGFloat floatLength        = CPTDecimalCGFloatValue(decimalLength);
        CGPoint originViewPoint    = CGPointZero;
        CGPoint displacedViewPoint = CPTPointMake(floatLength, floatLength);
        NSDecimal originPlotPoint[2], displacedPlotPoint[2];
        CPTPlotSpace *thePlotSpace = self.plotSpace;
        [thePlotSpace plotPoint:originPlotPoint numberOfCoordinates:2 forPlotAreaViewPoint:originViewPoint];
        [thePlotSpace plotPoint:displacedPlotPoint numberOfCoordinates:2 forPlotAreaViewPoint:displacedViewPoint];
        if ( self.barsAreHorizontal ) {
            length = CPTDecimalSubtract(displacedPlotPoint[CPTCoordinateY], originPlotPoint[CPTCoordinateY]);
        }
        else {
            length = CPTDecimalSubtract(displacedPlotPoint[CPTCoordinateX], originPlotPoint[CPTCoordinateX]);
        }
    }
    else {
        length = decimalLength;
    }
    return length;
}

/// @endcond

#pragma mark -
#pragma mark Data Ranges

/// @cond

-(nullable CPTPlotRange *)plotRangeForCoordinate:(CPTCoordinate)coord
{
    CPTPlotRange *range = [super plotRangeForCoordinate:coord];

    if ( !self.barBasesVary ) {
        switch ( coord ) {
            case CPTCoordinateX:
                if ( self.barsAreHorizontal ) {
                    NSDecimal base = self.baseValue.decimalValue;
                    if ( ![range contains:base] ) {
                        CPTMutablePlotRange *newRange = [range mutableCopy];
                        [newRange unionPlotRange:[CPTPlotRange plotRangeWithLocationDecimal:base lengthDecimal:CPTDecimalFromInteger(0)]];
                        range = newRange;
                    }
                }
                break;

            case CPTCoordinateY:
                if ( !self.barsAreHorizontal ) {
                    NSDecimal base = self.baseValue.decimalValue;
                    if ( ![range contains:base] ) {
                        CPTMutablePlotRange *newRange = [range mutableCopy];
                        [newRange unionPlotRange:[CPTPlotRange plotRangeWithLocationDecimal:base lengthDecimal:CPTDecimalFromInteger(0)]];
                        range = newRange;
                    }
                }
                break;

            default:
                break;
        }
    }
    return range;
}

/// @endcond

/** @brief Computes a plot range that completely encloses all of the bars.
 *
 *  For a horizontal bar plot, this range starts at the left edge of the first bar and continues to the right edge
 *  of the last bar. Similarly, this range starts at the bottom edge of the first bar and continues to the top edge
 *  of the last bar for vertical bar plots. The length will have the same sign as the corresponding plot range from the plot space.
 *
 *  @return A plot range that completely encloses all of the bars.
 **/
-(nullable CPTPlotRange *)plotRangeEnclosingBars
{
    BOOL horizontalBars = self.barsAreHorizontal;
    CPTMutablePlotRange *range;

    if ( horizontalBars ) {
        range = [[self plotRangeForCoordinate:CPTCoordinateY] mutableCopy];
    }
    else {
        range = [[self plotRangeForCoordinate:CPTCoordinateX] mutableCopy];
    }

    NSDecimal barOffsetLength = [self lengthInPlotCoordinates:self.barOffset.decimalValue];
    NSDecimal barWidthLength  = [self lengthInPlotCoordinates:self.barWidth.decimalValue];
    NSDecimal halfBarWidth    = CPTDecimalDivide( barWidthLength, CPTDecimalFromInteger(2) );

    NSDecimal rangeLocation = range.locationDecimal;
    NSDecimal rangeLength   = range.lengthDecimal;

    if ( CPTDecimalGreaterThanOrEqualTo( rangeLength, CPTDecimalFromInteger(0) ) ) {
        rangeLocation = CPTDecimalSubtract(rangeLocation, halfBarWidth);

        range.locationDecimal = CPTDecimalAdd(rangeLocation, barOffsetLength);
        range.lengthDecimal   = CPTDecimalAdd(rangeLength, barWidthLength);
    }
    else {
        rangeLocation = CPTDecimalAdd(rangeLocation, halfBarWidth);

        range.locationDecimal = CPTDecimalSubtract(rangeLocation, barOffsetLength);
        range.lengthDecimal   = CPTDecimalSubtract(rangeLength, barWidthLength);
    }

    return range;
}

#pragma mark -
#pragma mark Drawing

/// @cond

-(void)renderAsVectorInContext:(nonnull CGContextRef)context
{
    if ( self.hidden ) {
        return;
    }

    CPTMutableNumericData *cachedLocations = [self cachedNumbersForField:CPTBarPlotFieldBarLocation];
    CPTMutableNumericData *cachedLengths   = [self cachedNumbersForField:CPTBarPlotFieldBarTip];
    if ( (cachedLocations == nil) || (cachedLengths == nil) ) {
        return;
    }

    BOOL basesVary                     = self.barBasesVary;
    CPTMutableNumericData *cachedBases = [self cachedNumbersForField:CPTBarPlotFieldBarBase];
    if ( basesVary && (cachedBases == nil) ) {
        return;
    }

    NSUInteger barCount = self.cachedDataCount;
    if ( barCount == 0 ) {
        return;
    }

    if ( cachedLocations.numberOfSamples != cachedLengths.numberOfSamples ) {
        [NSException raise:CPTException format:@"Number of bar locations and lengths do not match"];
    }

    if ( basesVary && (cachedLengths.numberOfSamples != cachedBases.numberOfSamples) ) {
        [NSException raise:CPTException format:@"Number of bar lengths and bases do not match"];
    }

    [super renderAsVectorInContext:context];

    CGContextBeginTransparencyLayer(context, NULL);

    for ( NSUInteger ii = 0; ii < barCount; ii++ ) {
        // Draw
        [self drawBarInContext:context recordIndex:ii];
    }

    CGContextEndTransparencyLayer(context);
}

-(BOOL)barAtRecordIndex:(NSUInteger)idx basePoint:(nonnull CGPoint *)basePoint tipPoint:(nonnull CGPoint *)tipPoint
{
    BOOL horizontalBars            = self.barsAreHorizontal;
    CPTCoordinate independentCoord = (horizontalBars ? CPTCoordinateY : CPTCoordinateX);
    CPTCoordinate dependentCoord   = (horizontalBars ? CPTCoordinateX : CPTCoordinateY);

    CPTPlotSpace *thePlotSpace = self.plotSpace;

    if ( self.doublePrecisionCache ) {
        double plotPoint[2];
        plotPoint[independentCoord] = [self cachedDoubleForField:CPTBarPlotFieldBarLocation recordIndex:idx];
        if ( isnan(plotPoint[independentCoord]) ) {
            return NO;
        }

        // Tip point
        plotPoint[dependentCoord] = [self cachedDoubleForField:CPTBarPlotFieldBarTip recordIndex:idx];
        if ( isnan(plotPoint[dependentCoord]) ) {
            return NO;
        }
        *tipPoint = [thePlotSpace plotAreaViewPointForDoublePrecisionPlotPoint:plotPoint numberOfCoordinates:2];

        // Base point
        if ( !self.barBasesVary ) {
            plotPoint[dependentCoord] = self.baseValue.doubleValue;
        }
        else {
            plotPoint[dependentCoord] = [self cachedDoubleForField:CPTBarPlotFieldBarBase recordIndex:idx];
        }
        if ( isnan(plotPoint[dependentCoord]) ) {
            return NO;
        }
        *basePoint = [thePlotSpace plotAreaViewPointForDoublePrecisionPlotPoint:plotPoint numberOfCoordinates:2];
    }
    else {
        NSDecimal plotPoint[2];
        plotPoint[independentCoord] = [self cachedDecimalForField:CPTBarPlotFieldBarLocation recordIndex:idx];
        if ( NSDecimalIsNotANumber(&plotPoint[independentCoord]) ) {
            return NO;
        }

        // Tip point
        plotPoint[dependentCoord] = [self cachedDecimalForField:CPTBarPlotFieldBarTip recordIndex:idx];
        if ( NSDecimalIsNotANumber(&plotPoint[dependentCoord]) ) {
            return NO;
        }
        *tipPoint = [thePlotSpace plotAreaViewPointForPlotPoint:plotPoint numberOfCoordinates:2];

        // Base point
        if ( !self.barBasesVary ) {
            plotPoint[dependentCoord] = self.baseValue.decimalValue;
        }
        else {
            plotPoint[dependentCoord] = [self cachedDecimalForField:CPTBarPlotFieldBarBase recordIndex:idx];
        }
        if ( NSDecimalIsNotANumber(&plotPoint[dependentCoord]) ) {
            return NO;
        }
        *basePoint = [thePlotSpace plotAreaViewPointForPlotPoint:plotPoint numberOfCoordinates:2];
    }

    // Determine bar width and offset.
    CGFloat barOffsetLength = [self lengthInView:self.barOffset.decimalValue];

    // Offset
    if ( horizontalBars ) {
        basePoint->y += barOffsetLength;
        tipPoint->y  += barOffsetLength;
    }
    else {
        basePoint->x += barOffsetLength;
        tipPoint->x  += barOffsetLength;
    }

    return YES;
}

-(nonnull CGMutablePathRef)newBarPathWithContext:(nullable CGContextRef)context recordIndex:(NSUInteger)recordIndex
{
    // Get base and tip points
    CGPoint basePoint, tipPoint;
    BOOL barExists = [self barAtRecordIndex:recordIndex basePoint:&basePoint tipPoint:&tipPoint];

    if ( !barExists ) {
        return NULL;
    }

    CGMutablePathRef path = [self newBarPathWithContext:context basePoint:basePoint tipPoint:tipPoint];

    return path;
}

-(nonnull CGMutablePathRef)newBarPathWithContext:(nullable CGContextRef)context basePoint:(CGPoint)basePoint tipPoint:(CGPoint)tipPoint
{
    // This function is used to create a path which is used for both
    // drawing a bar and for doing hit-testing on a click/touch event
    BOOL horizontalBars = self.barsAreHorizontal;

    CGFloat barWidthLength = [self lengthInView:self.barWidth.decimalValue];
    CGFloat halfBarWidth   = CPTFloat(0.5) * barWidthLength;

    CGRect barRect;

    if ( horizontalBars ) {
        barRect = CPTRectMake(basePoint.x, basePoint.y - halfBarWidth, tipPoint.x - basePoint.x, barWidthLength);
    }
    else {
        barRect = CPTRectMake(basePoint.x - halfBarWidth, basePoint.y, barWidthLength, tipPoint.y - basePoint.y);
    }

    int widthNegative  = signbit(barRect.size.width);
    int heightNegative = signbit(barRect.size.height);

    // Align to device pixels if there is a line border.
    // Otherwise, align to view space, so fills are sharp at edges.
    // Note: may not have a context if doing hit testing.
    if ( self.alignsPointsToPixels && context ) {
        // Round bar dimensions so adjacent bars always align to the right pixel position
        const CGFloat roundingPrecision = CPTFloat(1.0e6);

        barRect.origin.x    = round(barRect.origin.x * roundingPrecision) / roundingPrecision;
        barRect.origin.y    = round(barRect.origin.y * roundingPrecision) / roundingPrecision;
        barRect.size.width  = round(barRect.size.width * roundingPrecision) / roundingPrecision;
        barRect.size.height = round(barRect.size.height * roundingPrecision) / roundingPrecision;

        CGContextRef theContext = context;

        if ( self.lineStyle.lineWidth > CPTFloat(0.0) ) {
            barRect = CPTAlignRectToUserSpace(theContext, barRect);
        }
        else {
            barRect = CPTAlignIntegralRectToUserSpace(theContext, barRect);
        }
    }

    CGFloat radius     = MIN( MIN( self.barCornerRadius, ABS(barRect.size.width) * CPTFloat(0.5) ), ABS(barRect.size.height) * CPTFloat(0.5) );
    CGFloat baseRadius = MIN( MIN( self.barBaseCornerRadius, ABS(barRect.size.width) * CPTFloat(0.5) ), ABS(barRect.size.height) * CPTFloat(0.5) );

    if ( widthNegative && ( barRect.size.width > CPTFloat(0.0) ) ) {
        barRect.origin.x  += barRect.size.width;
        barRect.size.width = -barRect.size.width;
    }
    if ( heightNegative && ( barRect.size.height > CPTFloat(0.0) ) ) {
        barRect.origin.y   += barRect.size.height;
        barRect.size.height = -barRect.size.height;
    }

    CGMutablePathRef path = CGPathCreateMutable();
    if ( radius == CPTFloat(0.0) ) {
        if ( baseRadius == CPTFloat(0.0) ) {
            // square corners
            CGPathAddRect(path, NULL, barRect);
        }
        else {
            CGFloat tipX = barRect.origin.x + barRect.size.width;
            CGFloat tipY = barRect.origin.y + barRect.size.height;

            // rounded at base end only
            if ( horizontalBars ) {
                CGPathMoveToPoint(path, NULL, tipX, tipY);
                CGPathAddArcToPoint(path, NULL, barRect.origin.x, tipY, barRect.origin.x, CGRectGetMidY(barRect), baseRadius);
                CGPathAddArcToPoint(path, NULL, barRect.origin.x, barRect.origin.y, tipX, barRect.origin.y, baseRadius);
                CGPathAddLineToPoint(path, NULL, tipX, barRect.origin.y);
            }
            else {
                CGPathMoveToPoint(path, NULL, barRect.origin.x, tipY);
                CGPathAddArcToPoint(path, NULL, barRect.origin.x, barRect.origin.y, CGRectGetMidX(barRect), barRect.origin.y, baseRadius);
                CGPathAddArcToPoint(path, NULL, tipX, barRect.origin.y, tipX, tipY, baseRadius);
                CGPathAddLineToPoint(path, NULL, tipX, tipY);
            }
            CGPathCloseSubpath(path);
        }
    }
    else {
        CGFloat tipX = barRect.origin.x + barRect.size.width;
        CGFloat tipY = barRect.origin.y + barRect.size.height;

        if ( baseRadius == CPTFloat(0.0) ) {
            // rounded at tip end only
            CGPathMoveToPoint(path, NULL, barRect.origin.x, barRect.origin.y);
            if ( horizontalBars ) {
                CGPathAddArcToPoint(path, NULL, tipX, barRect.origin.y, tipX, CGRectGetMidY(barRect), radius);
                CGPathAddArcToPoint(path, NULL, tipX, tipY, barRect.origin.x, tipY, radius);
                CGPathAddLineToPoint(path, NULL, barRect.origin.x, tipY);
            }
            else {
                CGPathAddArcToPoint(path, NULL, barRect.origin.x, tipY, CGRectGetMidX(barRect), tipY, radius);
                CGPathAddArcToPoint(path, NULL, tipX, tipY, tipX, barRect.origin.y, radius);
                CGPathAddLineToPoint(path, NULL, tipX, barRect.origin.y);
            }
            CGPathCloseSubpath(path);
        }
        else {
            // rounded at both ends
            if ( horizontalBars ) {
                CGPathMoveToPoint( path, NULL, barRect.origin.x, CGRectGetMidY(barRect) );
                CGPathAddArcToPoint(path, NULL, barRect.origin.x, tipY, CGRectGetMidX(barRect), tipY, baseRadius);
                CGPathAddArcToPoint(path, NULL, tipX, tipY, tipX, CGRectGetMidY(barRect), radius);
                CGPathAddArcToPoint(path, NULL, tipX, barRect.origin.y, CGRectGetMidX(barRect), barRect.origin.y, radius);
                CGPathAddArcToPoint(path, NULL, barRect.origin.x, barRect.origin.y, barRect.origin.x, CGRectGetMidY(barRect), baseRadius);
            }
            else {
                CGPathMoveToPoint( path, NULL, barRect.origin.x, CGRectGetMidY(barRect) );
                CGPathAddArcToPoint(path, NULL, barRect.origin.x, tipY, CGRectGetMidX(barRect), tipY, radius);
                CGPathAddArcToPoint(path, NULL, tipX, tipY, tipX, CGRectGetMidY(barRect), radius);
                CGPathAddArcToPoint(path, NULL, tipX, barRect.origin.y, CGRectGetMidX(barRect), barRect.origin.y, baseRadius);
                CGPathAddArcToPoint(path, NULL, barRect.origin.x, barRect.origin.y, barRect.origin.x, CGRectGetMidY(barRect), baseRadius);
            }
            CGPathCloseSubpath(path);
        }
    }

    return path;
}

-(BOOL)barIsVisibleWithBasePoint:(CGPoint)basePoint
{
    BOOL horizontalBars    = self.barsAreHorizontal;
    CGFloat barWidthLength = [self lengthInView:self.barWidth.decimalValue];
    CGFloat halfBarWidth   = CPTFloat(0.5) * barWidthLength;

    CPTPlotArea *thePlotArea = self.plotArea;

    CGFloat lowerBound = ( horizontalBars ? CGRectGetMinY(thePlotArea.bounds) : CGRectGetMinX(thePlotArea.bounds) );
    CGFloat upperBound = ( horizontalBars ? CGRectGetMaxY(thePlotArea.bounds) : CGRectGetMaxX(thePlotArea.bounds) );
    CGFloat base       = (horizontalBars ? basePoint.y : basePoint.x);

    return (base + halfBarWidth >= lowerBound) && (base - halfBarWidth <= upperBound);
}

-(nullable CPTFill *)barFillForIndex:(NSUInteger)idx
{
    CPTFill *theBarFill = [self cachedValueForKey:CPTBarPlotBindingBarFills recordIndex:idx];

    if ( (theBarFill == nil) || (theBarFill == [CPTPlot nilData]) ) {
        theBarFill = self.fill;
    }

    return theBarFill;
}

-(nullable CPTLineStyle *)barLineStyleForIndex:(NSUInteger)idx
{
    CPTLineStyle *theBarLineStyle = [self cachedValueForKey:CPTBarPlotBindingBarLineStyles recordIndex:idx];

    if ( (theBarLineStyle == nil) || (theBarLineStyle == [CPTPlot nilData]) ) {
        theBarLineStyle = self.lineStyle;
    }

    return theBarLineStyle;
}

-(void)drawBarInContext:(nonnull CGContextRef)context recordIndex:(NSUInteger)idx
{
    // Get base and tip points
    CGPoint basePoint, tipPoint;
    BOOL barExists = [self barAtRecordIndex:idx basePoint:&basePoint tipPoint:&tipPoint];

    if ( !barExists ) {
        return;
    }

    // Return if bar is off screen
    if ( ![self barIsVisibleWithBasePoint:basePoint] ) {
        return;
    }

    CGMutablePathRef path = [self newBarPathWithContext:context basePoint:basePoint tipPoint:tipPoint];

    if ( path ) {
        CGContextSaveGState(context);

        CPTFill *theBarFill = [self barFillForIndex:idx];
        if ( [theBarFill isKindOfClass:[CPTFill class]] ) {
            CGContextBeginPath(context);
            CGContextAddPath(context, path);
            [theBarFill fillPathInContext:context];
        }

        CPTLineStyle *theLineStyle = [self barLineStyleForIndex:idx];
        if ( [theLineStyle isKindOfClass:[CPTLineStyle class]] ) {
            CGContextBeginPath(context);
            CGContextAddPath(context, path);
            [theLineStyle setLineStyleInContext:context];
            [theLineStyle strokePathInContext:context];
        }

        CGContextRestoreGState(context);

        CGPathRelease(path);
    }
}

-(void)drawSwatchForLegend:(nonnull CPTLegend *)legend atIndex:(NSUInteger)idx inRect:(CGRect)rect inContext:(nonnull CGContextRef)context
{
    [super drawSwatchForLegend:legend atIndex:idx inRect:rect inContext:context];

    if ( self.drawLegendSwatchDecoration ) {
        CPTFill *theFill           = [self barFillForIndex:idx];
        CPTLineStyle *theLineStyle = [self barLineStyleForIndex:idx];

        if ( theFill || theLineStyle ) {
            CGFloat radius = MAX(self.barCornerRadius, self.barBaseCornerRadius);

            if ( [theFill isKindOfClass:[CPTFill class]] ) {
                CGContextBeginPath(context);
                CPTAddRoundedRectPath(context, CPTAlignIntegralRectToUserSpace(context, rect), radius);
                [theFill fillPathInContext:context];
            }

            if ( [theLineStyle isKindOfClass:[CPTLineStyle class]] ) {
                [theLineStyle setLineStyleInContext:context];
                CGContextBeginPath(context);
                CPTAddRoundedRectPath(context, CPTAlignBorderedRectToUserSpace(context, rect, theLineStyle), radius);
                [theLineStyle strokePathInContext:context];
            }
        }
    }
}

/// @endcond

#pragma mark -
#pragma mark Animation

/// @cond

+(BOOL)needsDisplayForKey:(nonnull NSString *)aKey
{
    static NSSet<NSString *> *keys   = nil;
    static dispatch_once_t onceToken = 0;

    dispatch_once(&onceToken, ^{
        keys = [NSSet setWithArray:@[@"barCornerRadius",
                                     @"barBaseCornerRadius",
                                     @"barOffset",
                                     @"barWidth",
                                     @"baseValue"]];
    });

    if ( [keys containsObject:aKey] ) {
        return YES;
    }
    else {
        return [super needsDisplayForKey:aKey];
    }
}

/// @endcond

#pragma mark -
#pragma mark Data Labels

/// @cond

-(void)positionLabelAnnotation:(nonnull CPTPlotSpaceAnnotation *)label forIndex:(NSUInteger)idx
{
    NSDecimal theBaseDecimalValue;

    if ( !self.barBasesVary ) {
        theBaseDecimalValue = self.baseValue.decimalValue;
    }
    else {
        theBaseDecimalValue = [self cachedDecimalForField:CPTBarPlotFieldBarBase recordIndex:idx];
    }

    NSNumber *location = [self cachedNumberForField:CPTBarPlotFieldBarLocation recordIndex:idx];
    NSNumber *length   = [self cachedNumberForField:CPTBarPlotFieldBarTip recordIndex:idx];

    BOOL positiveDirection    = CPTDecimalGreaterThanOrEqualTo(length.decimalValue, theBaseDecimalValue);
    BOOL horizontalBars       = self.barsAreHorizontal;
    CPTCoordinate coordinate  = (horizontalBars ? CPTCoordinateX : CPTCoordinateY);
    CPTPlotRange *lengthRange = [self.plotSpace plotRangeForCoordinate:coordinate];
    if ( CPTDecimalLessThan( lengthRange.lengthDecimal, CPTDecimalFromInteger(0) ) ) {
        positiveDirection = !positiveDirection;
    }

    NSNumber *offsetLocation;
    if ( self.doublePrecisionCache ) {
        offsetLocation = @(location.doubleValue + [self doubleLengthInPlotCoordinates:self.barOffset.decimalValue]);
    }
    else {
        NSDecimal decimalLocation = location.decimalValue;
        NSDecimal offset          = [self lengthInPlotCoordinates:self.barOffset.decimalValue];
        offsetLocation = [NSDecimalNumber decimalNumberWithDecimal:CPTDecimalAdd(decimalLocation, offset)];
    }

    // Offset
    if ( horizontalBars ) {
        label.anchorPlotPoint = @[length, offsetLocation];

        if ( positiveDirection ) {
            label.displacement = CPTPointMake(self.labelOffset, 0.0);
        }
        else {
            label.displacement = CPTPointMake(-self.labelOffset, 0.0);
        }
    }
    else {
        label.anchorPlotPoint = @[offsetLocation, length];

        if ( positiveDirection ) {
            label.displacement = CPTPointMake(0.0, self.labelOffset);
        }
        else {
            label.displacement = CPTPointMake(0.0, -self.labelOffset);
        }
    }

    label.contentLayer.hidden = self.hidden || isnan([location doubleValue]) || isnan([length doubleValue]);
}

/// @endcond

#pragma mark -
#pragma mark Legends

/// @cond

/** @internal
 *  @brief The number of legend entries provided by this plot.
 *  @return The number of legend entries.
 **/
-(NSUInteger)numberOfLegendEntries
{
    NSUInteger entryCount = 1;

    id<CPTBarPlotDataSource> theDataSource = (id<CPTBarPlotDataSource>)self.dataSource;

    if ( [theDataSource respondsToSelector:@selector(legendTitleForBarPlot:recordIndex:)] ||
         [theDataSource respondsToSelector:@selector(barFillForBarPlot:recordIndex:)] ) {
        [self reloadDataIfNeeded];
        entryCount = self.cachedDataCount;
    }

    return entryCount;
}

/** @internal
 *  @brief The title text of a legend entry.
 *  @param idx The index of the desired title.
 *  @return The title of the legend entry at the requested index.
 **/
-(nullable NSString *)titleForLegendEntryAtIndex:(NSUInteger)idx
{
    NSString *legendTitle = nil;

    id<CPTBarPlotDataSource> theDataSource = (id<CPTBarPlotDataSource>)self.dataSource;

    if ( [theDataSource respondsToSelector:@selector(legendTitleForBarPlot:recordIndex:)] ) {
        legendTitle = [theDataSource legendTitleForBarPlot:self recordIndex:idx];
    }
    else {
        legendTitle = [super titleForLegendEntryAtIndex:idx];
    }

    return legendTitle;
}

/** @internal
 *  @brief The styled title text of a legend entry.
 *  @param idx The index of the desired title.
 *  @return The styled title of the legend entry at the requested index.
 **/
-(nullable NSAttributedString *)attributedTitleForLegendEntryAtIndex:(NSUInteger)idx
{
    NSAttributedString *legendTitle = nil;

    id<CPTBarPlotDataSource> theDataSource = (id<CPTBarPlotDataSource>)self.dataSource;

    if ( [theDataSource respondsToSelector:@selector(attributedLegendTitleForBarPlot:recordIndex:)] ) {
        legendTitle = [theDataSource attributedLegendTitleForBarPlot:self recordIndex:idx];
    }
    else {
        legendTitle = [super attributedTitleForLegendEntryAtIndex:idx];
    }

    return legendTitle;
}

/// @endcond

#pragma mark -
#pragma mark Responder Chain and User interaction

/// @cond

-(NSUInteger)dataIndexFromInteractionPoint:(CGPoint)point
{
    NSUInteger idx      = NSNotFound;
    NSUInteger barCount = self.cachedDataCount;
    NSUInteger ii       = 0;

    while ( (ii < barCount) && (idx == NSNotFound) ) {
        CGMutablePathRef path = [self newBarPathWithContext:NULL recordIndex:ii];

        if ( CGPathContainsPoint(path, NULL, point, false) ) {
            idx = ii;
        }

        CGPathRelease(path);

        ii++;
    }

    return idx;
}

/// @endcond

/// @name User Interaction
/// @{

/**
 *  @brief Informs the receiver that the user has
 *  @if MacOnly pressed the mouse button. @endif
 *  @if iOSOnly started touching the screen. @endif
 *
 *
 *  If this plot has a delegate that responds to the
 *  @link CPTBarPlotDelegate::barPlot:barTouchDownAtRecordIndex: -barPlot:barTouchDownAtRecordIndex: @endlink or
 *  @link CPTBarPlotDelegate::barPlot:barTouchDownAtRecordIndex:withEvent: -barPlot:barTouchDownAtRecordIndex:withEvent: @endlink
 *  methods, the @par{interactionPoint} is compared with each bar in index order.
 *  The delegate method will be called and this method returns @YES for the first
 *  index where the @par{interactionPoint} is inside a bar.
 *  This method returns @NO if the @par{interactionPoint} is outside all of the bars.
 *
 *  @param event The OS event.
 *  @param interactionPoint The coordinates of the interaction.
 *  @return Whether the event was handled or not.
 **/
-(BOOL)pointingDeviceDownEvent:(nonnull CPTNativeEvent *)event atPoint:(CGPoint)interactionPoint
{
    CPTGraph *theGraph       = self.graph;
    CPTPlotArea *thePlotArea = self.plotArea;

    if ( !theGraph || !thePlotArea || self.hidden ) {
        return NO;
    }

    id<CPTBarPlotDelegate> theDelegate = self.delegate;
    if ( [theDelegate respondsToSelector:@selector(barPlot:barTouchDownAtRecordIndex:)] ||
         [theDelegate respondsToSelector:@selector(barPlot:barTouchDownAtRecordIndex:withEvent:)] ||
         [theDelegate respondsToSelector:@selector(barPlot:barWasSelectedAtRecordIndex:)] ||
         [theDelegate respondsToSelector:@selector(barPlot:barWasSelectedAtRecordIndex:withEvent:)] ) {
        // Inform delegate if a point was hit
        CGPoint plotAreaPoint = [theGraph convertPoint:interactionPoint toLayer:thePlotArea];
        NSUInteger idx        = [self dataIndexFromInteractionPoint:plotAreaPoint];
        self.pointingDeviceDownIndex = idx;

        if ( idx != NSNotFound ) {
            BOOL handled = NO;

            if ( [theDelegate respondsToSelector:@selector(barPlot:barTouchDownAtRecordIndex:)] ) {
                handled = YES;
                [theDelegate barPlot:self barTouchDownAtRecordIndex:idx];
            }

            if ( [theDelegate respondsToSelector:@selector(barPlot:barTouchDownAtRecordIndex:withEvent:)] ) {
                handled = YES;
                [theDelegate barPlot:self barTouchDownAtRecordIndex:idx withEvent:event];
            }

            if ( handled ) {
                return YES;
            }
        }
    }

    return [super pointingDeviceDownEvent:event atPoint:interactionPoint];
}

/**
 *  @brief Informs the receiver that the user has
 *  @if MacOnly released the mouse button. @endif
 *  @if iOSOnly ended touching the screen. @endif
 *
 *
 *  If this plot has a delegate that responds to the
 *  @link CPTBarPlotDelegate::barPlot:barTouchUpAtRecordIndex: -barPlot:barTouchUpAtRecordIndex: @endlink or
 *  @link CPTBarPlotDelegate::barPlot:barTouchUpAtRecordIndex:withEvent: -barPlot:barTouchUpAtRecordIndex:withEvent: @endlink
 *  methods, the @par{interactionPoint} is compared with each bar in index order.
 *  The delegate method will be called and this method returns @YES for the first
 *  index where the @par{interactionPoint} is inside a bar.
 *  This method returns @NO if the @par{interactionPoint} is outside all of the bars.
 *
 *  If the bar being released is the same as the one that was pressed (see
 *  @link CPTBarPlot::pointingDeviceDownEvent:atPoint: -pointingDeviceDownEvent:atPoint: @endlink), if the delegate responds to the
 *  @link CPTBarPlotDelegate::barPlot:barWasSelectedAtRecordIndex: -barPlot:barWasSelectedAtRecordIndex: @endlink and/or
 *  @link CPTBarPlotDelegate::barPlot:barWasSelectedAtRecordIndex:withEvent: -barPlot:barWasSelectedAtRecordIndex:withEvent: @endlink
 *  methods, these will be called.
 *
 *  @param event The OS event.
 *  @param interactionPoint The coordinates of the interaction.
 *  @return Whether the event was handled or not.
 **/
-(BOOL)pointingDeviceUpEvent:(nonnull CPTNativeEvent *)event atPoint:(CGPoint)interactionPoint
{
    NSUInteger selectedDownIndex = self.pointingDeviceDownIndex;

    self.pointingDeviceDownIndex = NSNotFound;

    CPTGraph *theGraph       = self.graph;
    CPTPlotArea *thePlotArea = self.plotArea;

    if ( !theGraph || !thePlotArea || self.hidden ) {
        return NO;
    }

    id<CPTBarPlotDelegate> theDelegate = self.delegate;
    if ( [theDelegate respondsToSelector:@selector(barPlot:barTouchUpAtRecordIndex:)] ||
         [theDelegate respondsToSelector:@selector(barPlot:barTouchUpAtRecordIndex:withEvent:)] ||
         [theDelegate respondsToSelector:@selector(barPlot:barWasSelectedAtRecordIndex:)] ||
         [theDelegate respondsToSelector:@selector(barPlot:barWasSelectedAtRecordIndex:withEvent:)] ) {
        // Inform delegate if a point was hit
        CGPoint plotAreaPoint = [theGraph convertPoint:interactionPoint toLayer:thePlotArea];
        NSUInteger idx        = [self dataIndexFromInteractionPoint:plotAreaPoint];

        if ( idx != NSNotFound ) {
            BOOL handled = NO;

            if ( [theDelegate respondsToSelector:@selector(barPlot:barTouchUpAtRecordIndex:)] ) {
                handled = YES;
                [theDelegate barPlot:self barTouchUpAtRecordIndex:idx];
            }

            if ( [theDelegate respondsToSelector:@selector(barPlot:barTouchUpAtRecordIndex:withEvent:)] ) {
                handled = YES;
                [theDelegate barPlot:self barTouchUpAtRecordIndex:idx withEvent:event];
            }

            if ( idx == selectedDownIndex ) {
                if ( [theDelegate respondsToSelector:@selector(barPlot:barWasSelectedAtRecordIndex:)] ) {
                    handled = YES;
                    [theDelegate barPlot:self barWasSelectedAtRecordIndex:idx];
                }

                if ( [theDelegate respondsToSelector:@selector(barPlot:barWasSelectedAtRecordIndex:withEvent:)] ) {
                    handled = YES;
                    [theDelegate barPlot:self barWasSelectedAtRecordIndex:idx withEvent:event];
                }
            }

            if ( handled ) {
                return YES;
            }
        }
    }

    return [super pointingDeviceUpEvent:event atPoint:interactionPoint];
}

/// @}

#pragma mark -
#pragma mark Accessors

/// @cond

<<<<<<< HEAD
-(CPTNumberArray *)barTips
=======
-(nullable CPTNumberArray)barTips
>>>>>>> 03924990
{
    return [[self cachedNumbersForField:CPTBarPlotFieldBarTip] sampleArray];
}

<<<<<<< HEAD
-(void)setBarTips:(CPTNumberArray *)newTips
=======
-(void)setBarTips:(nullable CPTNumberArray)newTips
>>>>>>> 03924990
{
    [self cacheNumbers:newTips forField:CPTBarPlotFieldBarTip];
}

<<<<<<< HEAD
-(CPTNumberArray *)barBases
=======
-(nullable CPTNumberArray)barBases
>>>>>>> 03924990
{
    return [[self cachedNumbersForField:CPTBarPlotFieldBarBase] sampleArray];
}

<<<<<<< HEAD
-(void)setBarBases:(CPTNumberArray *)newBases
=======
-(void)setBarBases:(nullable CPTNumberArray)newBases
>>>>>>> 03924990
{
    [self cacheNumbers:newBases forField:CPTBarPlotFieldBarBase];
}

<<<<<<< HEAD
-(CPTNumberArray *)barLocations
=======
-(nullable CPTNumberArray)barLocations
>>>>>>> 03924990
{
    return [[self cachedNumbersForField:CPTBarPlotFieldBarLocation] sampleArray];
}

<<<<<<< HEAD
-(void)setBarLocations:(CPTNumberArray *)newLocations
=======
-(void)setBarLocations:(nullable CPTNumberArray)newLocations
>>>>>>> 03924990
{
    [self cacheNumbers:newLocations forField:CPTBarPlotFieldBarLocation];
}

<<<<<<< HEAD
-(CPTFillArray *)barFills
=======
-(nullable CPTFillArray)barFills
>>>>>>> 03924990
{
    return [self cachedArrayForKey:CPTBarPlotBindingBarFills];
}

<<<<<<< HEAD
-(void)setBarFills:(CPTFillArray *)newBarFills
=======
-(void)setBarFills:(nullable CPTFillArray)newBarFills
>>>>>>> 03924990
{
    [self cacheArray:newBarFills forKey:CPTBarPlotBindingBarFills];
    [self setNeedsDisplay];
}

<<<<<<< HEAD
-(CPTLineStyleArray *)barLineStyles
=======
-(nullable CPTLineStyleArray)barLineStyles
>>>>>>> 03924990
{
    return [self cachedArrayForKey:CPTBarPlotBindingBarLineStyles];
}

<<<<<<< HEAD
-(void)setBarLineStyles:(CPTLineStyleArray *)newBarLineStyles
=======
-(void)setBarLineStyles:(nullable CPTLineStyleArray)newBarLineStyles
>>>>>>> 03924990
{
    [self cacheArray:newBarLineStyles forKey:CPTBarPlotBindingBarLineStyles];
    [self setNeedsDisplay];
}

-(void)setLineStyle:(nullable CPTLineStyle *)newLineStyle
{
    if ( lineStyle != newLineStyle ) {
        lineStyle = [newLineStyle copy];
        [self setNeedsDisplay];
        [[NSNotificationCenter defaultCenter] postNotificationName:CPTLegendNeedsRedrawForPlotNotification object:self];
    }
}

-(void)setFill:(nullable CPTFill *)newFill
{
    if ( fill != newFill ) {
        fill = [newFill copy];
        [self setNeedsDisplay];
        [[NSNotificationCenter defaultCenter] postNotificationName:CPTLegendNeedsRedrawForPlotNotification object:self];
    }
}

-(void)setBarWidth:(nonnull NSNumber *)newBarWidth
{
    if ( ![barWidth isEqualToNumber:newBarWidth] ) {
        barWidth = newBarWidth;
        [self setNeedsDisplay];
    }
}

-(void)setBarOffset:(nonnull NSNumber *)newBarOffset
{
    if ( ![barOffset isEqualToNumber:newBarOffset] ) {
        barOffset = newBarOffset;
        [self setNeedsDisplay];
        [self repositionAllLabelAnnotations];
    }
}

-(void)setBarCornerRadius:(CGFloat)newCornerRadius
{
    if ( barCornerRadius != newCornerRadius ) {
        barCornerRadius = ABS(newCornerRadius);
        [self setNeedsDisplay];
        [[NSNotificationCenter defaultCenter] postNotificationName:CPTLegendNeedsRedrawForPlotNotification object:self];
    }
}

-(void)setBarBaseCornerRadius:(CGFloat)newCornerRadius
{
    if ( barBaseCornerRadius != newCornerRadius ) {
        barBaseCornerRadius = ABS(newCornerRadius);
        [self setNeedsDisplay];
        [[NSNotificationCenter defaultCenter] postNotificationName:CPTLegendNeedsRedrawForPlotNotification object:self];
    }
}

-(void)setBaseValue:(nonnull NSNumber *)newBaseValue
{
    if ( ![baseValue isEqualToNumber:newBaseValue] ) {
        baseValue = newBaseValue;
        [self setNeedsDisplay];
        [self setNeedsLayout];
    }
}

-(void)setBarBasesVary:(BOOL)newBasesVary
{
    if ( newBasesVary != barBasesVary ) {
        barBasesVary = newBasesVary;
        [self setDataNeedsReloading];
        [self setNeedsDisplay];
        [self setNeedsLayout];
    }
}

-(void)setBarsAreHorizontal:(BOOL)newBarsAreHorizontal
{
    if ( barsAreHorizontal != newBarsAreHorizontal ) {
        barsAreHorizontal = newBarsAreHorizontal;
        [self setNeedsDisplay];
        [self setNeedsLayout];
    }
}

/// @endcond

#pragma mark -
#pragma mark Fields

/// @cond

-(NSUInteger)numberOfFields
{
    return 3;
}

<<<<<<< HEAD
-(CPTNumberArray *)fieldIdentifiers
=======
-(nonnull CPTNumberArray)fieldIdentifiers
>>>>>>> 03924990
{
    return @[@(CPTBarPlotFieldBarLocation),
             @(CPTBarPlotFieldBarTip),
             @(CPTBarPlotFieldBarBase)];
}

<<<<<<< HEAD
-(CPTNumberArray *)fieldIdentifiersForCoordinate:(CPTCoordinate)coord
=======
-(nonnull CPTNumberArray)fieldIdentifiersForCoordinate:(CPTCoordinate)coord
>>>>>>> 03924990
{
    CPTNumberArray *result = nil;

    switch ( coord ) {
        case CPTCoordinateX:
            if ( self.barsAreHorizontal ) {
                if ( self.barBasesVary ) {
                    result = @[@(CPTBarPlotFieldBarTip), @(CPTBarPlotFieldBarBase)];
                }
                else {
                    result = @[@(CPTBarPlotFieldBarTip)];
                }
            }
            else {
                result = @[@(CPTBarPlotFieldBarLocation)];
            }
            break;

        case CPTCoordinateY:
            if ( self.barsAreHorizontal ) {
                result = @[@(CPTBarPlotFieldBarLocation)];
            }
            else {
                if ( self.barBasesVary ) {
                    result = @[@(CPTBarPlotFieldBarTip), @(CPTBarPlotFieldBarBase)];
                }
                else {
                    result = @[@(CPTBarPlotFieldBarTip)];
                }
            }
            break;

        default:
            [NSException raise:CPTException format:@"Invalid coordinate passed to fieldIdentifiersForCoordinate:"];
            break;
    }
    return result;
}

-(CPTCoordinate)coordinateForFieldIdentifier:(NSUInteger)field
{
    CPTCoordinate coordinate = CPTCoordinateNone;

    switch ( field ) {
        case CPTBarPlotFieldBarLocation:
            coordinate = (self.barsAreHorizontal ? CPTCoordinateY : CPTCoordinateX);
            break;

        case CPTBarPlotFieldBarTip:
        case CPTBarPlotFieldBarBase:
            coordinate = (self.barsAreHorizontal ? CPTCoordinateX : CPTCoordinateY);
            break;

        default:
            break;
    }

    return coordinate;
}

/// @endcond

@end<|MERGE_RESOLUTION|>--- conflicted
+++ resolved
@@ -36,19 +36,11 @@
 /// @cond
 @interface CPTBarPlot()
 
-<<<<<<< HEAD
-@property (nonatomic, readwrite, copy) CPTNumberArray *barLocations;
-@property (nonatomic, readwrite, copy) CPTNumberArray *barTips;
-@property (nonatomic, readwrite, copy) CPTNumberArray *barBases;
-@property (nonatomic, readwrite, copy) CPTFillArray *barFills;
-@property (nonatomic, readwrite, copy) CPTLineStyleArray *barLineStyles;
-=======
-@property (nonatomic, readwrite, copy, nullable) CPTNumberArray barLocations;
-@property (nonatomic, readwrite, copy, nullable) CPTNumberArray barTips;
-@property (nonatomic, readwrite, copy, nullable) CPTNumberArray barBases;
-@property (nonatomic, readwrite, copy, nullable) CPTFillArray barFills;
-@property (nonatomic, readwrite, copy, nullable) CPTLineStyleArray barLineStyles;
->>>>>>> 03924990
+@property (nonatomic, readwrite, copy, nullable) CPTNumberArray *barLocations;
+@property (nonatomic, readwrite, copy, nullable) CPTNumberArray *barTips;
+@property (nonatomic, readwrite, copy, nullable) CPTNumberArray *barBases;
+@property (nonatomic, readwrite, copy, nullable) CPTFillArray *barFills;
+@property (nonatomic, readwrite, copy, nullable) CPTLineStyleArray *barLineStyles;
 @property (nonatomic, readwrite, assign) NSUInteger pointingDeviceDownIndex;
 
 -(BOOL)barAtRecordIndex:(NSUInteger)idx basePoint:(nonnull CGPoint *)basePoint tipPoint:(nonnull CGPoint *)tipPoint;
@@ -319,33 +311,23 @@
 -(nullable instancetype)initWithCoder:(nonnull NSCoder *)coder
 {
     if ( (self = [super initWithCoder:coder]) ) {
-<<<<<<< HEAD
+        NSNumber *num;
+
         lineStyle = [[coder decodeObjectOfClass:[CPTLineStyle class]
                                          forKey:@"CPTBarPlot.lineStyle"] copy];
         fill = [[coder decodeObjectOfClass:[CPTFill class]
                                     forKey:@"CPTBarPlot.fill"] copy];
-        barWidth = [coder decodeObjectOfClass:[NSNumber class]
-                                       forKey:@"CPTBarPlot.barWidth"];
-        barOffset = [coder decodeObjectOfClass:[NSNumber class]
-                                        forKey:@"CPTBarPlot.barOffset"];
+        num = [coder decodeObjectOfClass:[NSNumber class]
+                                  forKey:@"CPTBarPlot.barWidth"];
+        barWidth = num ? num : @0.0;
+        num      = [coder decodeObjectOfClass:[NSNumber class]
+                                       forKey:@"CPTBarPlot.barOffset"];
+        barOffset           = num ? num : @0.0;
         barCornerRadius     = [coder decodeCGFloatForKey:@"CPTBarPlot.barCornerRadius"];
         barBaseCornerRadius = [coder decodeCGFloatForKey:@"CPTBarPlot.barBaseCornerRadius"];
-        baseValue           = [coder decodeObjectOfClass:[NSNumber class]
+        num                 = [coder decodeObjectOfClass:[NSNumber class]
                                                   forKey:@"CPTBarPlot.baseValue"];
-=======
-        NSNumber *num;
-
-        lineStyle                     = [[coder decodeObjectForKey:@"CPTBarPlot.lineStyle"] copy];
-        fill                          = [[coder decodeObjectForKey:@"CPTBarPlot.fill"] copy];
-        num                           = [coder decodeObjectForKey:@"CPTBarPlot.barWidth"];
-        barWidth                      = num ? num : @0.0;
-        num                           = [coder decodeObjectForKey:@"CPTBarPlot.barOffset"];
-        barOffset                     = num ? num : @0.0;
-        barCornerRadius               = [coder decodeCGFloatForKey:@"CPTBarPlot.barCornerRadius"];
-        barBaseCornerRadius           = [coder decodeCGFloatForKey:@"CPTBarPlot.barBaseCornerRadius"];
-        num                           = [coder decodeObjectForKey:@"CPTBarPlot.baseValue"];
         baseValue                     = num ? num : @0.0;
->>>>>>> 03924990
         barsAreHorizontal             = [coder decodeBoolForKey:@"CPTBarPlot.barsAreHorizontal"];
         barBasesVary                  = [coder decodeBoolForKey:@"CPTBarPlot.barBasesVary"];
         barWidthsAreInViewCoordinates = [coder decodeBoolForKey:@"CPTBarPlot.barWidthsAreInViewCoordinates"];
@@ -1513,93 +1495,53 @@
 
 /// @cond
 
-<<<<<<< HEAD
--(CPTNumberArray *)barTips
-=======
--(nullable CPTNumberArray)barTips
->>>>>>> 03924990
+-(nullable CPTNumberArray *)barTips
 {
     return [[self cachedNumbersForField:CPTBarPlotFieldBarTip] sampleArray];
 }
 
-<<<<<<< HEAD
--(void)setBarTips:(CPTNumberArray *)newTips
-=======
--(void)setBarTips:(nullable CPTNumberArray)newTips
->>>>>>> 03924990
+-(void)setBarTips:(nullable CPTNumberArray *)newTips
 {
     [self cacheNumbers:newTips forField:CPTBarPlotFieldBarTip];
 }
 
-<<<<<<< HEAD
--(CPTNumberArray *)barBases
-=======
--(nullable CPTNumberArray)barBases
->>>>>>> 03924990
+-(nullable CPTNumberArray *)barBases
 {
     return [[self cachedNumbersForField:CPTBarPlotFieldBarBase] sampleArray];
 }
 
-<<<<<<< HEAD
--(void)setBarBases:(CPTNumberArray *)newBases
-=======
--(void)setBarBases:(nullable CPTNumberArray)newBases
->>>>>>> 03924990
+-(void)setBarBases:(nullable CPTNumberArray *)newBases
 {
     [self cacheNumbers:newBases forField:CPTBarPlotFieldBarBase];
 }
 
-<<<<<<< HEAD
--(CPTNumberArray *)barLocations
-=======
--(nullable CPTNumberArray)barLocations
->>>>>>> 03924990
+-(nullable CPTNumberArray *)barLocations
 {
     return [[self cachedNumbersForField:CPTBarPlotFieldBarLocation] sampleArray];
 }
 
-<<<<<<< HEAD
--(void)setBarLocations:(CPTNumberArray *)newLocations
-=======
--(void)setBarLocations:(nullable CPTNumberArray)newLocations
->>>>>>> 03924990
+-(void)setBarLocations:(nullable CPTNumberArray *)newLocations
 {
     [self cacheNumbers:newLocations forField:CPTBarPlotFieldBarLocation];
 }
 
-<<<<<<< HEAD
--(CPTFillArray *)barFills
-=======
--(nullable CPTFillArray)barFills
->>>>>>> 03924990
+-(nullable CPTFillArray *)barFills
 {
     return [self cachedArrayForKey:CPTBarPlotBindingBarFills];
 }
 
-<<<<<<< HEAD
--(void)setBarFills:(CPTFillArray *)newBarFills
-=======
--(void)setBarFills:(nullable CPTFillArray)newBarFills
->>>>>>> 03924990
+-(void)setBarFills:(nullable CPTFillArray *)newBarFills
 {
     [self cacheArray:newBarFills forKey:CPTBarPlotBindingBarFills];
     [self setNeedsDisplay];
 }
 
-<<<<<<< HEAD
--(CPTLineStyleArray *)barLineStyles
-=======
--(nullable CPTLineStyleArray)barLineStyles
->>>>>>> 03924990
+-(nullable CPTLineStyleArray *)barLineStyles
 {
     return [self cachedArrayForKey:CPTBarPlotBindingBarLineStyles];
 }
 
-<<<<<<< HEAD
--(void)setBarLineStyles:(CPTLineStyleArray *)newBarLineStyles
-=======
--(void)setBarLineStyles:(nullable CPTLineStyleArray)newBarLineStyles
->>>>>>> 03924990
+-(void)setBarLineStyles:(nullable CPTLineStyleArray *)newBarLineStyles
 {
     [self cacheArray:newBarLineStyles forKey:CPTBarPlotBindingBarLineStyles];
     [self setNeedsDisplay];
@@ -1698,22 +1640,14 @@
     return 3;
 }
 
-<<<<<<< HEAD
--(CPTNumberArray *)fieldIdentifiers
-=======
--(nonnull CPTNumberArray)fieldIdentifiers
->>>>>>> 03924990
+-(nonnull CPTNumberArray *)fieldIdentifiers
 {
     return @[@(CPTBarPlotFieldBarLocation),
              @(CPTBarPlotFieldBarTip),
              @(CPTBarPlotFieldBarBase)];
 }
 
-<<<<<<< HEAD
--(CPTNumberArray *)fieldIdentifiersForCoordinate:(CPTCoordinate)coord
-=======
--(nonnull CPTNumberArray)fieldIdentifiersForCoordinate:(CPTCoordinate)coord
->>>>>>> 03924990
+-(nonnull CPTNumberArray *)fieldIdentifiersForCoordinate:(CPTCoordinate)coord
 {
     CPTNumberArray *result = nil;
 
