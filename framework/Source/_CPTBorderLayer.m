#import "_CPTBorderLayer.h"

#import "CPTBorderedLayer.h"

/**
 *  @brief A utility layer used to draw the fill and border of a CPTBorderedLayer.
 *
 *  This layer is always the superlayer of a single CPTBorderedLayer. It draws the fill and
 *  border so that they are not clipped by the mask applied to the sublayer.
 **/
@implementation CPTBorderLayer

/** @property nullable CPTBorderedLayer *maskedLayer
 *  @brief The CPTBorderedLayer masked being masked.
 *  Its fill and border are drawn into this layer so that they are outside the mask applied to the @par{maskedLayer}.
 **/
@synthesize maskedLayer;

#pragma mark -
#pragma mark Init/Dealloc

/// @name Initialization
/// @{

/** @brief Initializes a newly allocated CPTBorderLayer object with the provided frame rectangle.
 *
 *  This is the designated initializer. The initialized layer will have the following properties:
 *  - @ref maskedLayer = @nil
 *  - @ref needsDisplayOnBoundsChange = @YES
 *
 *  @param newFrame The frame rectangle.
 *  @return The initialized CPTBorderLayer object.
 **/
-(nonnull instancetype)initWithFrame:(CGRect)newFrame
{
    if ( (self = [super initWithFrame:newFrame]) ) {
        maskedLayer = nil;

        self.needsDisplayOnBoundsChange = YES;
    }
    return self;
}

/// @}

/// @cond

-(nonnull instancetype)initWithLayer:(nonnull id)layer
{
    if ( (self = [super initWithLayer:layer]) ) {
        CPTBorderLayer *theLayer = (CPTBorderLayer *)layer;

        maskedLayer = theLayer->maskedLayer;
    }
    return self;
}

/// @endcond

#pragma mark -
#pragma mark NSCoding Methods

/// @cond

-(void)encodeWithCoder:(nonnull NSCoder *)coder
{
    [super encodeWithCoder:coder];

    [coder encodeObject:self.maskedLayer forKey:@"CPTBorderLayer.maskedLayer"];
}

-(nullable instancetype)initWithCoder:(nonnull NSCoder *)coder
{
    if ( (self = [super initWithCoder:coder]) ) {
        maskedLayer = [coder decodeObjectOfClass:[CPTBorderedLayer class]
                                          forKey:@"CPTBorderLayer.maskedLayer"];
    }
    return self;
}

/// @endcond

#pragma mark -
#pragma mark NSSecureCoding Methods

/// @cond

+(BOOL)supportsSecureCoding
{
    return YES;
}

/// @endcond

#pragma mark -
#pragma mark Drawing

/// @cond

-(void)renderAsVectorInContext:(nonnull CGContextRef)context
{
    if ( self.hidden ) {
        return;
    }

    CPTBorderedLayer *theMaskedLayer = self.maskedLayer;

    if ( theMaskedLayer ) {
        [super renderAsVectorInContext:context];
        [theMaskedLayer renderBorderedLayerAsVectorInContext:context];
    }
}

/// @endcond

#pragma mark -
#pragma mark Layout

/// @cond

-(void)layoutSublayers
{
    [super layoutSublayers];

    CPTBorderedLayer *theMaskedLayer = self.maskedLayer;

    if ( theMaskedLayer ) {
        CGRect newBounds = self.bounds;

        // undo the shadow margin so the masked layer is always the same size
        if ( self.shadow ) {
            CGSize sizeOffset = self.shadowMargin;

            newBounds.origin.x    -= sizeOffset.width;
            newBounds.origin.y    -= sizeOffset.height;
            newBounds.size.width  += sizeOffset.width * CPTFloat(2.0);
            newBounds.size.height += sizeOffset.height * CPTFloat(2.0);
        }

        theMaskedLayer.inLayout = YES;
        theMaskedLayer.frame    = newBounds;
        theMaskedLayer.inLayout = NO;
    }
}

<<<<<<< HEAD
-(CPTSublayerSet *)sublayersExcludedFromAutomaticLayout
=======
-(nullable CPTSublayerSet)sublayersExcludedFromAutomaticLayout
>>>>>>> 03924990
{
    CPTBorderedLayer *excludedLayer = self.maskedLayer;

    if ( excludedLayer ) {
<<<<<<< HEAD
        CPTMutableSublayerSet *excludedSublayers = [super.sublayersExcludedFromAutomaticLayout mutableCopy];
=======
        CPTMutableSublayerSet excludedSublayers = [super.sublayersExcludedFromAutomaticLayout mutableCopy];
>>>>>>> 03924990
        if ( !excludedSublayers ) {
            excludedSublayers = [NSMutableSet set];
        }
        [excludedSublayers addObject:excludedLayer];
        return excludedSublayers;
    }
    else {
        return super.sublayersExcludedFromAutomaticLayout;
    }
}

/// @endcond

#pragma mark -
#pragma mark Accessors

/// @cond

-(void)setMaskedLayer:(nullable CPTBorderedLayer *)newLayer
{
    if ( newLayer != maskedLayer ) {
        maskedLayer = newLayer;
        [self setNeedsDisplay];
    }
}

-(void)setBounds:(CGRect)newBounds
{
    if ( !CGRectEqualToRect(newBounds, self.bounds) ) {
        super.bounds = newBounds;
        [self setNeedsLayout];
    }
}

/// @endcond

@end<|MERGE_RESOLUTION|>--- conflicted
+++ resolved
@@ -143,20 +143,12 @@
     }
 }
 
-<<<<<<< HEAD
--(CPTSublayerSet *)sublayersExcludedFromAutomaticLayout
-=======
--(nullable CPTSublayerSet)sublayersExcludedFromAutomaticLayout
->>>>>>> 03924990
+-(nullable CPTSublayerSet *)sublayersExcludedFromAutomaticLayout
 {
     CPTBorderedLayer *excludedLayer = self.maskedLayer;
 
     if ( excludedLayer ) {
-<<<<<<< HEAD
         CPTMutableSublayerSet *excludedSublayers = [super.sublayersExcludedFromAutomaticLayout mutableCopy];
-=======
-        CPTMutableSublayerSet excludedSublayers = [super.sublayersExcludedFromAutomaticLayout mutableCopy];
->>>>>>> 03924990
         if ( !excludedSublayers ) {
             excludedSublayers = [NSMutableSet set];
         }
