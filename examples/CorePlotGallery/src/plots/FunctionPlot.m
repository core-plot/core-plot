--- conflicted
+++ resolved
@@ -6,13 +6,8 @@
 
 @property (nonatomic, readwrite, strong) NSMutableSet<CPTFunctionDataSource *> *dataSources;
 
-<<<<<<< HEAD
-#if TARGET_OS_SIMULATOR || TARGET_OS_IPHONE
--(UIFont *)italicFontForFont:(UIFont *)oldFont;
-=======
 #if TARGET_IPHONE_SIMULATOR || TARGET_OS_IPHONE
 typedef UIFont CPTFont;
->>>>>>> 03924990
 #else
 typedef NSFont CPTFont;
 #endif
@@ -151,17 +146,9 @@
         NSMutableAttributedString *title = [[NSMutableAttributedString alloc] initWithString:titleString
                                                                                   attributes:textAttributes];
 
-<<<<<<< HEAD
-#if TARGET_OS_SIMULATOR || TARGET_OS_IPHONE
-        UIFont *italicFont = [self italicFontForFont:textAttributes[NSFontAttributeName]];
-#else
-        NSFont *italicFont = [self italicFontForFont:textAttributes[NSFontAttributeName]];
-#endif
-=======
         CPTFont *fontAttribute = textAttributes[NSFontAttributeName];
         if ( fontAttribute ) {
             CPTFont *italicFont = [self italicFontForFont:fontAttribute];
->>>>>>> 03924990
 
             [title addAttribute:NSFontAttributeName
                           value:italicFont
@@ -171,15 +158,7 @@
                           range:NSMakeRange(8, 1)];
         }
 
-<<<<<<< HEAD
-#if TARGET_OS_SIMULATOR || TARGET_OS_IPHONE
-        UIFont *labelFont = [UIFont fontWithName:@"Helvetica" size:self.titleSize * CPTFloat(0.5)];
-#else
-        NSFont *labelFont = [NSFont fontWithName:@"Helvetica" size:self.titleSize * CPTFloat(0.5)];
-#endif
-=======
         CPTFont *labelFont = [CPTFont fontWithName:@"Helvetica" size:self.titleSize * CPTFloat(0.5)];
->>>>>>> 03924990
         [title addAttribute:NSFontAttributeName
                       value:labelFont
                       range:NSMakeRange(0, title.length)];
@@ -225,13 +204,8 @@
     graph.legendDisplacement     = CGPointMake( 0.0, self.titleSize * CPTFloat(1.25) );
 }
 
-<<<<<<< HEAD
-#if TARGET_OS_SIMULATOR || TARGET_OS_IPHONE
--(UIFont *)italicFontForFont:(UIFont *)oldFont
-=======
 #if TARGET_IPHONE_SIMULATOR || TARGET_OS_IPHONE
 -(nullable UIFont *)italicFontForFont:(nonnull UIFont *)oldFont
->>>>>>> 03924990
 {
     NSString *italicName = nil;
 
