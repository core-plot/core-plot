--- conflicted
+++ resolved
@@ -15,12 +15,8 @@
     NSDecimal tickLocation;
 }
 
-<<<<<<< HEAD
+@property (nonatomic, readwrite, retain) CPAxis *axis;
 @property (nonatomic, readwrite, retain) CPLayer *contentLayer;
-=======
-@property (nonatomic, readwrite, retain) CPAxis *axis;
-@property (nonatomic, readonly, retain) CPLayer *contentLayer;
->>>>>>> fe0c00ba
 @property (nonatomic, readwrite, assign) CGFloat offset;
 @property (nonatomic, readwrite, assign) CGFloat rotation;
 @property (nonatomic, readwrite) NSDecimal tickLocation;
