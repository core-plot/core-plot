--- conflicted
+++ resolved
@@ -6,12 +6,7 @@
 
 @interface CPTLayerTests : CPTTestCase
 
-<<<<<<< HEAD
-@property (nonatomic, readwrite, strong) CPTLayer *layer;
-@property (nonatomic, readwrite, strong) CPTNumberArray *positions;
-=======
 @property (nonatomic, readwrite, strong, nonnull) CPTLayer *layer;
-@property (nonatomic, readwrite, strong, nonnull) CPTNumberArray positions;
->>>>>>> 03924990
+@property (nonatomic, readwrite, strong, nonnull) CPTNumberArray *positions;
 
 @end