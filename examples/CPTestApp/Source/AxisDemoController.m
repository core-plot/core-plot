#import "AxisDemoController.h"

@implementation AxisDemoController

-(void)awakeFromNib
{
	// Background
	CPBorderedLayer *background = [[(CPBorderedLayer *)[CPBorderedLayer alloc] initWithFrame:NSRectToCGRect(hostView.bounds)] autorelease];
	background.fill = [CPFill fillWithColor:[CPColor darkGrayColor]];
	background.paddingTop = 20.0;
	background.paddingBottom = 20.0;
	background.paddingLeft = 20.0;
	background.paddingRight = 20.0;
    hostView.hostedLayer = background;
	
    // Create graph
	CPXYGraph *graph = [[(CPXYGraph *)[CPXYGraph alloc] initWithFrame:background.bounds] autorelease];
	graph.fill = [CPFill fillWithColor:[CPColor lightGrayColor]];
	[background addSublayer:graph];
	
	// Plot area
	graph.plotAreaFrame.fill = [CPFill fillWithColor:[CPColor whiteColor]];
	graph.plotAreaFrame.paddingTop = 20.0;
	graph.plotAreaFrame.paddingBottom = 50.0;
	graph.plotAreaFrame.paddingLeft = 50.0;
	graph.plotAreaFrame.paddingRight = 20.0;
	
	graph.plotAreaFrame.plotArea.borderLineStyle = [CPLineStyle lineStyle];

    // Setup plot space
    CPXYPlotSpace *plotSpace = (CPXYPlotSpace *)graph.defaultPlotSpace;
<<<<<<< HEAD
    plotSpace.xRange = [CPPlotRange plotRangeWithLocation:CPDecimalFromDouble(0.0) length:CPDecimalFromDouble(10.0)];
    plotSpace.yRange = [CPPlotRange plotRangeWithLocation:CPDecimalFromDouble(0.0) length:CPDecimalFromDouble(10.0)];
=======
    plotSpace.xRange = [CPPlotRange plotRangeWithLocation:CPDecimalFromDouble(-1.0) length:CPDecimalFromDouble(11.5)];
    plotSpace.yRange = [CPPlotRange plotRangeWithLocation:CPDecimalFromDouble(-1.0) length:CPDecimalFromDouble(11.5)];
>>>>>>> 845c09de
	
    // Line styles
    CPLineStyle *axisLineStyle = [CPLineStyle lineStyle];
    axisLineStyle.lineWidth = 3.0;
	axisLineStyle.lineCap = kCGLineCapRound;
    
    CPLineStyle *majorGridLineStyle = [CPLineStyle lineStyle];
    majorGridLineStyle.lineWidth = 0.75;
    majorGridLineStyle.lineColor = [CPColor redColor];
    
    CPLineStyle *minorGridLineStyle = [CPLineStyle lineStyle];
    minorGridLineStyle.lineWidth = 0.25;
    minorGridLineStyle.lineColor = [CPColor blueColor];
	
	// Text styles
	CPTextStyle *axisTitleTextStyle = [CPTextStyle textStyle];
	axisTitleTextStyle.fontName = @"Helvetica Bold";
	axisTitleTextStyle.fontSize = 14.0;
	
    // Axes
    // Label x axis with a fixed interval policy
	CPXYAxisSet *axisSet = (CPXYAxisSet *)graph.axisSet;
    CPXYAxis *x = axisSet.xAxis;
    x.majorIntervalLength = CPDecimalFromString(@"0.5");
    x.minorTicksPerInterval = 4;
	x.tickDirection = CPSignNone;
	x.axisLineStyle = axisLineStyle;
	x.majorTickLength = 12.0;
	x.majorTickLineStyle = axisLineStyle;
    x.majorGridLineStyle = majorGridLineStyle;
	x.minorTickLength = 8.0;
    x.minorGridLineStyle = minorGridLineStyle;
	x.title = @"X Axis";
	x.titleTextStyle = axisTitleTextStyle;
	x.titleOffset = 25.0f;
<<<<<<< HEAD
	x.titleLocation = CPDecimalFromFloat(5.0);
=======
	x.visibleRange = [CPPlotRange plotRangeWithLocation:CPDecimalFromInteger(0) length:CPDecimalFromInteger(10)];
	x.gridLinesRange = x.visibleRange;
>>>>>>> 845c09de
	
	// Label y with an automatic label policy.
	axisLineStyle.lineColor = [CPColor greenColor];
	
    CPXYAxis *y = axisSet.yAxis;
    y.minorTicksPerInterval = 9;
	y.tickDirection = CPSignNone;
	y.axisLineStyle = axisLineStyle;
	y.majorTickLength = 12.0;
	y.majorTickLineStyle = axisLineStyle;
    y.majorGridLineStyle = majorGridLineStyle;
	y.minorTickLength = 8.0;
    y.minorGridLineStyle = minorGridLineStyle;
	y.title = @"Y Axis";
	y.titleTextStyle = axisTitleTextStyle;
	y.titleOffset = 30.0f;
<<<<<<< HEAD
	y.titleLocation = CPDecimalFromFloat(5.0);
=======
	y.visibleRange = [CPPlotRange plotRangeWithLocation:CPDecimalFromInteger(0) length:CPDecimalFromInteger(10)];
	y.gridLinesRange = y.visibleRange;
>>>>>>> 845c09de
}

@end<|MERGE_RESOLUTION|>--- conflicted
+++ resolved
@@ -29,13 +29,8 @@
 
     // Setup plot space
     CPXYPlotSpace *plotSpace = (CPXYPlotSpace *)graph.defaultPlotSpace;
-<<<<<<< HEAD
     plotSpace.xRange = [CPPlotRange plotRangeWithLocation:CPDecimalFromDouble(0.0) length:CPDecimalFromDouble(10.0)];
     plotSpace.yRange = [CPPlotRange plotRangeWithLocation:CPDecimalFromDouble(0.0) length:CPDecimalFromDouble(10.0)];
-=======
-    plotSpace.xRange = [CPPlotRange plotRangeWithLocation:CPDecimalFromDouble(-1.0) length:CPDecimalFromDouble(11.5)];
-    plotSpace.yRange = [CPPlotRange plotRangeWithLocation:CPDecimalFromDouble(-1.0) length:CPDecimalFromDouble(11.5)];
->>>>>>> 845c09de
 	
     // Line styles
     CPLineStyle *axisLineStyle = [CPLineStyle lineStyle];
@@ -70,13 +65,7 @@
     x.minorGridLineStyle = minorGridLineStyle;
 	x.title = @"X Axis";
 	x.titleTextStyle = axisTitleTextStyle;
-	x.titleOffset = 25.0f;
-<<<<<<< HEAD
-	x.titleLocation = CPDecimalFromFloat(5.0);
-=======
-	x.visibleRange = [CPPlotRange plotRangeWithLocation:CPDecimalFromInteger(0) length:CPDecimalFromInteger(10)];
-	x.gridLinesRange = x.visibleRange;
->>>>>>> 845c09de
+	x.titleOffset = 25.0;
 	
 	// Label y with an automatic label policy.
 	axisLineStyle.lineColor = [CPColor greenColor];
@@ -92,13 +81,7 @@
     y.minorGridLineStyle = minorGridLineStyle;
 	y.title = @"Y Axis";
 	y.titleTextStyle = axisTitleTextStyle;
-	y.titleOffset = 30.0f;
-<<<<<<< HEAD
-	y.titleLocation = CPDecimalFromFloat(5.0);
-=======
-	y.visibleRange = [CPPlotRange plotRangeWithLocation:CPDecimalFromInteger(0) length:CPDecimalFromInteger(10)];
-	y.gridLinesRange = y.visibleRange;
->>>>>>> 845c09de
+	y.titleOffset = 30.0;
 }
 
 @end