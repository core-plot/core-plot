#import "CPTAnimationOperation.h"

#import "CPTAnimationPeriod.h"

/** @brief Describes all aspects of an animation operation, including the value range, duration, animation curve, property to update, and the delegate.
**/
@implementation CPTAnimationOperation

/** @property CPTAnimationPeriod *period
 *  @brief The start value, end value, and duration of this animation operation.
 **/
@synthesize period;

/** @property CPTAnimationCurve animationCurve
 *  @brief The animation curve used to animate this operation.
 **/
@synthesize animationCurve;

/** @property id boundObject
 *  @brief The object to update for each animation frame.
 **/
@synthesize boundObject;

/** @property SEL boundGetter
 *  @brief The @ref boundObject getter method for the property to update for each animation frame.
 **/
@synthesize boundGetter;

/** @property SEL boundSetter
 *  @brief The @ref boundObject setter method for the property to update for each animation frame.
 **/
@synthesize boundSetter;

/** @property __cpt_weak id<CPTAnimationDelegate>delegate
 *  @brief The animation delegate.
 **/
@synthesize delegate;

<<<<<<< HEAD
/** @property id<NSCopying, NSObject> identifier
 *  @brief An object used to identify the layer in collections.
 **/
@synthesize identifier;

/** @property NSDictionary *userInfo
 *  @brief Application-specific user info that can be attached to the operation.
 **/
@synthesize userInfo;
=======
/** @property BOOL canceled
 *  @brief If @YES, this animation operation has been canceled and will no longer post updates.
 **/
@synthesize canceled;
>>>>>>> 03f2676a

/// @name Initialization
/// @{

/** @brief Initializes a newly allocated CPTAnimationOperation object.
 *
 *  This is the designated initializer. The initialized object will have the following properties:
 *  - @ref period = @nil
 *  - @ref animationCurve = #CPTAnimationCurveDefault
 *  - @ref boundObject = @nil
 *  - @ref boundGetter = @NULL
 *  - @ref boundSetter = @NULL
 *  - @ref delegate = @nil
<<<<<<< HEAD
 *  - @ref identifier = @nil
 *  - @ref userInfo = @nil
=======
 *  - @ref canceled = @NO
>>>>>>> 03f2676a
 *
 *  @return The initialized object.
 **/
-(instancetype)init
{
    if ( (self = [super init]) ) {
        period         = nil;
        animationCurve = CPTAnimationCurveDefault;
        boundObject    = nil;
        boundGetter    = NULL;
        boundSetter    = NULL;
        delegate       = nil;
<<<<<<< HEAD
        identifier     = nil;
        userInfo       = nil;
=======
        canceled       = NO;
>>>>>>> 03f2676a
    }

    return self;
}

/// @}

<<<<<<< HEAD
/// @cond

-(void)dealloc
{
    [period release];
    [boundObject release];
    [identifier release];
    [userInfo release];
    [super dealloc];
}

/// @endcond

=======
>>>>>>> 03f2676a
#pragma mark -
#pragma mark Description

/// @cond

-(NSString *)description
{
    return [NSString stringWithFormat:@"<%@ animate %@ %@ with period %@>", [super description], self.boundObject, NSStringFromSelector(self.boundGetter), self.period];
}

/// @endcond

@end<|MERGE_RESOLUTION|>--- conflicted
+++ resolved
@@ -36,7 +36,11 @@
  **/
 @synthesize delegate;
 
-<<<<<<< HEAD
+/** @property BOOL canceled
+ *  @brief If @YES, this animation operation has been canceled and will no longer post updates.
+ **/
+@synthesize canceled;
+
 /** @property id<NSCopying, NSObject> identifier
  *  @brief An object used to identify the layer in collections.
  **/
@@ -46,12 +50,6 @@
  *  @brief Application-specific user info that can be attached to the operation.
  **/
 @synthesize userInfo;
-=======
-/** @property BOOL canceled
- *  @brief If @YES, this animation operation has been canceled and will no longer post updates.
- **/
-@synthesize canceled;
->>>>>>> 03f2676a
 
 /// @name Initialization
 /// @{
@@ -65,12 +63,9 @@
  *  - @ref boundGetter = @NULL
  *  - @ref boundSetter = @NULL
  *  - @ref delegate = @nil
-<<<<<<< HEAD
+ *  - @ref canceled = @NO
  *  - @ref identifier = @nil
  *  - @ref userInfo = @nil
-=======
- *  - @ref canceled = @NO
->>>>>>> 03f2676a
  *
  *  @return The initialized object.
  **/
@@ -83,12 +78,9 @@
         boundGetter    = NULL;
         boundSetter    = NULL;
         delegate       = nil;
-<<<<<<< HEAD
+        canceled       = NO;
         identifier     = nil;
         userInfo       = nil;
-=======
-        canceled       = NO;
->>>>>>> 03f2676a
     }
 
     return self;
@@ -96,22 +88,6 @@
 
 /// @}
 
-<<<<<<< HEAD
-/// @cond
-
--(void)dealloc
-{
-    [period release];
-    [boundObject release];
-    [identifier release];
-    [userInfo release];
-    [super dealloc];
-}
-
-/// @endcond
-
-=======
->>>>>>> 03f2676a
 #pragma mark -
 #pragma mark Description
 
