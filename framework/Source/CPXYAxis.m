#import "CPPlotSpace.h"
#import "CPLineStyle.h"
#import "CPPlotRange.h"
#import "CPPlottingArea.h"
#import "CPUtilities.h"
#import "CPXYAxis.h"
#import "CPXYGridLines.h"

///	@cond
@interface CPXYAxis ()

-(void)drawTicksInContext:(CGContextRef)theContext atLocations:(NSSet *)locations withLength:(CGFloat)length isMajor:(BOOL)major; 

@end
///	@endcond

/**	@brief A 2-dimensional cartesian (X-Y) axis class.
 **/
@implementation CPXYAxis

/**	@property constantCoordinateValue
 *	@brief The data coordinate value where the axis crosses the orthogonal axis.
 **/
@synthesize constantCoordinateValue;

#pragma mark -
#pragma mark Init/Dealloc

-(id)initWithFrame:(CGRect)newFrame
{
	if ( self = [super initWithFrame:newFrame] ) {
        constantCoordinateValue = [[NSDecimalNumber zero] decimalValue];
		
		self.tickDirection = CPSignNone;
}
	return self;
}

#pragma mark -
#pragma mark Drawing

-(CGPoint)viewPointForCoordinateDecimalNumber:(NSDecimal)coordinateDecimalNumber
{
    CPCoordinate orthogonalCoordinate = (self.coordinate == CPCoordinateX ? CPCoordinateY : CPCoordinateX);
    
	CPPlottingArea *plottingArea = self.plottingArea;
    NSDecimal plotPoint[2];
    plotPoint[self.coordinate] = coordinateDecimalNumber;
    plotPoint[orthogonalCoordinate] = self.constantCoordinateValue;
<<<<<<< HEAD
    CGPoint point = [self convertPoint:[self.plotSpace viewPointInLayer:plottingArea forPlotPoint:plotPoint] fromLayer:plottingArea];
=======
    CGPoint point = [self.plotSpace plotAreaViewPointForPlotPoint:plotPoint];
>>>>>>> 61fc8342
    
    return point;
}

-(void)drawTicksInContext:(CGContextRef)theContext atLocations:(NSSet *)locations withLength:(CGFloat)length isMajor:(BOOL)major
{
	CPLineStyle *lineStyle = (major ? self.majorTickLineStyle : self.minorTickLineStyle);
    if ( !lineStyle ) return;
    
	[lineStyle setLineStyleInContext:theContext];
	CGContextBeginPath(theContext);

    for ( NSDecimalNumber *tickLocation in locations ) {
        // Tick end points
        CGPoint baseViewPoint = [self viewPointForCoordinateDecimalNumber:[tickLocation decimalValue]];
		CGPoint startViewPoint = baseViewPoint;
        CGPoint endViewPoint = baseViewPoint;
		
		CGFloat startFactor, endFactor;
		switch ( self.tickDirection ) {
			case CPSignPositive:
				startFactor = 0;
				endFactor = 1;
				break;
			case CPSignNegative:
				startFactor = 0;
				endFactor = -1;
				break;
			case CPSignNone:
				startFactor = -0.5;
				endFactor = 0.5;
				break;
			default:
				NSLog(@"Invalid sign in [CPXYAxis drawTicksInContext:]");
		}
		
        switch ( self.coordinate ) {
			case CPCoordinateX:
				startViewPoint.y += length * startFactor;
				endViewPoint.y += length * endFactor;
				break;
			case CPCoordinateY:
				startViewPoint.x += length * startFactor;
				endViewPoint.x += length * endFactor;
				break;
			default:
				NSLog(@"Invalid coordinate in [CPXYAxis drawTicksInContext:]");
		}
        
		startViewPoint = CPAlignPointToUserSpace(theContext, startViewPoint);
		endViewPoint = CPAlignPointToUserSpace(theContext, endViewPoint);
		
        // Add tick line
        CGContextMoveToPoint(theContext, startViewPoint.x, startViewPoint.y);
        CGContextAddLineToPoint(theContext, endViewPoint.x, endViewPoint.y);
    }    
	// Stroke tick line
	CGContextStrokePath(theContext);
}

<<<<<<< HEAD
=======
-(void)terminalPointsForGridLineWithCoordinateDecimalNumber:(NSDecimal)coordinateDecimalNumber startPoint:(CGPoint *)startPoint endPoint:(CGPoint *)endPoint
{
    CPCoordinate orthogonalCoordinate = (self.coordinate == CPCoordinateX ? CPCoordinateY : CPCoordinateX);
    CPPlotRange *orthogonalRange = [self.plotSpace plotRangeForCoordinate:orthogonalCoordinate];
    
    // Start point
    NSDecimal plotPoint[2];
    plotPoint[self.coordinate] = coordinateDecimalNumber;
    plotPoint[orthogonalCoordinate] = orthogonalRange.location;
    *startPoint = [self.plotSpace plotAreaViewPointForPlotPoint:plotPoint];
    
    // End point
    plotPoint[orthogonalCoordinate] = orthogonalRange.end;
    *endPoint = [self.plotSpace plotAreaViewPointForPlotPoint:plotPoint];
}

-(void)drawGridLinesInContext:(CGContextRef)theContext atLocations:(NSSet *)locations isMajor:(BOOL)major
{
	if ( major && !self.majorGridLineStyle ) return;
    if ( !major && !self.minorGridLineStyle ) return; 
    
	[(major ? self.majorGridLineStyle : self.minorGridLineStyle) setLineStyleInContext:theContext];
	CGContextBeginPath(theContext);
	
    for ( NSDecimalNumber *location in locations ) {
        CGPoint startViewPoint;
        CGPoint endViewPoint;
        [self terminalPointsForGridLineWithCoordinateDecimalNumber:[location decimalValue] startPoint:&startViewPoint endPoint:&endViewPoint];
        
        // Align to pixels
        startViewPoint = CPAlignPointToUserSpace(theContext, startViewPoint);
        endViewPoint = CPAlignPointToUserSpace(theContext, endViewPoint);
        
        // Add grid line 
        CGContextMoveToPoint(theContext, startViewPoint.x, startViewPoint.y);
        CGContextAddLineToPoint(theContext, endViewPoint.x, endViewPoint.y);
    }
    
	// Stroke grid line
	CGContextStrokePath(theContext);
}

>>>>>>> 61fc8342
-(void)renderAsVectorInContext:(CGContextRef)theContext
{
	[super renderAsVectorInContext:theContext];
	
	[self relabel];
	
    // Ticks
    [self drawTicksInContext:theContext atLocations:self.minorTickLocations withLength:self.minorTickLength isMajor:NO];
    [self drawTicksInContext:theContext atLocations:self.majorTickLocations withLength:self.majorTickLength isMajor:YES];
    
    // Axis Line
	if ( self.axisLineStyle ) {
		CPPlotRange *range = [self.plotSpace plotRangeForCoordinate:self.coordinate];
		CGPoint startViewPoint = CPAlignPointToUserSpace(theContext, [self viewPointForCoordinateDecimalNumber:range.location]);
		CGPoint endViewPoint = CPAlignPointToUserSpace(theContext, [self viewPointForCoordinateDecimalNumber:range.end]);
		[self.axisLineStyle setLineStyleInContext:theContext];
		CGContextBeginPath(theContext);
		CGContextMoveToPoint(theContext, startViewPoint.x, startViewPoint.y);
		CGContextAddLineToPoint(theContext, endViewPoint.x, endViewPoint.y);
		CGContextStrokePath(theContext);
	}
}

#pragma mark -
#pragma mark Description

-(NSString *)description
{
    CPPlotRange *range = [self.plotSpace plotRangeForCoordinate:self.coordinate];
	CGPoint startViewPoint = [self viewPointForCoordinateDecimalNumber:range.location];
    CGPoint endViewPoint = [self viewPointForCoordinateDecimalNumber:range.end];
	
<<<<<<< HEAD
	return [NSString stringWithFormat:@"<%@ with range: %@ viewCoordinates: %@ to %@>",
			[super description],
			range,
			CPStringFromPoint(startViewPoint),
			CPStringFromPoint(endViewPoint)];
=======
	return [NSString stringWithFormat:@"<%@ with range %@ viewCoordinates: {%g, %g} to {%g, %g}>", [super description], range, startViewPoint.x, startViewPoint.y, endViewPoint.x, endViewPoint.y];
>>>>>>> 61fc8342
};

#pragma mark -
#pragma mark Labels

-(NSDecimal)defaultTitleLocation;
{
	CPPlotRange *axisRange = [self.plotSpace plotRangeForCoordinate:self.coordinate];
	
	return CPDecimalDivide(CPDecimalAdd(axisRange.location, axisRange.end), CPDecimalFromDouble(2.0));
}

#pragma mark -
#pragma mark Accessors

-(Class)gridLineClass
{
	return [CPXYGridLines class];
}

@end<|MERGE_RESOLUTION|>--- conflicted
+++ resolved
@@ -47,11 +47,7 @@
     NSDecimal plotPoint[2];
     plotPoint[self.coordinate] = coordinateDecimalNumber;
     plotPoint[orthogonalCoordinate] = self.constantCoordinateValue;
-<<<<<<< HEAD
-    CGPoint point = [self convertPoint:[self.plotSpace viewPointInLayer:plottingArea forPlotPoint:plotPoint] fromLayer:plottingArea];
-=======
-    CGPoint point = [self.plotSpace plotAreaViewPointForPlotPoint:plotPoint];
->>>>>>> 61fc8342
+    CGPoint point = [self convertPoint:[self.plotSpace plotAreaViewPointForPlotPoint:plotPoint] fromLayer:plottingArea];
     
     return point;
 }
@@ -112,51 +108,6 @@
 	CGContextStrokePath(theContext);
 }
 
-<<<<<<< HEAD
-=======
--(void)terminalPointsForGridLineWithCoordinateDecimalNumber:(NSDecimal)coordinateDecimalNumber startPoint:(CGPoint *)startPoint endPoint:(CGPoint *)endPoint
-{
-    CPCoordinate orthogonalCoordinate = (self.coordinate == CPCoordinateX ? CPCoordinateY : CPCoordinateX);
-    CPPlotRange *orthogonalRange = [self.plotSpace plotRangeForCoordinate:orthogonalCoordinate];
-    
-    // Start point
-    NSDecimal plotPoint[2];
-    plotPoint[self.coordinate] = coordinateDecimalNumber;
-    plotPoint[orthogonalCoordinate] = orthogonalRange.location;
-    *startPoint = [self.plotSpace plotAreaViewPointForPlotPoint:plotPoint];
-    
-    // End point
-    plotPoint[orthogonalCoordinate] = orthogonalRange.end;
-    *endPoint = [self.plotSpace plotAreaViewPointForPlotPoint:plotPoint];
-}
-
--(void)drawGridLinesInContext:(CGContextRef)theContext atLocations:(NSSet *)locations isMajor:(BOOL)major
-{
-	if ( major && !self.majorGridLineStyle ) return;
-    if ( !major && !self.minorGridLineStyle ) return; 
-    
-	[(major ? self.majorGridLineStyle : self.minorGridLineStyle) setLineStyleInContext:theContext];
-	CGContextBeginPath(theContext);
-	
-    for ( NSDecimalNumber *location in locations ) {
-        CGPoint startViewPoint;
-        CGPoint endViewPoint;
-        [self terminalPointsForGridLineWithCoordinateDecimalNumber:[location decimalValue] startPoint:&startViewPoint endPoint:&endViewPoint];
-        
-        // Align to pixels
-        startViewPoint = CPAlignPointToUserSpace(theContext, startViewPoint);
-        endViewPoint = CPAlignPointToUserSpace(theContext, endViewPoint);
-        
-        // Add grid line 
-        CGContextMoveToPoint(theContext, startViewPoint.x, startViewPoint.y);
-        CGContextAddLineToPoint(theContext, endViewPoint.x, endViewPoint.y);
-    }
-    
-	// Stroke grid line
-	CGContextStrokePath(theContext);
-}
-
->>>>>>> 61fc8342
 -(void)renderAsVectorInContext:(CGContextRef)theContext
 {
 	[super renderAsVectorInContext:theContext];
@@ -189,15 +140,11 @@
 	CGPoint startViewPoint = [self viewPointForCoordinateDecimalNumber:range.location];
     CGPoint endViewPoint = [self viewPointForCoordinateDecimalNumber:range.end];
 	
-<<<<<<< HEAD
 	return [NSString stringWithFormat:@"<%@ with range: %@ viewCoordinates: %@ to %@>",
 			[super description],
 			range,
 			CPStringFromPoint(startViewPoint),
 			CPStringFromPoint(endViewPoint)];
-=======
-	return [NSString stringWithFormat:@"<%@ with range %@ viewCoordinates: {%g, %g} to {%g, %g}>", [super description], range, startViewPoint.x, startViewPoint.y, endViewPoint.x, endViewPoint.y];
->>>>>>> 61fc8342
 };
 
 #pragma mark -
