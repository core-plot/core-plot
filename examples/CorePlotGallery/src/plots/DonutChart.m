#import "DonutChart.h"

static NSString *const innerChartName = @"Inner";
static NSString *const outerChartName = @"Outer";

@interface DonutChart()

@property (nonatomic, readwrite, strong) CPTNumberArray *plotData;

@end

@implementation DonutChart

@synthesize plotData;

+(void)load
{
    [super registerPlotItem:self];
}

-(instancetype)init
{
    if ( (self = [super init]) ) {
        self.title   = @"Donut Chart";
        self.section = kPieCharts;
    }

    return self;
}

-(void)generateData
{
    if ( self.plotData == nil ) {
        self.plotData = @[@20.0, @30.0, @60.0];
    }
}

-(void)renderInGraphHostingView:(CPTGraphHostingView *)hostingView withTheme:(CPTTheme *)theme animated:(BOOL)animated
{
#if TARGET_OS_SIMULATOR || TARGET_OS_IPHONE
    CGRect bounds = hostingView.bounds;
#else
    CGRect bounds = NSRectToCGRect(hostingView.bounds);
#endif

    CPTGraph *graph = [[CPTXYGraph alloc] initWithFrame:bounds];
    [self addGraph:graph toHostingView:hostingView];
    [self applyTheme:theme toGraph:graph withDefault:[CPTTheme themeNamed:kCPTDarkGradientTheme]];

    graph.plotAreaFrame.masksToBorder = NO;
    graph.axisSet                     = nil;

    CPTMutableLineStyle *whiteLineStyle = [CPTMutableLineStyle lineStyle];
    whiteLineStyle.lineColor = [CPTColor whiteColor];

    CPTMutableShadow *whiteShadow = [CPTMutableShadow shadow];
    whiteShadow.shadowOffset     = CGSizeMake(2.0, -4.0);
    whiteShadow.shadowBlurRadius = 4.0;
    whiteShadow.shadowColor      = [[CPTColor whiteColor] colorWithAlphaComponent:0.25];

    // Add pie chart
    const CGFloat outerRadius = MIN( CPTFloat(0.7) * (hostingView.frame.size.height - CPTFloat(2.0) * graph.paddingLeft) / CPTFloat(2.0),
                                     CPTFloat(0.7) * (hostingView.frame.size.width - CPTFloat(2.0) * graph.paddingTop) / CPTFloat(2.0) );
    const CGFloat innerRadius = outerRadius / CPTFloat(2.0);

    CPTPieChart *piePlot = [[CPTPieChart alloc] init];
    piePlot.dataSource      = self;
    piePlot.pieRadius       = outerRadius;
    piePlot.pieInnerRadius  = innerRadius + CPTFloat(5.0);
    piePlot.identifier      = outerChartName;
    piePlot.borderLineStyle = whiteLineStyle;
    piePlot.startAngle      = CPTFloat(animated ? M_PI_2 : M_PI_4);
    piePlot.endAngle        = CPTFloat(animated ? M_PI_2 : 3.0 * M_PI_4);
    piePlot.sliceDirection  = CPTPieDirectionCounterClockwise;
    piePlot.shadow          = whiteShadow;
    piePlot.delegate        = self;
    [graph addPlot:piePlot];

    if ( animated ) {
        [CPTAnimation animate:piePlot
                     property:@"startAngle"
                         from:CPTFloat(M_PI_2)
                           to:CPTFloat(M_PI_4)
                     duration:0.25];
        [CPTAnimation animate:piePlot
                     property:@"endAngle"
                         from:CPTFloat(M_PI_2)
                           to:CPTFloat(3.0 * M_PI_4)
                     duration:0.25];
    }

    // Add another pie chart
    piePlot                 = [[CPTPieChart alloc] init];
    piePlot.dataSource      = self;
    piePlot.pieRadius       = ( animated ? CPTFloat(0.0) : ( innerRadius - CPTFloat(5.0) ) );
    piePlot.identifier      = innerChartName;
    piePlot.borderLineStyle = whiteLineStyle;
    piePlot.startAngle      = CPTFloat(M_PI_4);
    piePlot.sliceDirection  = CPTPieDirectionClockwise;
    piePlot.shadow          = whiteShadow;
    piePlot.delegate        = self;
    [graph addPlot:piePlot];

    if ( animated ) {
        [CPTAnimation animate:piePlot
                     property:@"pieRadius"
                         from:0.0
                           to:innerRadius - CPTFloat(5.0)
                     duration:0.5
                    withDelay:0.25
               animationCurve:CPTAnimationCurveBounceOut
                     delegate:self];
    }
}

-(void)pieChart:(CPTPieChart *)plot sliceWasSelectedAtRecordIndex:(NSUInteger)index
{
    NSLog(@"%@ slice was selected at index %lu. Value = %@", plot.identifier, (unsigned long)index, self.plotData[index]);
}

#pragma mark -
#pragma mark Plot Data Source Methods

-(NSUInteger)numberOfRecordsForPlot:(CPTPlot *)plot
{
    return self.plotData.count;
}

-(id)numberForPlot:(CPTPlot *)plot field:(NSUInteger)fieldEnum recordIndex:(NSUInteger)index
{
    NSNumber *num;

    if ( fieldEnum == CPTPieChartFieldSliceWidth ) {
        num = self.plotData[index];
    }
    else {
        return @(index);
    }

    return num;
}

-(CPTLayer *)dataLabelForPlot:(CPTPlot *)plot recordIndex:(NSUInteger)index
{
    static CPTMutableTextStyle *whiteText = nil;
    static dispatch_once_t onceToken      = 0;

    CPTTextLayer *newLayer = nil;

    if ( [(NSString *) plot.identifier isEqualToString:outerChartName] ) {
        dispatch_once(&onceToken, ^{
            whiteText = [[CPTMutableTextStyle alloc] init];
            whiteText.color = [CPTColor whiteColor];
            whiteText.fontSize = self.titleSize * CPTFloat(0.5);
        });

<<<<<<< HEAD
        newLayer                 = [[CPTTextLayer alloc] initWithText:[NSString stringWithFormat:@"%.0f", self.plotData[index].floatValue] style:whiteText];
=======
        newLayer                 = [[CPTTextLayer alloc] initWithText:[NSString stringWithFormat:@"%.0f", [self.plotData[index] doubleValue]] style:whiteText];
>>>>>>> 4eb6e970
        newLayer.fill            = [CPTFill fillWithColor:[CPTColor darkGrayColor]];
        newLayer.cornerRadius    = 5.0;
        newLayer.paddingLeft     = 3.0;
        newLayer.paddingTop      = 3.0;
        newLayer.paddingRight    = 3.0;
        newLayer.paddingBottom   = 3.0;
        newLayer.borderLineStyle = [CPTLineStyle lineStyle];
    }

    return newLayer;
}

-(CGFloat)radialOffsetForPieChart:(CPTPieChart *)pieChart recordIndex:(NSUInteger)index
{
    CGFloat result = 0.0;

    if ( [(NSString *) pieChart.identifier isEqualToString:outerChartName] ) {
        result = (index == 0 ? 15.0 : 0.0);
    }
    return result;
}

#pragma mark -
#pragma mark Animation Delegate

-(void)animationDidStart:(id)operation
{
    NSLog(@"animationDidStart: %@", operation);
}

-(void)animationDidFinish:(CPTAnimationOperation *)operation
{
    NSLog(@"animationDidFinish: %@", operation);
}

-(void)animationCancelled:(CPTAnimationOperation *)operation
{
    NSLog(@"animationCancelled: %@", operation);
}

-(void)animationWillUpdate:(CPTAnimationOperation *)operation
{
    NSLog(@"animationWillUpdate:");
}

-(void)animationDidUpdate:(CPTAnimationOperation *)operation
{
    NSLog(@"animationDidUpdate:");
}

@end<|MERGE_RESOLUTION|>--- conflicted
+++ resolved
@@ -154,11 +154,7 @@
             whiteText.fontSize = self.titleSize * CPTFloat(0.5);
         });
 
-<<<<<<< HEAD
-        newLayer                 = [[CPTTextLayer alloc] initWithText:[NSString stringWithFormat:@"%.0f", self.plotData[index].floatValue] style:whiteText];
-=======
-        newLayer                 = [[CPTTextLayer alloc] initWithText:[NSString stringWithFormat:@"%.0f", [self.plotData[index] doubleValue]] style:whiteText];
->>>>>>> 4eb6e970
+        newLayer                 = [[CPTTextLayer alloc] initWithText:[NSString stringWithFormat:@"%.0f", self.plotData[index].doubleValue] style:whiteText];
         newLayer.fill            = [CPTFill fillWithColor:[CPTColor darkGrayColor]];
         newLayer.cornerRadius    = 5.0;
         newLayer.paddingLeft     = 3.0;
